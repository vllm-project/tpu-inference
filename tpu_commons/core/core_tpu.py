# SPDX-License-Identifier: Apache-2.0
import copy
import functools
import itertools
import queue
import signal
import threading
import time
from collections import deque
from concurrent.futures import Future
from contextlib import ExitStack
from inspect import isclass, signature
from typing import Any, Callable, Optional, TypeVar, Union

import jax
import msgspec
import zmq
from tpu_commons.runner.utils import LatencyTracker
from vllm.config import ParallelConfig, VllmConfig
from vllm.logger import init_logger
from vllm.lora.request import LoRARequest
from vllm.transformers_utils.config import \
    maybe_register_config_serialize_by_value
from vllm.utils import make_zmq_socket
from vllm.v1.core.kv_cache_utils import (get_kv_cache_config,
                                         unify_kv_cache_configs)
from vllm.v1.core.sched.output import SchedulerOutput
from vllm.v1.engine import (EngineCoreOutputs, EngineCoreRequest,
                            EngineCoreRequestType, UtilityOutput)
from vllm.v1.engine.mm_input_cache import MirroredProcessingCache
<<<<<<< HEAD
from vllm.v1.engine.utils import EngineHandshakeMetadata, EngineZmqAddresses
=======
from vllm.v1.engine.core import EngineCore as vLLMEngineCore, EngineCoreProc as vLLMEngineCoreProc
>>>>>>> de7b6f0b
from vllm.v1.executor.abstract import Executor
from vllm.v1.kv_cache_interface import KVCacheConfig
from vllm.v1.outputs import ModelRunnerOutput
from vllm.v1.request import Request, RequestStatus
from vllm.v1.serial_utils import MsgpackDecoder, MsgpackEncoder
from vllm.v1.structured_output import StructuredOutputManager
<<<<<<< HEAD
=======
from vllm.v1.utils import EngineHandshakeMetadata, EngineZmqAddresses
from vllm.sampling_params import SamplingParams
>>>>>>> de7b6f0b
from vllm.version import __version__ as VLLM_VERSION

from tpu_commons.core import disagg_executor, disagg_utils, orchestrator
from tpu_commons.core.tpu_jax_engine import JaxEngine

logger = init_logger(__name__)

POLLING_TIMEOUT_S = 2.5
HANDSHAKE_TIMEOUT_MINS = 5

_R = TypeVar('_R')  # Return type for collective_rpc


class EngineCore:
    """Inner loop of vLLM's Engine."""

    def __init__(self,
                 vllm_config: VllmConfig,
                 executor_class: type[Executor],
                 log_stats: bool,
                 executor_fail_callback: Optional[Callable] = None):
        assert vllm_config.model_config.runner_type != "pooling"

        # plugins need to be loaded at the engine/scheduler level too
        from vllm.plugins import load_general_plugins
        load_general_plugins()

        self.vllm_config = vllm_config
        logger.info("Initializing a V1 LLM engine (v%s) with config: %s",
                    VLLM_VERSION, vllm_config)

        self.log_stats = log_stats

        # TODO(fhzhang): create config to setup disagg executors.
        devices = jax.devices()
        prefill_slice_sizes = disagg_utils.get_prefill_slices()
        decode_slice_sizes = disagg_utils.get_decode_slices()
        prefill_chip_cnt = sum(prefill_slice_sizes)
        decode_chip_cnt = sum(decode_slice_sizes)
        assert decode_chip_cnt + prefill_chip_cnt <= len(devices)
        assert prefill_chip_cnt > 0 and decode_chip_cnt > 0

        self.prefill_executors, self.prefill_engines = self._create_and_initialize_executors(
            prefill_slice_sizes, devices[:prefill_chip_cnt], vllm_config)
        logger.info(
            f"{len(self.prefill_executors)} Disaggregated prefill executor created."
        )

        self.decode_executors, self.decode_engines = self._create_and_initialize_executors(
            decode_slice_sizes,
            devices[prefill_chip_cnt:prefill_chip_cnt + decode_chip_cnt],
            vllm_config)
        logger.info(
            f"{len(self.decode_executors)} Disaggregated decode executor created."
        )

        self.structured_output_manager = StructuredOutputManager(vllm_config)
        logger.info("structure output manager created.")

        # Setup scheduler.

        logger.info("kv cache manager created.")
        # Setup MM Input Mapper.
        self.mm_input_cache_server = MirroredProcessingCache(
            vllm_config.model_config)
        logger.info("mirrored processing cache created.")

        # Setup batch queue for pipeline parallelism.
        # Batch queue for scheduled batches. This enables us to asynchronously
        # schedule and execute batches, and is required by pipeline parallelism
        # to eliminate pipeline bubbles.
        self.batch_queue_size = self.prefill_executors[
            0].max_concurrent_batches
        self.batch_queue: Optional[queue.Queue[tuple[Future[ModelRunnerOutput],
                                                     SchedulerOutput]]] = None
        if self.batch_queue_size > 1:
            logger.info("Batch queue is enabled with size %d",
                        self.batch_queue_size)
            self.batch_queue = queue.Queue(self.batch_queue_size)
        logger.warning("set up disaggregated driver")
        self.orchestrator = self._setup_driver(vllm_config)
        logger.warning("starting disaggregated orchestrator")

    def _create_and_initialize_executors(
        self,
        slice_sizes: tuple[int, ...],
        devices: list[Any],
        vllm_config: VllmConfig,
    ) -> tuple[list[disagg_executor.DisaggExecutor], list[JaxEngine]]:
        executors = []
        engines = []
        device_offset = 0
        for i, slice_size in enumerate(slice_sizes):
            logger.info(f"Creating executor {i} with slice size: {slice_size}")
            subslice = devices[device_offset:device_offset + slice_size]
            executor = disagg_executor.DisaggExecutor(vllm_config)
            executor.init_with_devices(subslice)
            num_gpu_blocks, num_cpu_blocks, kv_cache_config = \
                self._initialize_kv_caches(vllm_config, executor)
            # TODO(fhzhang): we only need to set this once.
            vllm_config.cache_config.num_gpu_blocks = num_gpu_blocks
            vllm_config.cache_config.num_cpu_blocks = num_cpu_blocks

            engine = JaxEngine(vllm_config, kv_cache_config, executor)
            engines.append(engine)
            executors.append(executor)
            device_offset += slice_size
            logger.info("Disaggregated executor created.")

        return executors, engines

    def _initialize_kv_caches(self, vllm_config: VllmConfig,
                              executor) -> tuple[int, int, KVCacheConfig]:
        start = time.time()

        # Get all kv cache needed by the model
        kv_cache_specs = executor.get_kv_cache_specs()

        # Profiles the peak memory usage of the model to determine how much
        # memory can be allocated for kv cache.
        available_gpu_memory = executor.determine_available_memory()

        assert len(kv_cache_specs) == len(available_gpu_memory)

        # Get the kv cache tensor size
        # We leave 50% memory for processing and incoming batches. This is due to the
        # donation issues we are seeing:
        #   /mlir.py:1184: UserWarning: Some donated buffers were not usable: bfloat16[4,2737,32,128]...
        # TODO(fhzhang): fix the donation issues!
        kv_cache_configs = [
            get_kv_cache_config(vllm_config, kv_cache_spec_one_worker,
                                available_gpu_memory_one_worker)
            for kv_cache_spec_one_worker, available_gpu_memory_one_worker in
            zip(kv_cache_specs, available_gpu_memory)
        ]

        # Since we use a shared centralized controller, we need the
        # `kv_cache_config` to be consistent across all workers to make sure
        # all the memory operators can be applied to all workers.
        unify_kv_cache_configs(kv_cache_configs)

        # All workers have the same kv_cache_config except layer names, so use
        # an arbitrary one to initialize the scheduler.
        assert all([
            cfg.num_blocks == kv_cache_configs[0].num_blocks
            for cfg in kv_cache_configs
        ])
        num_gpu_blocks = kv_cache_configs[0].num_blocks
        num_cpu_blocks = 0
        scheduler_kv_cache_config = kv_cache_configs[0]

        # Initialize kv cache and warmup the execution
        executor.initialize_from_config(kv_cache_configs)

        elapsed = time.time() - start
        logger.info(("init engine (profile, create kv cache, "
                     "warmup model) took %.2f seconds"), elapsed)
        return num_gpu_blocks, num_cpu_blocks, scheduler_kv_cache_config

    def _setup_driver(self, vllm_config):
        driver = orchestrator.Driver(
            vllm_config=vllm_config,
            prefill_engines=self.prefill_engines,
            generate_engines=self.decode_engines,
        )
        return driver

    def add_request(self, request: EngineCoreRequest):
        """Add request to the scheduler."""

        req = Request.from_engine_core_request(request)
        if req.use_structured_output:
            # Start grammar compilation asynchronously
            self.structured_output_manager.grammar_init(req)

        self.orchestrator.place_request_on_prefill_queue(req)
        logger.debug("added req %s to disaggregated orchestrator.",
                     req.request_id)

    def abort_requests(self, request_ids: list[str]):
        """Abort requests from the scheduler."""
        pass

    def shutdown(self):
        self.orchestrator.stop()
        for executor in self.prefill_executors:
            executor.shutdown()
        for executor in self.decode_executors:
            executor.shutdown()

    def reset_mm_cache(self):
        # NOTE: Since this is mainly for debugging, we don't attempt to
        # re-sync the internal caches (P0 processor, P0 mirror, P1 mirror)
        # if self.scheduler.has_unfinished_requests():
        #     logger.warning("Resetting the multi-modal cache when requests are "
        #                    "in progress may lead to desynced internal caches.")

        self.mm_input_cache_server.reset()

    def profile(self, is_start: bool = True):
        self.prefill_executors[0].profile(is_start)

    def reset_prefix_cache(self):
        self.scheduler.reset_prefix_cache()

    def sleep(self, level: int = 1):
        self.prefill_executors[0].sleep(level)

    def wake_up(self, tags: Optional[list[str]] = None):
        self.prefill_executors[0].wake_up(tags=tags)

    def is_sleeping(self) -> bool:
        return self.prefill_executors[0].is_sleeping

    def execute_dummy_batch(self):
        self.prefill_executors[0].collective_rpc("execute_dummy_batch")

    def add_lora(self, lora_request: LoRARequest) -> bool:
        return self.prefill_executors[0].add_lora(lora_request)

    def remove_lora(self, lora_id: int) -> bool:
        return self.prefill_executors[0].remove_lora(lora_id)

    def list_loras(self) -> set[int]:
        return self.prefill_executors[0].list_loras()

    def pin_lora(self, lora_id: int) -> bool:
        return self.prefill_executors[0].pin_lora(lora_id)

    def save_sharded_state(
        self,
        path: str,
        pattern: Optional[str] = None,
        max_size: Optional[int] = None,
    ) -> None:
        self.prefill_executors[0].save_sharded_state(path=path,
                                                     pattern=pattern,
                                                     max_size=max_size)

    def collective_rpc(self,
                       method: Union[str, Callable[..., _R]],
                       timeout: Optional[float] = None,
                       args: tuple = (),
                       kwargs: Optional[dict[str, Any]] = None) -> list[_R]:
        return self.prefill_executors[0].collective_rpc(
            method, timeout, args, kwargs)

    def save_tensorized_model(
        self,
        tensorizer_config,
    ) -> None:
        self.prefill_executors[0].save_tensorized_model(
            tensorizer_config=tensorizer_config, )


class EngineCoreProc(EngineCore):
    """ZMQ-wrapper for running EngineCore in background process."""

    ENGINE_CORE_DEAD = b'ENGINE_CORE_DEAD'

    def __init__(
        self,
        vllm_config: VllmConfig,
        on_head_node: bool,
        handshake_address: str,
        executor_class: type[Executor],
        log_stats: bool,
        engine_index: int = 0,
    ):
        input_queue = queue.Queue[tuple[EngineCoreRequestType, Any]]()

        def executor_fail_callback():
            input_queue.put_nowait(
                (EngineCoreRequestType.EXECUTOR_FAILED, b''))

        # Create input socket.
        input_ctx = zmq.Context()
        identity = engine_index.to_bytes(length=2, byteorder="little")
        with make_zmq_socket(input_ctx,
                             handshake_address,
                             zmq.DEALER,
                             identity=identity,
                             linger=5000,
                             bind=False) as handshake_socket:

            # Register engine with front-end.
            addresses = self.startup_handshake(handshake_socket, on_head_node,
                                               vllm_config.parallel_config)
            self.client_count = len(addresses.outputs)

            # Update config which may have changed from the handshake.
            vllm_config.__post_init__()

            # Set up data parallel environment.
            self.has_coordinator = addresses.coordinator_output is not None
            self._init_data_parallel(vllm_config)

            # Initialize engine core and model.
            super().__init__(vllm_config, executor_class, log_stats,
                             executor_fail_callback)

            self.engine_index = engine_index
            # self.step_fn = (self.step if self.batch_queue is None else
            #                 self.step_with_batch_queue)
            self.engines_running = False
            self.last_counts = (0, 0)

            # Send ready message.
            num_gpu_blocks = vllm_config.cache_config.num_gpu_blocks
            handshake_socket.send(
                msgspec.msgpack.encode({
                    "status": "READY",
                    "local": on_head_node,
                    "num_gpu_blocks": num_gpu_blocks,
                }))

        # Background Threads and Queues for IO. These enable us to
        # overlap ZMQ socket IO with GPU since they release the GIL,
        # and to overlap some serialization/deserialization with the
        # model forward pass.
        # Threads handle Socket <-> Queues and core_busy_loop uses Queue.
        self.input_queue = input_queue
        self.output_queue = queue.Queue[Union[tuple[int, EngineCoreOutputs],
                                              bytes]]()
        threading.Thread(target=self.process_input_sockets,
                         args=(addresses.inputs, addresses.coordinator_input,
                               identity),
                         daemon=True).start()
        self.output_thread = threading.Thread(
            target=self.process_output_sockets,
            args=(addresses.outputs, addresses.coordinator_output,
                  engine_index),
            daemon=True)
        self.output_thread.start()

    @staticmethod
    def startup_handshake(
            handshake_socket: zmq.Socket, on_head_node: bool,
            parallel_config: ParallelConfig) -> EngineZmqAddresses:

        # Send registration message.
        handshake_socket.send(
            msgspec.msgpack.encode({
                "status": "HELLO",
                "local": on_head_node,
            }))

        # Receive initialization message.
        logger.info("Waiting for init message from front-end.")
        if not handshake_socket.poll(timeout=HANDSHAKE_TIMEOUT_MINS * 60_000):
            raise RuntimeError("Did not receive response from front-end "
                               f"process within {HANDSHAKE_TIMEOUT_MINS} "
                               f"minutes")
        init_bytes = handshake_socket.recv()
        init_message: EngineHandshakeMetadata = msgspec.msgpack.decode(
            init_bytes, type=EngineHandshakeMetadata)
        logger.debug("Received init message: %s", init_message)

        received_parallel_config = init_message.parallel_config
        for key, value in received_parallel_config.items():
            setattr(parallel_config, key, value)

        return init_message.addresses

    @staticmethod
    def run_engine_core(*args,
                        dp_rank: int = 0,
                        local_dp_rank: int = 0,
                        **kwargs):
        """Launch EngineCore busy loop in background process."""

        # Signal handler used for graceful termination.
        # SystemExit exception is only raised once to allow this and worker
        # processes to terminate without error
        shutdown_requested = False

        # Ensure we can serialize transformer config after spawning
        maybe_register_config_serialize_by_value()

        def signal_handler(signum, frame):
            nonlocal shutdown_requested
            if not shutdown_requested:
                shutdown_requested = True
                raise SystemExit()

        # Either SIGTERM or SIGINT will terminate the engine_core
        signal.signal(signal.SIGTERM, signal_handler)
        signal.signal(signal.SIGINT, signal_handler)

        engine_core: Optional[EngineCoreProc] = None
        try:
            engine_core = EngineCoreProc(*args, **kwargs)
            engine_core.run_busy_loop()

        except SystemExit:
            logger.debug("EngineCore exiting.")
            raise
        except Exception as e:
            if engine_core is None:
                logger.exception("EngineCore failed to start.")
            else:
                logger.exception("EngineCore encountered a fatal error.")
                engine_core._send_engine_dead()
            raise e
        finally:
            if engine_core is not None:
                engine_core.shutdown()

    def _init_data_parallel(self, vllm_config: VllmConfig):
        pass

    def run_busy_loop(self):
        """Core busy loop of the EngineCore."""
        # Loop until process is sent a SIGINT or SIGTERM
        while True:
            # 1) Poll the input queue until there is work to do.
            self._process_input_queue()
            # 2) return the outputs.
            self._process_output_queue()
            time.sleep(0.05)

    def _process_input_queue(self):
        """Exits when an engine step needs to be performed."""

        waited = False

        if waited:
            logger.debug("EngineCore loop active.")

        # Handle any more client requests.
        while not self.input_queue.empty():
            req = self.input_queue.get_nowait()
            self._handle_client_request(*req)

    def _process_output_queue(self):
        """Called only when there are unfinished local requests."""
        my_vllm_output_backlog = self.orchestrator._vllm_output_backlogs
        while my_vllm_output_backlog.qsize() > 0:
            outputs = my_vllm_output_backlog.get(block=False)
            for output in (outputs.items() if outputs else ()):
                self.output_queue.put_nowait(output)

    def _handle_client_request(self, request_type: EngineCoreRequestType,
                               request: Any) -> None:
        """Dispatch request from client."""

        if request_type == EngineCoreRequestType.ADD:
            self.add_request(request)
        elif request_type == EngineCoreRequestType.ABORT:
            self.abort_requests(request)
        elif request_type == EngineCoreRequestType.UTILITY:
            client_idx, call_id, method_name, args = request
            output = UtilityOutput(call_id)
            try:
                method = getattr(self, method_name)
                output.result = method(
                    *self._convert_msgspec_args(method, args))
            except BaseException as e:
                logger.exception("Invocation of %s method failed", method_name)
                output.failure_message = (f"Call to {method_name} method"
                                          f" failed: {str(e)}")
            self.output_queue.put_nowait(
                (client_idx, EngineCoreOutputs(utility_output=output)))
        elif request_type == EngineCoreRequestType.EXECUTOR_FAILED:
            raise RuntimeError("Executor failed.")
        else:
            logger.error("Unrecognized input request type encountered: %s",
                         request_type)

    @staticmethod
    def _convert_msgspec_args(method, args):
        """If a provided arg type doesn't match corresponding target method
         arg type, try converting to msgspec object."""
        if not args:
            return args
        arg_types = signature(method).parameters.values()
        assert len(args) <= len(arg_types)
        return tuple(
            msgspec.convert(v, type=p.annotation) if isclass(p.annotation)
            and issubclass(p.annotation, msgspec.Struct)
            and not isinstance(v, p.annotation) else v
            for v, p in zip(args, arg_types))

    def _send_engine_dead(self):
        """Send EngineDead status to the EngineCoreClient."""

        # Put ENGINE_CORE_DEAD in the queue.
        self.output_queue.put_nowait(EngineCoreProc.ENGINE_CORE_DEAD)

        # Wait until msg sent by the daemon before shutdown.
        self.output_thread.join(timeout=5.0)
        if self.output_thread.is_alive():
            logger.fatal("vLLM shutdown signal from EngineCore failed "
                         "to send. Please report this issue.")

    def process_input_sockets(self, input_addresses: list[str],
                              coord_input_address: Optional[str],
                              identity: bytes):
        """Input socket IO thread."""

        # Msgpack serialization decoding.
        add_request_decoder = MsgpackDecoder(EngineCoreRequest)
        generic_decoder = MsgpackDecoder()

        with ExitStack() as stack, zmq.Context() as ctx:
            input_sockets = [
                stack.enter_context(
                    make_zmq_socket(ctx,
                                    input_address,
                                    zmq.DEALER,
                                    identity=identity,
                                    bind=False))
                for input_address in input_addresses
            ]
            if coord_input_address is None:
                coord_socket = None
            else:
                coord_socket = stack.enter_context(
                    make_zmq_socket(ctx,
                                    coord_input_address,
                                    zmq.XSUB,
                                    identity=identity,
                                    bind=False))
                # Send subscription message to coordinator.
                coord_socket.send(b'\x01')

            # Register sockets with poller.
            poller = zmq.Poller()
            for input_socket in input_sockets:
                # Send initial message to each input socket - this is required
                # before the front-end ROUTER socket can send input messages
                # back to us.
                input_socket.send(b'')
                poller.register(input_socket, zmq.POLLIN)
            if coord_socket is not None:
                poller.register(coord_socket, zmq.POLLIN)

            while True:
                for input_socket, _ in poller.poll():
                    # (RequestType, RequestData)
                    type_frame, *data_frames = input_socket.recv_multipart(
                        copy=False)
                    request_type = EngineCoreRequestType(
                        bytes(type_frame.buffer))

                    # Deserialize the request data.
                    decoder = add_request_decoder if (
                        request_type
                        == EngineCoreRequestType.ADD) else generic_decoder
                    request = decoder.decode(data_frames)

                    # Push to input queue for core busy loop.
                    self.input_queue.put_nowait((request_type, request))

    def process_output_sockets(self, output_paths: list[str],
                               coord_output_path: Optional[str],
                               engine_index: int):
        """Output socket IO thread."""

        # Msgpack serialization encoding.
        encoder = MsgpackEncoder()
        # Send buffers to reuse.
        reuse_buffers: list[bytearray] = []
        # Keep references to outputs and buffers until zmq is finished
        # with them (outputs may contain tensors/np arrays whose
        # backing buffers were extracted for zero-copy send).
        pending = deque[tuple[zmq.MessageTracker, Any, bytearray]]()

        # We must set linger to ensure the ENGINE_CORE_DEAD
        # message is sent prior to closing the socket.
        with ExitStack() as stack, zmq.Context() as ctx:
            sockets = [
                stack.enter_context(
                    make_zmq_socket(ctx, output_path, zmq.PUSH, linger=4000))
                for output_path in output_paths
            ]
            coord_socket = stack.enter_context(
                make_zmq_socket(
                    ctx, coord_output_path, zmq.PUSH, bind=False,
                    linger=4000)) if coord_output_path is not None else None
            max_reuse_bufs = len(sockets) + 1

            while True:
                output = self.output_queue.get()
                if output == EngineCoreProc.ENGINE_CORE_DEAD:
                    for socket in sockets:
                        socket.send(output)
                    break
                assert not isinstance(output, bytes)
                client_index, outputs = output
                outputs.engine_index = engine_index
                outputs.scheduler_stats = {}

                if client_index == -1:
                    # Don't reuse buffer for coordinator message
                    # which will be very small.
                    assert coord_socket is not None
                    coord_socket.send_multipart(encoder.encode(outputs))
                    continue

                # Reclaim buffers that zmq is finished with.
                while pending and pending[-1][0].done:
                    reuse_buffers.append(pending.pop()[2])

                buffer = reuse_buffers.pop() if reuse_buffers else bytearray()
                buffers = encoder.encode_into(outputs, buffer)
                tracker = sockets[client_index].send_multipart(buffers,
                                                               copy=False,
                                                               track=True)
                if not tracker.done:
                    ref = outputs if len(buffers) > 1 else None
                    pending.appendleft((tracker, ref, buffer))
                elif len(reuse_buffers) < max_reuse_bufs:
                    # Limit the number of buffers to reuse.
                    reuse_buffers.append(buffer)

class DisaggEngineCoreProc(vLLMEngineCoreProc):
    """Wrapper for running vLLM EngineCore in background process."""

    def __init__(
        self,
        vllm_config: VllmConfig,
        on_head_node: bool,
        handshake_address: str,
        executor_class: type[Executor],
        log_stats: bool,
        engine_index: int = 0,
    ):
        # We don't invoke super class's ctor as we are not really the
        # engine core to be executed, instead we create other instance of
        # engine cores and let them do the work.
        self.vllm_config = vllm_config

        devices = jax.devices()
        prefill_slice_sizes = disagg_utils.get_prefill_slices()
        decode_slice_sizes = disagg_utils.get_decode_slices()
        prefill_chip_cnt = sum(prefill_slice_sizes)
        decode_chip_cnt = sum(decode_slice_sizes)
        assert decode_chip_cnt + prefill_chip_cnt <= len(devices)
        assert prefill_chip_cnt > 0 and decode_chip_cnt > 0

        # Keep track of active requests.
        self._requests: dict[str, Request] = {}

        # Hack device config to pass in the subslice of TPUs.
        slice_sizes = list(prefill_slice_sizes)
        slice_sizes.extend(decode_slice_sizes)
        setattr(vllm_config.device_config, "slice", (0, slice_sizes))
        logger.info(f"Adding slice config to device config: {slice_sizes}")

        executor_fail_callback = lambda: self.input_queue.put_nowait(
            (EngineCoreRequestType.EXECUTOR_FAILED, b''))
        self._prefill_engines = self._create_engine_cores(
            prefill_slice_sizes,
            vllm_config,
            log_stats,
            executor_fail_callback,
        )
        logger.info(
            f"{len(self._prefill_engines)} Disaggregated prefill engines created."
        )

        self._transfer_backlogs = [
            queue.Queue(4) for i in range(len(self._prefill_engines))
        ]

        self._decode_engines = self._create_engine_cores(
            decode_slice_sizes,
            vllm_config,
            log_stats,
            executor_fail_callback,
        )
        logger.info(
            f"{len(self._decode_engines)} Disaggregated decode engines created."
        )
        self._decode_backlogs = {
            idx:
            queue.Queue(vllm_config.scheduler_config.max_num_seqs)
            for idx, engine in enumerate(self._decode_engines)
        }

        self._prefill_threads = [
            orchestrator.JetThread(
                target=functools.partial(self._prefill, idx),
                name=f"prefill-{idx}",
                daemon=True,
            ) for idx in range(len(self._prefill_engines))
        ]
        self._transfer_threads = [
            orchestrator.JetThread(
                target=functools.partial(
                    self._transfer,
                    idx,
                ),
                name=f"transfer-{idx}",
                daemon=True,
            ) for idx in range(len(self._prefill_engines))
        ]
        self._decode_threads = [
            orchestrator.JetThread(
                target=functools.partial(
                    self._decode,
                    idx,
                ),
                name=f"decode-{idx}",
                daemon=True,
            ) for idx in range(len(self._decode_engines))
        ]
        self._all_threads = list(
            itertools.chain(
                self._prefill_threads,
                self._transfer_threads,
                self._decode_threads,
            ))
        self.live = True
        # Start all threads
        for t in self._all_threads:
            t.start()

        # We should be taking the input from the client, the code below is forked from
        # vllm.v1.engine.core.EngineCoreProc.
        self.input_queue = queue.Queue[tuple[EngineCoreRequestType, Any]]()
        self.output_queue = queue.Queue[Union[tuple[int, EngineCoreOutputs],
                                              bytes]]()

        self.engine_index = engine_index
        identity = self.engine_index.to_bytes(length=2, byteorder="little")
        self.engines_running = False

        with self._perform_handshake(handshake_address, identity, on_head_node,
                                     vllm_config) as addresses:
            self.client_count = len(addresses.outputs)

            # Set up data parallel environment.
            self.has_coordinator = addresses.coordinator_output is not None

        # Background Threads and Queues for IO. These enable us to
        # overlap ZMQ socket IO with GPU since they release the GIL,
        # and to overlap some serialization/deserialization with the
        # model forward pass.
        # Threads handle Socket <-> Queues and core_busy_loop uses Queue.
        threading.Thread(target=self.process_input_sockets,
                         args=(addresses.inputs, addresses.coordinator_input,
                               identity),
                         daemon=True).start()
        self.output_thread = threading.Thread(
            target=self.process_output_sockets,
            args=(addresses.outputs, addresses.coordinator_output,
                  self.engine_index),
            daemon=True)
        self.output_thread.start()

    @staticmethod
    def _create_engine_cores(
        slice_sizes: tuple[int, ...],
        vllm_config: VllmConfig,
        log_stats: bool,
        executor_fail_callback: Optional[Callable] = None,
    ) -> list[vLLMEngineCore]:
        engine_cores = []
        for _ in slice_sizes:
            engine_core = vLLMEngineCore(
                vllm_config,
                disagg_executor.DisaggExecutor,
                log_stats,
                executor_fail_callback,
            )

            engine_cores.append(engine_core)
            logger.info("Disaggregated engine core created.")

        return engine_cores

    def _add_request(self, request: EngineCoreRequest) -> Request:
        if request.mm_hashes is not None:
            # Here, if hash exists for a multimodal input, then it will be
            # fetched from the cache, else it will be added to the cache.
            # Note that the cache here is mirrored with the client cache, so
            # anything that has a hash must have a HIT cache entry here
            # as well.
            assert request.mm_inputs is not None
            request.mm_inputs = self._prefill_engines[
                0
            ].mm_input_cache_server.get_and_update_p1(
                request.mm_inputs, request.mm_hashes
            )

        req = Request.from_engine_core_request(request)

        if req.use_structured_output:
            # Start grammar compilation asynchronously
            self._prefill_engines[0].structured_output_manager.grammar_init(req)

        return req

    def add_request(self, request: EngineCoreRequest):
        vllm_request = self._add_request(request)

        # TODO(fhzhang): support multiple prefill engines.
        self._prefill_engines[0].scheduler.add_request(vllm_request)
        self._requests[request.request_id] = vllm_request

    def _handle_client_request(self, request_type: EngineCoreRequestType,
                               request: Any) -> None:
        """Dispatch request from client."""

        if request_type == EngineCoreRequestType.ADD:
            self.add_request(request)
        elif request_type == EngineCoreRequestType.ABORT:
            # TODO(fhzhang): we need to keep track of which engine is processing
            # the request and finish it there.
            # owner_engine.scheduler.finish_requests(request, RequestStatus.FINISHED_ABORTED)
            pass
        elif request_type == EngineCoreRequestType.UTILITY:
            client_idx, call_id, method_name, args = request
            output = UtilityOutput(call_id)
            try:
                method = getattr(self._prefill_engines[0], method_name)
                output.result = method(
                    *self._convert_msgspec_args(method, args))
            except BaseException as e:
                logger.exception("Invocation of %s method failed", method_name)
                output.failure_message = (f"Call to {method_name} method"
                                          f" failed: {str(e)}")
            self.output_queue.put_nowait(
                (client_idx, EngineCoreOutputs(utility_output=output)))
        elif request_type == EngineCoreRequestType.EXECUTOR_FAILED:
            raise RuntimeError("Executor failed.")
        else:
            logger.error("Unrecognized input request type encountered: %s",
                         request_type)

    def run_busy_loop(self):
        """Core busy loop of the EngineCore."""

        # Loop until process is sent a SIGINT or SIGTERM
        while True:
            while not self.input_queue.empty():
                req = self.input_queue.get_nowait()
                self._handle_client_request(*req)
            # Yield control to other threads, as we are not doing any real work.
            # Without this sleep, we'd be hogging all the cpu cycles with our run_busy_loop.
            time.sleep(0.01)

    def _prefill(self, idx: int):
        prefill_engine = self._prefill_engines[idx]
        transfer_backlog = self._transfer_backlogs[idx]

        while self.live:
            if not prefill_engine.scheduler.has_requests():
                time.sleep(0.05)
                continue

            scheduler_output = prefill_engine.scheduler.schedule()
            with LatencyTracker(f"prefill-{idx}"):
                model_output = prefill_engine.execute_model(scheduler_output)

            if scheduler_output.total_num_scheduled_tokens > 0:
                logger.debug(f"Prefill result: {model_output}")

                kv_cache_map: dict[str, list[jax.Array]] = {}
                for req_id, idx in model_output.req_id_to_index.items():
                    if len(model_output.sampled_token_ids[idx]) > 0:
                        request = self._requests[req_id]
                        block_ids = (
                            prefill_engine.scheduler.kv_cache_manager.get_block_ids(
                                req_id
                            )
                        )
                        with LatencyTracker(f"ExtractKVCache-{req_id}-{block_ids}"):
                            # Assume one KV cache group for now.
                            kv_cache_map[req_id] = (
                                prefill_engine.model_executor.driver_worker.model_runner.get_kv_cache_for_block_ids(
                                    block_ids[0]
                                )
                            )
                        logger.debug(f"prefill done: for {req_id}")
                transfer_backlog.put(kv_cache_map, block=True)

                # tweak model_output to let the scheduler know kv_transfer is done for requests, so they can be freed.
                engine_core_outputs = prefill_engine.scheduler.update_from_output(
                    scheduler_output, model_output)  # type: ignore

                for req_id, idx in model_output.req_id_to_index.items():
                    if len(model_output.sampled_token_ids[idx]) > 0:
                        request = self._requests[req_id]
                        logger.debug(f"request-{req_id}: tokens={request._all_token_ids} after prefill")
                        # Remove request from the prefill engine.

                        request = prefill_engine.scheduler.requests[req_id]
                        prefill_engine.scheduler.running.remove(request)
                        prefill_engine.scheduler.encoder_cache_manager.free(request)
                        prefill_engine.scheduler._cached_reqs_data.pop(req_id, None)

                        prefill_engine.scheduler.kv_cache_manager.free(request)
                        prefill_engine.scheduler.kv_cache_manager.free_block_hashes(request)

                        prefill_engine.scheduler.requests.pop(req_id)

                for output in (engine_core_outputs.items() if engine_core_outputs else ()):
                    self.output_queue.put_nowait(output)

    def _transfer(self, idx: int):
        """Transfers the kv cache on an active request to the least full
    decode backlog."""
        transfer_backlog = self._transfer_backlogs[idx]
        while self.live:
            # The transfer thread can just sleep until it has work to do.
            kv_cachce_map = transfer_backlog.get(block=True)
            if kv_cachce_map is None:
                break

            logger.debug(f"transfer-{idx}: KV Cache items received: {kv_cachce_map.keys()}")

            push_targets = []
            for req_id, kv_cache in kv_cachce_map.items():
                target_idx = -1
                cnt = 9999999
                for i, e in enumerate(self._decode_engines):
                    req_cnt = sum(e.scheduler.get_request_counts())
                    if req_cnt < cnt:
                        cnt = req_cnt
                        target_idx = i

                # Only transfer the KVCache for the disaggregated serving.
                with LatencyTracker("KVCacheTransfer"):
                    kv_cache = self._decode_engines[
                        target_idx
                    ].model_executor.driver_worker.model_runner.transfer_kv_cache(
                        kv_cache
                    )

                # TODO(fhzhang): Now how do we get the kv cache to the decode engine?
                prefill_output = {
                    "cache": kv_cache,
                    "req_id": req_id,
                }
                push_targets.append((target_idx, prefill_output))

            for target_idx, prefill_output in push_targets:
                self._decode_backlogs[target_idx].put(prefill_output,
                                                        block=True)
                logger.debug(
                    "Successfully transferred prefill request %s "
                    "from prefill engine %d to decode engine %d. decode backlog len %d",
                    prefill_output["req_id"],
                    idx,
                    target_idx,
                    self._decode_backlogs[target_idx].qsize(),
                )

    def _decode(self, idx: int):
        decode_engine = self._decode_engines[idx]
        decode_backlog = self._decode_backlogs[idx]

        while self.live:
            block = not decode_engine.scheduler.has_requests()
            while True:
                # We need to check input batch as well as the request completion is delayed
                # from scheduler to the runner.
                if (
                    sum(decode_engine.scheduler.get_request_counts())
                    >= self.vllm_config.scheduler_config.max_num_seqs or
                    decode_engine.model_executor.driver_worker.model_runner.input_batch.num_reqs
                    >= self.vllm_config.scheduler_config.max_num_seqs
                ):
                    break

                try:
                    prefill_output = decode_backlog.get(block=block, timeout=1.0)
                except queue.Empty:
                    if block:
                        continue
                    break

                if prefill_output is None:
                    logger.info(f"decode-{idx} Empty output, and we are idle, exiting...")
                    break

                # We got a request, set block to False
                block = False

                # Insert the request to the decoder.
                req_id = prefill_output["req_id"]
                vllm_request = self._requests[req_id]
                kv_cache = prefill_output["cache"]

                kv_cache_manager = decode_engine.scheduler.kv_cache_manager
                kv_cache_manager.allocate_slots(
                    vllm_request,
                    vllm_request.num_computed_tokens,
                )
                new_block_ids = kv_cache_manager.get_block_ids(req_id)

                with LatencyTracker(
                        f"KVCacheInsert-{len(new_block_ids[0])}"):
                    decode_engine.model_executor.driver_worker.model_runner.insert_request_with_kv_cache(
                        vllm_request, kv_cache, new_block_ids
                    )

                vllm_request.status = RequestStatus.RUNNING
                decode_engine.scheduler.running.append(vllm_request)
                decode_engine.scheduler.requests[req_id] = vllm_request

                self._requests.pop(req_id)

            scheduler_output = decode_engine.scheduler.schedule()

            logger.debug(f"decode-{idx}: scheduler_output - {scheduler_output}")

            with LatencyTracker(f"decode-{idx}"):
                model_output = decode_engine.execute_model(scheduler_output)
            if scheduler_output.total_num_scheduled_tokens > 0:
                logger.debug(f"Decode result: {model_output}")

                engine_core_outputs = decode_engine.scheduler.update_from_output(
                    scheduler_output, model_output)  # type: ignore
                for output in (engine_core_outputs.items() if engine_core_outputs else ()):
                    self.output_queue.put_nowait(output)

    def shutdown(self):
        for e in self._prefill_engines:
            e.shutdown()
        for e in self._decode_engines:
            e.shutdown()<|MERGE_RESOLUTION|>--- conflicted
+++ resolved
@@ -1,5 +1,4 @@
 # SPDX-License-Identifier: Apache-2.0
-import copy
 import functools
 import itertools
 import queue
@@ -15,7 +14,6 @@
 import jax
 import msgspec
 import zmq
-from tpu_commons.runner.utils import LatencyTracker
 from vllm.config import ParallelConfig, VllmConfig
 from vllm.logger import init_logger
 from vllm.lora.request import LoRARequest
@@ -27,27 +25,21 @@
 from vllm.v1.core.sched.output import SchedulerOutput
 from vllm.v1.engine import (EngineCoreOutputs, EngineCoreRequest,
                             EngineCoreRequestType, UtilityOutput)
+from vllm.v1.engine.core import EngineCore as vLLMEngineCore
+from vllm.v1.engine.core import EngineCoreProc as vLLMEngineCoreProc
 from vllm.v1.engine.mm_input_cache import MirroredProcessingCache
-<<<<<<< HEAD
 from vllm.v1.engine.utils import EngineHandshakeMetadata, EngineZmqAddresses
-=======
-from vllm.v1.engine.core import EngineCore as vLLMEngineCore, EngineCoreProc as vLLMEngineCoreProc
->>>>>>> de7b6f0b
 from vllm.v1.executor.abstract import Executor
 from vllm.v1.kv_cache_interface import KVCacheConfig
 from vllm.v1.outputs import ModelRunnerOutput
 from vllm.v1.request import Request, RequestStatus
 from vllm.v1.serial_utils import MsgpackDecoder, MsgpackEncoder
 from vllm.v1.structured_output import StructuredOutputManager
-<<<<<<< HEAD
-=======
-from vllm.v1.utils import EngineHandshakeMetadata, EngineZmqAddresses
-from vllm.sampling_params import SamplingParams
->>>>>>> de7b6f0b
 from vllm.version import __version__ as VLLM_VERSION
 
 from tpu_commons.core import disagg_executor, disagg_utils, orchestrator
 from tpu_commons.core.tpu_jax_engine import JaxEngine
+from tpu_commons.runner.utils import LatencyTracker
 
 logger = init_logger(__name__)
 
@@ -660,6 +652,7 @@
                     # Limit the number of buffers to reuse.
                     reuse_buffers.append(buffer)
 
+
 class DisaggEngineCoreProc(vLLMEngineCoreProc):
     """Wrapper for running vLLM EngineCore in background process."""
 
@@ -694,8 +687,10 @@
         setattr(vllm_config.device_config, "slice", (0, slice_sizes))
         logger.info(f"Adding slice config to device config: {slice_sizes}")
 
-        executor_fail_callback = lambda: self.input_queue.put_nowait(
-            (EngineCoreRequestType.EXECUTOR_FAILED, b''))
+        def executor_fail_callback():
+            self.input_queue.put_nowait(
+                (EngineCoreRequestType.EXECUTOR_FAILED, b''))
+
         self._prefill_engines = self._create_engine_cores(
             prefill_slice_sizes,
             vllm_config,
@@ -720,8 +715,7 @@
             f"{len(self._decode_engines)} Disaggregated decode engines created."
         )
         self._decode_backlogs = {
-            idx:
-            queue.Queue(vllm_config.scheduler_config.max_num_seqs)
+            idx: queue.Queue(vllm_config.scheduler_config.max_num_seqs)
             for idx, engine in enumerate(self._decode_engines)
         }
 
@@ -826,16 +820,15 @@
             # as well.
             assert request.mm_inputs is not None
             request.mm_inputs = self._prefill_engines[
-                0
-            ].mm_input_cache_server.get_and_update_p1(
-                request.mm_inputs, request.mm_hashes
-            )
+                0].mm_input_cache_server.get_and_update_p1(
+                    request.mm_inputs, request.mm_hashes)
 
         req = Request.from_engine_core_request(request)
 
         if req.use_structured_output:
             # Start grammar compilation asynchronously
-            self._prefill_engines[0].structured_output_manager.grammar_init(req)
+            self._prefill_engines[0].structured_output_manager.grammar_init(
+                req)
 
         return req
 
@@ -908,18 +901,15 @@
                 for req_id, idx in model_output.req_id_to_index.items():
                     if len(model_output.sampled_token_ids[idx]) > 0:
                         request = self._requests[req_id]
-                        block_ids = (
-                            prefill_engine.scheduler.kv_cache_manager.get_block_ids(
-                                req_id
-                            )
-                        )
-                        with LatencyTracker(f"ExtractKVCache-{req_id}-{block_ids}"):
+                        block_ids = (prefill_engine.scheduler.kv_cache_manager.
+                                     get_block_ids(req_id))
+                        with LatencyTracker(
+                                f"ExtractKVCache-{req_id}-{block_ids}"):
                             # Assume one KV cache group for now.
                             kv_cache_map[req_id] = (
-                                prefill_engine.model_executor.driver_worker.model_runner.get_kv_cache_for_block_ids(
-                                    block_ids[0]
-                                )
-                            )
+                                prefill_engine.model_executor.driver_worker.
+                                model_runner.get_kv_cache_for_block_ids(
+                                    block_ids[0]))
                         logger.debug(f"prefill done: for {req_id}")
                 transfer_backlog.put(kv_cache_map, block=True)
 
@@ -930,20 +920,26 @@
                 for req_id, idx in model_output.req_id_to_index.items():
                     if len(model_output.sampled_token_ids[idx]) > 0:
                         request = self._requests[req_id]
-                        logger.debug(f"request-{req_id}: tokens={request._all_token_ids} after prefill")
+                        logger.debug(
+                            f"request-{req_id}: tokens={request._all_token_ids} after prefill"
+                        )
                         # Remove request from the prefill engine.
 
                         request = prefill_engine.scheduler.requests[req_id]
                         prefill_engine.scheduler.running.remove(request)
-                        prefill_engine.scheduler.encoder_cache_manager.free(request)
-                        prefill_engine.scheduler._cached_reqs_data.pop(req_id, None)
+                        prefill_engine.scheduler.encoder_cache_manager.free(
+                            request)
+                        prefill_engine.scheduler._cached_reqs_data.pop(
+                            req_id, None)
 
                         prefill_engine.scheduler.kv_cache_manager.free(request)
-                        prefill_engine.scheduler.kv_cache_manager.free_block_hashes(request)
+                        prefill_engine.scheduler.kv_cache_manager.free_block_hashes(
+                            request)
 
                         prefill_engine.scheduler.requests.pop(req_id)
 
-                for output in (engine_core_outputs.items() if engine_core_outputs else ()):
+                for output in (engine_core_outputs.items()
+                               if engine_core_outputs else ()):
                     self.output_queue.put_nowait(output)
 
     def _transfer(self, idx: int):
@@ -956,7 +952,9 @@
             if kv_cachce_map is None:
                 break
 
-            logger.debug(f"transfer-{idx}: KV Cache items received: {kv_cachce_map.keys()}")
+            logger.debug(
+                f"transfer-{idx}: KV Cache items received: {kv_cachce_map.keys()}"
+            )
 
             push_targets = []
             for req_id, kv_cache in kv_cachce_map.items():
@@ -971,10 +969,8 @@
                 # Only transfer the KVCache for the disaggregated serving.
                 with LatencyTracker("KVCacheTransfer"):
                     kv_cache = self._decode_engines[
-                        target_idx
-                    ].model_executor.driver_worker.model_runner.transfer_kv_cache(
-                        kv_cache
-                    )
+                        target_idx].model_executor.driver_worker.model_runner.transfer_kv_cache(
+                            kv_cache)
 
                 # TODO(fhzhang): Now how do we get the kv cache to the decode engine?
                 prefill_output = {
@@ -985,7 +981,7 @@
 
             for target_idx, prefill_output in push_targets:
                 self._decode_backlogs[target_idx].put(prefill_output,
-                                                        block=True)
+                                                      block=True)
                 logger.debug(
                     "Successfully transferred prefill request %s "
                     "from prefill engine %d to decode engine %d. decode backlog len %d",
@@ -1004,23 +1000,25 @@
             while True:
                 # We need to check input batch as well as the request completion is delayed
                 # from scheduler to the runner.
-                if (
-                    sum(decode_engine.scheduler.get_request_counts())
-                    >= self.vllm_config.scheduler_config.max_num_seqs or
-                    decode_engine.model_executor.driver_worker.model_runner.input_batch.num_reqs
-                    >= self.vllm_config.scheduler_config.max_num_seqs
-                ):
+                if (sum(decode_engine.scheduler.get_request_counts())
+                        >= self.vllm_config.scheduler_config.max_num_seqs
+                        or decode_engine.model_executor.driver_worker.
+                        model_runner.input_batch.num_reqs
+                        >= self.vllm_config.scheduler_config.max_num_seqs):
                     break
 
                 try:
-                    prefill_output = decode_backlog.get(block=block, timeout=1.0)
+                    prefill_output = decode_backlog.get(block=block,
+                                                        timeout=1.0)
                 except queue.Empty:
                     if block:
                         continue
                     break
 
                 if prefill_output is None:
-                    logger.info(f"decode-{idx} Empty output, and we are idle, exiting...")
+                    logger.info(
+                        f"decode-{idx} Empty output, and we are idle, exiting..."
+                    )
                     break
 
                 # We got a request, set block to False
@@ -1038,11 +1036,9 @@
                 )
                 new_block_ids = kv_cache_manager.get_block_ids(req_id)
 
-                with LatencyTracker(
-                        f"KVCacheInsert-{len(new_block_ids[0])}"):
+                with LatencyTracker(f"KVCacheInsert-{len(new_block_ids[0])}"):
                     decode_engine.model_executor.driver_worker.model_runner.insert_request_with_kv_cache(
-                        vllm_request, kv_cache, new_block_ids
-                    )
+                        vllm_request, kv_cache, new_block_ids)
 
                 vllm_request.status = RequestStatus.RUNNING
                 decode_engine.scheduler.running.append(vllm_request)
@@ -1052,7 +1048,8 @@
 
             scheduler_output = decode_engine.scheduler.schedule()
 
-            logger.debug(f"decode-{idx}: scheduler_output - {scheduler_output}")
+            logger.debug(
+                f"decode-{idx}: scheduler_output - {scheduler_output}")
 
             with LatencyTracker(f"decode-{idx}"):
                 model_output = decode_engine.execute_model(scheduler_output)
@@ -1061,7 +1058,8 @@
 
                 engine_core_outputs = decode_engine.scheduler.update_from_output(
                     scheduler_output, model_output)  # type: ignore
-                for output in (engine_core_outputs.items() if engine_core_outputs else ()):
+                for output in (engine_core_outputs.items()
+                               if engine_core_outputs else ()):
                     self.output_queue.put_nowait(output)
 
     def shutdown(self):
