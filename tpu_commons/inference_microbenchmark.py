--- conflicted
+++ resolved
@@ -107,7 +107,6 @@
         verbose: Whether to print verbose output.
         benchmark_iters: Number of iterations to run for benchmarking.
     """
-<<<<<<< HEAD
     if verbose:
         print(
             f"\n--- Running Prefill Benchmark ({benchmark_iters} Iterations) ---"
@@ -115,9 +114,6 @@
 
     num_model_params = engine_core.model_executor.driver_worker.worker.model_runner.total_model_params_num
     vllm_model_config = engine_core.vllm_config.model_config
-=======
-    request_id_client = str(uuid.uuid4())
->>>>>>> 1d3884a6
 
     total_time_s = 0.0
 
@@ -206,13 +202,10 @@
 
     prefill_average_ms = (total_time_s / benchmark_iters) * 1000.0
 
-<<<<<<< HEAD
     if verbose:
         print("Finished executing prefill loops.")
 
     # --- Calculate and Print TFLOPs metrics ---
-=======
->>>>>>> 1d3884a6
     total_tflops_per_device_value, _, _ = calculate_prefill_tflops_per_device(
         num_model_params, prefill_len_for_tflops, vllm_model_config, log=False)
 
