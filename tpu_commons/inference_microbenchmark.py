--- conflicted
+++ resolved
@@ -121,7 +121,6 @@
 
     prefill_len_for_tflops = len(prompt_ids)
 
-    # --- Timed Benchmark Loop ---
     for i in range(benchmark_iters):
         # Ensure scheduler is clean for each iteration's fresh start.
         clear_scheduler_state(engine_core)
@@ -145,10 +144,6 @@
             engine_core.scheduler.running) == 0
 
         engine_core.scheduler.add_request(req)
-        if verbose and i == 0:
-            print(
-                f"Added client request '{request_id_client}' to scheduler.waiting for prefill (Iteration {i+1})."
-            )
         assert len(engine_core.scheduler.waiting) == 1
         assert len(engine_core.scheduler.running) == 0
 
@@ -167,20 +162,6 @@
 
         actual_processed_request_id = engine_core.scheduler.running[
             0].request_id if engine_core.scheduler.running else None
-
-        if verbose and i == 0:
-            if actual_processed_request_id:
-                print(
-                    f"Scheduler processed request with actual ID: {actual_processed_request_id} (Iteration {i+1})."
-                )
-            else:
-                print(
-                    f"Warning: Prefill step did not produce a running request for cleanup (Iteration {i+1})."
-                )
-
-            print(
-                f"Scheduler state after prefill step (Iteration {i+1}): waiting={len(engine_core.scheduler.waiting)}, running={len(engine_core.scheduler.running)}"
-            )
 
         assert len(engine_core.scheduler.waiting) == 0
         assert len(
@@ -193,21 +174,11 @@
                 found_req_in_running = True
                 assert r.num_computed_tokens >= len(prompt_ids), \
                     f"Prefill not fully computed. Computed: {r.num_computed_tokens}, Prompt length: {len(prompt_ids)}"
-                if verbose and i == 0:  # Only print this once
-                    print(
-                        f"Request '{r.request_id}' prefill complete after first step: {r.num_computed_tokens}/{len(prompt_ids)} tokens computed (Iteration {i+1})."
-                    )
                 break
         assert found_req_in_running, f"Request with ID {actual_processed_request_id} should be in scheduler.running after prefill step."
 
-    # --- End of Timed Benchmark Loop ---
-
     prefill_average_ms = (total_time_s / benchmark_iters) * 1000.0
 
-    if verbose:
-        print("Finished executing prefill loops.")
-
-    # --- Calculate and Print TFLOPs metrics ---
     total_tflops_per_device_value, _, _ = calculate_prefill_tflops_per_device(
         num_model_params, prefill_len_for_tflops, vllm_model_config, log=False)
 
@@ -270,10 +241,7 @@
     req_initial = Request.from_engine_core_request(engine_core_request_initial)
 
     engine_core.scheduler.add_request(req_initial)
-    if verbose:
-        print(
-            f"Added initial client request '{request_id_decode_setup}' for prefill setup for decode benchmark."
-        )
+
     assert len(engine_core.scheduler.waiting) == 1
     assert len(engine_core.scheduler.running) == 0
 
@@ -295,33 +263,19 @@
             break
     assert found_req_prefilled, f"Request with ID {request_id_decode_setup} should be in scheduler.running after prefill setup step."
 
-<<<<<<< HEAD
-=======
-    # --- Retrieve Sizing Info for Memory Bandwidth (inside run_decode) ---
-    num_model_params = engine_core.model_executor.driver_worker.worker.model_runner.total_model_params_num
-    vllm_model_config = engine_core.vllm_config.model_config
-
-    model_size_bytes = get_model_size_bytes(num_model_params,
-                                            vllm_model_config)
-    kv_cache_size_bytes = get_kv_cache_size_bytes(
-        engine_core.vllm_config.cache_config,
-        vllm_model_config)  # vllm_config for cache_config
-
-    # --- Timed Benchmark Loop for Decode ---
->>>>>>> ede45ae3
-    if verbose:
-        print(f"Running decode benchmark for {benchmark_iters} iterations...")
     total_time_s = 0.0
     total_tokens_decoded = 0
 
-    if should_profile:
-        engine_core.profile(is_start=True)
-
     for i in range(benchmark_iters):
+        if should_profile and i == 0:
+            engine_core.profile(is_start=True)
         start_time = time.perf_counter()
         engine_core_output_decode = engine_core.step()
         jax.block_until_ready(engine_core.scheduler.running)
         end_time = time.perf_counter()
+
+        if should_profile and i == 0:
+            engine_core.profile(is_start=False)
 
         total_time_s += (end_time - start_time)
 
@@ -334,15 +288,8 @@
         if len(engine_core.scheduler.running
                ) == 0 or engine_core_output_decode[0][0].outputs[
                    0].finish_reason is not None:
-            if verbose:
-                print(
-                    f"Warning: Decode request finished early after {i+1} steps. Reason: {engine_core_output_decode[0][0].outputs[0].finish_reason}"
-                )
-            benchmark_iters = i + 1  # Adjust total iterations if it finished early (for accurate average)
-            break
-
-    if should_profile:
-        engine_core.profile(is_start=False)
+            raise ValueError(
+                "Decode request finished early. This should not happen.")
 
     decode_average_ms = (
         total_time_s / benchmark_iters) * 1000.0 if benchmark_iters > 0 else 0
@@ -365,7 +312,7 @@
             f"\nDecode benchmark results:\n"
             f"\tAR step average time: {decode_average_ms:.3f} ms\n"
             f"\tAR step average time per seq: {ar_average_ms_per_seq:.3f} ms\n"
-            f"\tAR global batch size: {ar_global_batch_size}\n"
+            f"\tAR global batch size: {ar_global_batch_size}\n"  # TODO: is this really 1? Or is it 8?
             f"\tAR throughput: {tokens_per_sec:.3f} tokens/second\n"
             f"\tAR memory bandwidth per device: {bw_per_device:.3f} GB/s\n\n")
 
@@ -435,8 +382,8 @@
         f"\tTotal memory usage: {total_model_param_size_in_gb:.3f} GB \n"
         f"\tAvg size: {avg_model_param_size:.3f} bytes\n")
     print(
-        f"Prefill stats: \n"
-        f"\tTotal number of params: {num_kv_cache_params_in_billions:.3f} billion \n"
+        f"KV Cache stats: \n"
+        f"\tTotal number of elements: {num_kv_cache_params_in_billions:.3f} billion \n"
         f"\tTotal memory usage: {total_kv_cache_size_in_gb:.3f} GB \n"
         f"\tAvg size: {avg_kv_cache_param_size:.3f} bytes\n")
 
