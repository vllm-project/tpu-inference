--- conflicted
+++ resolved
@@ -1,13 +1,6 @@
 # SPDX-License-Identifier: Apache-2.0
 from typing import Any, List, Tuple
 
-<<<<<<< HEAD
-import jax
-import jax.tree_util
-from ray._private.accelerators import TPUAcceleratorManager
-
-=======
->>>>>>> d56b11f9
 from tpu_commons.core import PATHWAYS_ENABLED
 from tpu_commons.logger import init_logger
 
