--- conflicted
+++ resolved
@@ -281,22 +281,14 @@
 
         # Check for the "no prefill" case
         if not new_full_prefill_seqs and not new_partial_prefill_seqs and not subsequent_partial_prefill_seqs:
-<<<<<<< HEAD
             self.inference_phase = "decode"
-            return self._prepare_decode(scheduler_output)
-=======
             return self._prepare_decode(scheduler_output.scheduled_cached_reqs)
->>>>>>> 04ebda4b
 
         # Check for the "only full prefill" case
         # TODO(pooyam): We probably can use ragged attention for new_partial_prefills as well.
         if new_full_prefill_seqs and not new_partial_prefill_seqs and not subsequent_partial_prefill_seqs and not decoding_seqs:
-<<<<<<< HEAD
             self.inference_phase = "prefill"
-            return self._prepare_prefill(scheduler_output)
-=======
             return self._prepare_prefill(scheduler_output.scheduled_new_reqs)
->>>>>>> 04ebda4b
 
         # All other cases fall into the "chunked prefill" category
         # TODO(pooyam): Change `prepare_prefill` to respect num scheduled tokens, so we can use prefill_kernel even for new partial prefills.
@@ -407,7 +399,7 @@
         logger.info(f"Init mesh | mesh={self.mesh}")
 
     def _init_model(self) -> None:
-        self.model_fn, self.total_model_params_num = get_model(  # Unpack into local variables firstAdd commentMore actions
+        self.model_fn, self.total_model_params_num = get_model(
             self.vllm_config,
             self.rng_key,
             self.mesh,
