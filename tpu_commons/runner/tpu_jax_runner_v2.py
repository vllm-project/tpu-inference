--- conflicted
+++ resolved
@@ -726,18 +726,14 @@
         block_size = self.vllm_config.cache_config.block_size
         sliding_window = self.vllm_config.model_config.get_sliding_window()
 
-<<<<<<< HEAD
-        # TODO: pad batch_size
+
         batch_size = len(new_reqs)
-=======
-        batch_size = len(scheduler_output.scheduled_new_reqs)
         batch_size = pad_to_multiple(
             batch_size,
             self.prefill_seqs_padding,
             self.scheduler_config.max_num_seqs,
             True,
         )
->>>>>>> e9ddd832
 
         # Full prompt length.
         max_prompt_len = max([len(seq.prompt_token_ids) for seq in new_reqs])
