import functools
import os
import random
from contextlib import nullcontext
from typing import Any, Callable, Dict, List, Optional, Tuple, cast

import jax
import jax.numpy as jnp
import jaxtyping
import numpy as np
import torch
import vllm.envs as envs
from flax import nnx
from torchax.ops.mappings import j2t_dtype
from vllm.config import VllmConfig
from vllm.distributed.kv_transfer import (get_kv_transfer_group,
                                          has_kv_transfer_group)
from vllm.forward_context import set_forward_context
from vllm.sequence import IntermediateTensors
from vllm.tasks import SupportedTask
from vllm.utils import cdiv
from vllm.v1.core.sched.output import SchedulerOutput as VllmSchedulerOutput
from vllm.v1.kv_cache_interface import KVCacheConfig
from vllm.v1.outputs import (EMPTY_MODEL_RUNNER_OUTPUT, DraftTokenIds,
                             ModelRunnerOutput)
from vllm.v1.request import Request
from vllm.v1.spec_decode.ngram_proposer import NgramProposer
from vllm.v1.worker.kv_connector_model_runner_mixin import \
    KVConnectorModelRunnerMixin
from vllm.v1.worker.lora_model_runner_mixin import LoRAModelRunnerMixin

from tpu_commons import utils as common_utils
from tpu_commons.logger import init_logger
from tpu_commons.models.jax.attention_metadata import AttentionMetadata
from tpu_commons.models.jax.common.sharding import build_mesh
from tpu_commons.models.jax.layers.sample.rejection_sampler import \
    RejectionSampler
from tpu_commons.models.jax.layers.sample.sampling import (compute_logprobs,
                                                           gather_logprobs,
                                                           sample)
from tpu_commons.models.jax.layers.sample.sampling_metadata import \
    TPUSupportedSamplingMetadata
from tpu_commons.models.jax.model_loader import get_model
from tpu_commons.models.jax.utils.weight_utils import (
    shard_put, transfer_state_with_mappings)
from tpu_commons.runner import utils as runner_utils
from tpu_commons.runner.compilation_manager import CompilationManager
from tpu_commons.runner.input_batch_jax import CachedRequestState, InputBatch
from tpu_commons.runner.kv_cache_manager import KVCacheManager
from tpu_commons.runner.lora_utils import LoraUtils
from tpu_commons.runner.multimodal_manager import MultiModalManager
from tpu_commons.runner.persistent_batch_manager import PersistentBatchManager
from tpu_commons.runner.speculative_decoding_manager import \
    SpeculativeDecodingManager
from tpu_commons.runner.structured_decoding_manager import \
    StructuredDecodingManager
from tpu_commons.spec_decode.jax.eagle3 import EagleProposer
from tpu_commons.utils import device_array, make_optimized_mesh

logger = init_logger(__name__)

INVALID_TOKEN_ID = -1
# Smallest output size
MIN_NUM_SEQS = 8

DUMMY_METADATA = AttentionMetadata(
    input_positions=[],
    block_tables=[],
    request_distribution=[0, 0, 0],
)

TPU_STR_DTYPE_TO_TORCH_DTYPE = {
    "half": torch.half,
    "bfloat16": torch.bfloat16,
    "float": torch.float,
    "fp8": torch.float8_e4m3fn,
    "fp8_e4m3": torch.float8_e4m3fn,
    "fp8_e5m2": torch.float8_e5m2,
    "int8": torch.int8,
    "uint8": torch.uint8,
}


class TPUModelRunner(KVConnectorModelRunnerMixin, LoRAModelRunnerMixin):

    def __init__(
        self,
        vllm_config: VllmConfig,
        devices: List[Any],
    ):
        self.vllm_config = vllm_config
        self.model_config = vllm_config.model_config
        # TODO(jevinjiang): override block size based on RPA v3.
        self.cache_config = vllm_config.cache_config
        self.lora_config = vllm_config.lora_config
        self.load_config = vllm_config.load_config
        self.parallel_config = vllm_config.parallel_config
        self.scheduler_config = vllm_config.scheduler_config
        self.speculative_config = vllm_config.speculative_config
        self.observability_config = vllm_config.observability_config
        self.device_config = vllm_config.device_config

        self.devices = devices
        self.dtype = self.model_config.dtype
        self.maybe_forbid_compile = runner_utils.ForbidCompile(
        ) if envs.VLLM_XLA_CHECK_RECOMPILATION else nullcontext()

        self._init_random()
        self._init_mesh()
        self._init_phased_profiling()
        self._init_mm()
        self._init_speculative_decoding()
        self._init_inputs()

        # Delegate functions to specific manager classes.
        self.compilation_manager = CompilationManager(self)
        self.speculative_decoding_manager = SpeculativeDecodingManager(self)
        self.structured_decoding_manager = StructuredDecodingManager(self)
        self.kv_cache_manager = KVCacheManager(self)
        self.mm_manager = MultiModalManager(self)
        self.persistent_batch_manager = PersistentBatchManager(
            self.requests, self.input_batch, self.encoder_cache,
            self.uses_mrope, self.model_config)
        self.lora_utils = LoraUtils(self)

        cache_config = self.cache_config
        if cache_config.cache_dtype == "auto":
            model_dtype = self.dtype
            if isinstance(model_dtype, str):
                self.kv_cache_dtype = TPU_STR_DTYPE_TO_TORCH_DTYPE[model_dtype]
            elif isinstance(getattr(model_dtype, 'dtype', None), jnp.dtype):
                self.kv_cache_dtype = j2t_dtype(model_dtype.dtype)
            elif isinstance(model_dtype, torch.dtype):
                self.kv_cache_dtype = model_dtype
            else:
                raise ValueError(
                    "KV cache is unsupported for model_dtype of %s",
                    model_dtype)
        else:
            self.kv_cache_dtype = TPU_STR_DTYPE_TO_TORCH_DTYPE[
                cache_config.cache_dtype]

    def _init_random(self):
        if self.model_config.seed is None:
            self.model_config.seed = 0
        random.seed(self.model_config.seed)
        np.random.seed(self.model_config.seed)
        self.rng_key = jax.random.key(self.model_config.seed)

    def _init_mesh(self) -> None:
        try:
            # TODO: Update override steps.
            sharding_strategy = \
                self.vllm_config.additional_config["sharding"]["sharding_strategy"]
        except KeyError:
            sharding_strategy = {"tensor_parallelism": len(self.devices)}

        if os.getenv("NEW_MODEL_DESIGN", False):
            self.mesh = build_mesh(self.devices, sharding_strategy)
        else:
            try:
                dp = sharding_strategy["data_parallelism"]
            except KeyError:
                dp = 1
            try:
                tp = sharding_strategy["tensor_parallelism"]
            except KeyError:
                tp = len(self.devices)

            axis_names = ("data", "model")
            mesh_shape = (dp, tp)

            self.mesh = make_optimized_mesh(mesh_shape,
                                            axis_names,
                                            devices=self.devices)
        logger.info(f"Init mesh | mesh={self.mesh}")

    def _init_phased_profiling(self) -> None:
        self.phased_profiling_dir = os.getenv("PHASED_PROFILING_DIR", "")
        self.phase_based_profiler = None
        if self.phased_profiling_dir:
            self.phase_based_profiler = runner_utils.PhasedBasedProfiler(
                self.phased_profiling_dir)

    def _init_mm(self) -> None:
        self.is_multimodal_model = None
        self.uses_mrope = self.model_config.uses_mrope

    def _init_speculative_decoding(self) -> None:
        self.drafter = None
        if self.speculative_config:
            if self.speculative_config.method == "ngram":
                self.drafter = NgramProposer(self.vllm_config)
            elif self.speculative_config.method == "eagle3":
                self.drafter = EagleProposer(self.vllm_config, self)
            else:
                raise NotImplementedError(
                    "Unsupported speculative decoding method: "
                    f"{self.speculative_config.method}")
            self.rejection_sampler = RejectionSampler()

    def _init_inputs(self) -> None:
        model_config = self.model_config
        cache_config = self.cache_config
        scheduler_config = self.scheduler_config

        self.sliding_window = model_config.get_sliding_window()
        self.block_size = cache_config.block_size
        self.max_model_len = model_config.max_model_len
        self.max_num_blocks_per_req = cdiv(self.max_model_len, self.block_size)
        # InputBatch needs to work with sampling tensors greater than padding
        # to avoid dynamic shapes. Also, avoid suboptimal alignment.
        self.max_num_reqs = max(scheduler_config.max_num_seqs, MIN_NUM_SEQS)
        # [16, 32, 64, 128, 256, 512, 1024, 2048]
        self.num_tokens_paddings = runner_utils.get_token_paddings(
            min_token_size=16,
            max_token_size=scheduler_config.max_num_batched_tokens,
            padding_gap=envs.VLLM_TPU_BUCKET_PADDING_GAP)
        # In case `max_num_tokens < max(num_tokens_paddings)` use the actual
        # padded max value to pre-allocate data structures and pre-compile.
        self.max_num_tokens = self.num_tokens_paddings[-1]

        # Request states.
        self.requests: dict[str, CachedRequestState] = {}
        # mm_hash ->  encoder_output
        self.encoder_cache: dict[str, jax.Array] = {}
        self.input_batch = InputBatch(
            max_num_reqs=self.max_num_reqs,
            max_model_len=self.max_model_len,
            max_num_batched_tokens=self.max_num_tokens,
            pin_memory=False,
            vocab_size=self.model_config.get_vocab_size(),
            block_sizes=[self.block_size],
            is_spec_decode=bool(self.vllm_config.speculative_config),
        )

        self.input_ids_cpu = np.zeros(self.max_num_tokens, dtype=np.int32)
        self.positions_cpu = np.zeros(self.max_num_tokens, dtype=np.int32)
        self.block_table_cpu = np.zeros(
            (self.max_num_reqs, self.max_num_blocks_per_req), dtype=np.int32)
        self.query_start_loc_cpu = np.zeros(self.max_num_tokens + 1,
                                            dtype=np.int32)
        self.seq_lens_cpu = np.zeros(self.max_num_tokens, dtype=np.int32)
        # Range tensor with values [0 .. self.max_num_tokens - 1].
        # Used to initialize positions / context_lens / seq_lens
        # Keep in int64 to avoid overflow with long context
        self.arange_cpu = np.arange(self.max_num_tokens, dtype=np.int64)
        self.num_reqs_paddings = runner_utils.get_req_paddings(
            min_req_size=MIN_NUM_SEQS, max_req_size=self.max_num_reqs)

        # Padding for logits. Without speculative decoding, each request has one position to select from.
        # With speculative decoding, each request has multiple positions to select from.
        max_logits_per_req = 1
        if self.speculative_config:
            max_logits_per_req = self.speculative_config.num_speculative_tokens + 1  # Including bonus token
            self.num_logits_paddings = runner_utils.get_token_paddings(
                min_token_size=MIN_NUM_SEQS,
                max_token_size=self.max_num_reqs * max_logits_per_req,
                padding_gap=0)
        else:
            self.num_logits_paddings = None

        self.temperatures_cpu = np.zeros(self.max_num_tokens, dtype=np.float32)
        self.top_ps_cpu = np.zeros(self.max_num_tokens, dtype=np.float32)
        self.top_ks_cpu = np.zeros(self.max_num_tokens, dtype=np.int32)

        # tensors for structured decoding
        self.vocab_size = self.model_config.get_vocab_size()
        if self.lora_config is not None:
            # lora_config.lora_extra_vocab_size is the "Maximum size of extra vocabulary that can be present in a LoRA adapter" per https://github.com/vanbasten23/vllm/blob/7f4a8b6705622fde952a2e633e86716f902d6e1b/vllm/config.py#L3040
            self.vocab_size += self.lora_config.lora_extra_vocab_size
        self.grammar_bitmask_cpu = np.zeros(
            (self.max_num_reqs, cdiv(self.vocab_size, 32)),
            dtype=np.int32,
        )
        self.require_structured_out_cpu = np.zeros(
            (self.max_num_reqs, 1),
            dtype=np.bool_,
        )
        self.structured_decode_arange = np.arange(0, 32, dtype=np.int32)

        # multi-modal support
        # Only relevant for models using M-RoPE (e.g, Qwen2-VL)

        # NOTE: When M-RoPE is enabled, position ids are 3D regardless of
        # the modality of inputs. For text-only inputs, each dimension has
        # identical position IDs, making M-RoPE functionally equivalent to
        # 1D-RoPE.
        # See page 5 of https://arxiv.org/abs/2409.12191
        self.mrope_positions_cpu = np.zeros((3, self.max_num_tokens),
                                            dtype=np.int64)

    def load_model(self):
        self.model_fn, self.compute_logits_fn, self.get_multimodal_embeddings_fn, self.get_input_embeddings_fn, self.state, self.lora_manager, self.model = get_model(
            self.vllm_config,
            self.rng_key,
            self.mesh,
        )

        if self.drafter is not None:
            logger.info("Loading drafter model...")
            self.drafter.load_model()

        self.rng_params_for_sampling = nnx.Rngs(
            jax.random.key(self.model_config.seed)).params()
        self.is_multimodal_model = (self.model_config.is_multimodal_model
                                    and self.get_multimodal_embeddings_fn
                                    is not None)

        logger.info(f"Init model | "
                    f"hbm={common_utils.hbm_usage_gb(self.devices)}Gb")

    def get_supported_tasks(self) -> tuple[SupportedTask, ...]:
        return ("generate", )

    def get_kv_cache_spec(self):
        return self.kv_cache_manager.get_kv_cache_spec()

    def initialize_kv_cache(self, kv_cache_config: KVCacheConfig) -> None:
        self.kv_caches = []
        self.kv_cache_manager.initialize_kv_cache(kv_cache_config)
        if has_kv_transfer_group():
            get_kv_transfer_group().register_runner(self)

    def capture_model(self) -> None:
        self.compilation_manager.capture_model()

    def execute_model(
        self,
        scheduler_output: "VllmSchedulerOutput",
        intermediate_tensors: Optional[IntermediateTensors] = None,
    ) -> ModelRunnerOutput:
        return self._execute_model(scheduler_output)[1]

    def _execute_model(
        self,
        scheduler_output: "VllmSchedulerOutput",
    ) -> tuple[AttentionMetadata, ModelRunnerOutput]:
        self.persistent_batch_manager.update_states(scheduler_output)
        if not scheduler_output.total_num_scheduled_tokens:
            if has_kv_transfer_group():
                return DUMMY_METADATA, self.kv_connector_no_forward(
                    scheduler_output, self.vllm_config)

            # Return empty ModelRunnerOutput if there's no work to do.
            # TODO(fhzhang): We rely on empty cycles to remove requests in input batch. Fix it to reduce overhead.
            logger.debug(f"Nothing scheduled: {scheduler_output}!")
            # NOTE(pooyam): There is no guarantee that scheduler is not sending empty output: https://github.com/vllm-project/vllm/blob/7cfea0df390c154c1026f77d3682e2733ca4aca8/vllm/v1/engine/core.py#L275
            # Why they are not preventing that is not clear to me.
            if len(scheduler_output.finished_req_ids) == 0:
                logger.warning(
                    "Should not schedule a request that does nothing!")
                # raise Exception(
                #     "Should not schedule a request that does nothing!")
            return DUMMY_METADATA, EMPTY_MODEL_RUNNER_OUTPUT,

        (input_ids, attn_metadata, sampling_metadata, logits_indices,
         spec_decode_metadata) = self._prepare_inputs(scheduler_output)

        # multi-modal support
        if self.is_multimodal_model:
            # Run the multimodal encoder if any.
            # We have the modality embeds at this time.
            self.mm_manager.execute_mm_encoder(scheduler_output)
            mm_embeds = self.mm_manager.gather_mm_embeddings(scheduler_output)
        else:
            mm_embeds = []

        # NOTE(Wenlong): For multi-modal model,
        # it will embed the text tokens and merge with the existing modality embeds
        # Later, the multi-modality model will take the embedding as the input.
        # For text-only model, this does nothing. It will input the input_ids and
        # leave the mebedding job inside the forward pass
        input_ids, inputs_embeds = self._get_input_ids_embeds(
            input_ids, mm_embeds)

        # TODO: Disable this for now
        if self.is_multimodal_model or self.lora_config is not None:
            self.maybe_forbid_compile = nullcontext()

        # TODO: make _get_input_ids_embeds within this context
        # NOTE: right now, mm model will use embeddings as the input,
        # but text-only model will use input_ids
        with self.maybe_forbid_compile:

            with set_forward_context(
                    None,
                    self.vllm_config,
            ), self.maybe_get_kv_connector_output(
                    scheduler_output) as kv_connector_output:
                # NOTE(Wenlong): It takes both `input_ids` and `inputs_embeds`,
                # but one of them would be `None`
<<<<<<< HEAD
                # xw32: print(self.state),
                self.kv_caches, hidden_states = self.model_fn(
                    self.state,
                    self.kv_caches,
                    input_ids,
                    attn_metadata,
                    inputs_embeds,
                    tuple(self.layer_name_to_kvcache_index.items()),
                )
=======
                (self.kv_caches, hidden_states,
                 aux_hidden_states) = self.model_fn(
                     self.state,
                     self.kv_caches,
                     input_ids,
                     attn_metadata,
                     inputs_embeds,
                     tuple(self.layer_name_to_kvcache_index.items()),
                 )
>>>>>>> 4a440227

            print('xw32 fwd finished')
            hidden_states = self._select_from_array_fn(hidden_states,
                                                       logits_indices)
            logits = self.compute_logits_fn(self.state, hidden_states)
            if scheduler_output.grammar_bitmask is not None:
                (
                    require_struct_decoding, grammar_bitmask_padded, arange
                ) = self.structured_decoding_manager.prepare_structured_decoding_input(
                    logits, scheduler_output)
                logits = self.structured_decoding_manager.structured_decode_fn(
                    require_struct_decoding,
                    grammar_bitmask_padded,
                    logits,
                    arange,
                )
            tpu_sampling_metadata = sampling_metadata
            if spec_decode_metadata is None:
                next_tokens = sample(
                    self.rng_params_for_sampling,
                    self.mesh,
                    logits,
                    tpu_sampling_metadata,
                )
            else:
                bonus_logits = self._select_from_array_fn(
                    logits, spec_decode_metadata.bonus_logits_indices)
                bonus_token_ids = sample(
                    self.rng_params_for_sampling,
                    self.mesh,
                    bonus_logits,
                    tpu_sampling_metadata,
                )
                target_logits = self._select_from_array_fn(
                    logits, spec_decode_metadata.target_logits_indices)
                next_tokens = self.rejection_sampler(
                    draft_token_ids=spec_decode_metadata.draft_token_ids,
                    num_draft_tokens=spec_decode_metadata.draft_lengths,
                    draft_probs=None,
                    target_logits=target_logits,
                    bonus_token_ids=bonus_token_ids,
                    sampling_metadata=tpu_sampling_metadata,
                    key=self.rng_params_for_sampling,
                )

            if tpu_sampling_metadata.logprobs:
                logprobs = self._compute_and_gather_logprobs(
                    logits, next_tokens, self.model_config.max_logprobs)
            else:
                logprobs = None

        num_reqs = self.input_batch.num_reqs

        # Update the cache state concurrently. Code above will not block until
        # we use `selected_token_ids`. Add mark_step if post-processing changes
        request_seq_lens: list[tuple[int, CachedRequestState, int]] = []
        discard_sampled_tokens_req_indices = []
        for i, req_id in zip(range(num_reqs), self.input_batch.req_ids):
            assert req_id is not None
            req_state = self.requests[req_id]
            seq_len = (req_state.num_computed_tokens +
                       scheduler_output.num_scheduled_tokens[req_id])
            if seq_len >= req_state.num_tokens:
                request_seq_lens.append((i, req_state, seq_len))
            else:
                # Ignore the sampled token from the partial request.
                # Rewind the generator state as if the token was not sampled.
                generator = self.input_batch.generators.get(i)
                if generator is not None:
                    # This relies on cuda-specific torch-internal impl details
                    generator.set_offset(generator.get_offset() - 4)

                # Record the index of the request that should not be sampled,
                # so that we could clear the sampled tokens before returning.
                discard_sampled_tokens_req_indices.append(i)

        assert all(
            req_id is not None for req_id in
            self.input_batch.req_ids[:num_reqs]), "req_ids contains None"
        req_ids = cast(list[str], self.input_batch.req_ids[:num_reqs])

        prompt_logprobs_dict = {}
        for req_id in self.input_batch.req_ids[:num_reqs]:
            prompt_logprobs_dict[req_id] = None

        if spec_decode_metadata is None:
            next_tokens = np.asarray(jax.device_get(next_tokens))
            selected_token_ids = np.expand_dims(next_tokens[:num_reqs], 1)
            valid_sampled_token_ids = selected_token_ids.tolist()
        else:
            valid_sampled_token_ids = self.rejection_sampler.parse_output(
                next_tokens, self.input_batch.vocab_size,
                spec_decode_metadata.draft_lengths_cpu, num_reqs,
                spec_decode_metadata.draft_token_ids.shape[0])

        # Mask out the sampled tokens that should not be sampled.
        for i in discard_sampled_tokens_req_indices:
            valid_sampled_token_ids[i].clear()
        # Append sampled tokens
        for req_idx, req_state, _ in request_seq_lens:
            sampled_ids = valid_sampled_token_ids[req_idx]
            if not sampled_ids:
                continue

            start_idx = self.input_batch.num_tokens_no_spec[req_idx]
            end_idx = start_idx + len(sampled_ids)
            assert end_idx <= self.max_model_len, (
                "Sampled token IDs exceed the max model length. "
                f"Total number of tokens: {end_idx} > max_model_len: "
                f"{self.max_model_len}")

            self.input_batch.token_ids_cpu[req_idx,
                                           start_idx:end_idx] = sampled_ids
            self.input_batch.num_tokens_no_spec[req_idx] = end_idx
            self.input_batch.num_tokens[req_idx] = end_idx
            req_state.output_token_ids.extend(sampled_ids)

        if logprobs is not None:
            logprobs_lists = logprobs.tolists()
        else:
            logprobs_lists = None

        if self.speculative_config:
            self.speculative_decoding_manager.propose_draft_token_ids(
                valid_sampled_token_ids)

        model_runner_output = ModelRunnerOutput(
            req_ids=req_ids,
            req_id_to_index=self.input_batch.req_id_to_index,
            sampled_token_ids=valid_sampled_token_ids,
            logprobs=logprobs_lists,
            prompt_logprobs_dict=prompt_logprobs_dict,
            pooler_output=[],
            kv_connector_output=kv_connector_output,
        )
        return attn_metadata, model_runner_output

    @functools.partial(jax.jit, static_argnums=(0, ))
    def _select_from_array_fn(self, array, indices_to_select):
        return array[indices_to_select]

    @staticmethod
    @functools.partial(jax.jit, static_argnames=("max_logprobs", ))
    def _compute_and_gather_logprobs(logits, next_tokens, max_logprobs):
        logprobs = compute_logprobs(logits)
        return gather_logprobs(logprobs, next_tokens, max_logprobs)

    def _prepare_inputs(self, scheduler_output: "VllmSchedulerOutput"):
        total_num_scheduled_tokens = scheduler_output.total_num_scheduled_tokens
        assert total_num_scheduled_tokens > 0
        num_reqs = self.input_batch.num_reqs
        assert num_reqs > 0

        # Get the number of scheduled tokens for each request.
        num_scheduled_tokens_per_req = []
        max_num_scheduled_tokens_all_reqs = 0
        for req_id in self.input_batch.req_ids[:num_reqs]:
            assert req_id is not None
            num_tokens = scheduler_output.num_scheduled_tokens[req_id]
            num_scheduled_tokens_per_req.append(num_tokens)
            max_num_scheduled_tokens_all_reqs = max(
                max_num_scheduled_tokens_all_reqs, num_tokens)
        num_scheduled_tokens_per_req = np.array(num_scheduled_tokens_per_req,
                                                dtype=np.int32)
        assert max_num_scheduled_tokens_all_reqs > 0

        # Get request indices.
        # E.g., [2, 5, 3] -> [0, 0, 1, 1, 1, 1, 1, 2, 2, 2]
        # For each scheduled token, what are the corresponding req index.
        req_indices = np.repeat(self.arange_cpu[:num_reqs],
                                num_scheduled_tokens_per_req)

        # Get batched arange.
        # E.g., [2, 5, 3] -> [0, 1, 0, 1, 2, 3, 4, 0, 1, 2]
        # For each scheduled token, what is its position in corresponding req.
        arange = np.concatenate(
            [self.arange_cpu[:n] for n in num_scheduled_tokens_per_req])

        # Get positions.
        positions_np = self.positions_cpu[:total_num_scheduled_tokens]
        np.add(self.input_batch.num_computed_tokens_cpu[req_indices],
               arange,
               out=positions_np)

        # Multi-modal support
        # Calculate M-RoPE positions.
        # Only relevant for models using M-RoPE (e.g, Qwen2-VL)
        if self.uses_mrope:
            self.mm_manager.calc_mrope_positions(scheduler_output)

        # Get token indices.
        # E.g., [0, 1, 0, 1, 2, 3, 4, 0, 1, 2]
        # -> [0, 1, M, M + 1, M + 2, M + 3, M + 4, 2 * M, 2 * M + 1, 2 * M + 2]
        # where M is the max_model_len.
        token_indices = (positions_np +
                         req_indices * self.input_batch.token_ids_cpu.shape[1])

        # NOTE(woosuk): We use torch.index_select instead of np.take here
        # because torch.index_select is much faster than np.take for large
        # tensors.
        np.take(self.input_batch.token_ids_cpu.flatten(),
                token_indices,
                out=self.input_ids_cpu[:total_num_scheduled_tokens])

        # Prepare the attention metadata.
        self.query_start_loc_cpu[0] = 0
        np.cumsum(num_scheduled_tokens_per_req,
                  out=self.query_start_loc_cpu[1:num_reqs + 1])
        self.query_start_loc_cpu[num_reqs + 1:] = 1

        self.seq_lens_cpu[:num_reqs] = (
            self.input_batch.num_computed_tokens_cpu[:num_reqs] +
            num_scheduled_tokens_per_req)

        # Do the padding and copy the tensors to the TPU.
        padded_total_num_scheduled_tokens = runner_utils.get_padded_token_len(
            self.num_tokens_paddings, total_num_scheduled_tokens)
        # Zero out to avoid spurious values from prev iteration (last cp chunk)
        self.input_ids_cpu[
            total_num_scheduled_tokens:padded_total_num_scheduled_tokens] = 0

        # Please see runner_utils.PhasedBasedProfiler for details
        if self.phase_based_profiler:
            batch_composition_stats = runner_utils.get_batch_composition_stats(
                self.input_batch, total_num_scheduled_tokens, num_reqs,
                padded_total_num_scheduled_tokens, scheduler_output)

            self.phase_based_profiler.step(batch_composition_stats)

        # Inputs
        input_ids = self.input_ids_cpu[:padded_total_num_scheduled_tokens]
        positions = self.positions_cpu[:padded_total_num_scheduled_tokens]
        mrope_positions = self.mrope_positions_cpu[:, :
                                                   padded_total_num_scheduled_tokens]
        block_tables = self.block_table_cpu[:self.max_num_reqs]
        block_tables[:num_reqs, :self.max_num_blocks_per_req] = (
            self.input_batch.block_table[0].get_cpu_tensor()[:num_reqs])
        query_start_loc = self.query_start_loc_cpu[:self.max_num_reqs + 1]
        seq_lens = self.seq_lens_cpu[:self.max_num_reqs]
        request_distribution = np.array(self.input_batch.request_distribution)
        padded_num_reqs = runner_utils.get_padded_num_reqs_with_upper_limit(
            num_reqs, self.max_num_reqs)
        use_spec_decode = len(
            scheduler_output.scheduled_spec_decode_tokens) > 0
        if not use_spec_decode:
            logits_indices = self.query_start_loc_cpu[1:padded_num_reqs +
                                                      1] - 1
            spec_decode_metadata = None
        else:
            num_draft_tokens = np.zeros(num_reqs, dtype=np.int32)
            for req_id, draft_token_ids in (
                    scheduler_output.scheduled_spec_decode_tokens.items()):
                req_idx = self.input_batch.req_id_to_index[req_id]
                num_draft_tokens[req_idx] = len(draft_token_ids)

            spec_decode_metadata = self.speculative_decoding_manager.get_spec_decode_metadata(
                num_draft_tokens, self.query_start_loc_cpu[1:num_reqs + 1],
                padded_num_reqs)
            logits_indices = spec_decode_metadata.final_logits_indices

        # Put to device
        sampling_metadata = TPUSupportedSamplingMetadata.from_input_batch(
            self.mesh, self.input_batch, padded_num_reqs)
        if self.uses_mrope:
            positions = mrope_positions

        # Convert block_tables to 1D on cpu.
        block_tables = block_tables.reshape(-1)

        (input_ids, positions, block_tables, query_start_loc, seq_lens,
         logits_indices, request_distribution) = device_array(
             self.mesh, (input_ids, positions, block_tables, query_start_loc,
                         seq_lens, logits_indices, request_distribution))

        if self.lora_config is not None:
            self.lora_utils.set_active_loras(
                num_scheduled_tokens_per_req, total_num_scheduled_tokens,
                padded_total_num_scheduled_tokens)

        return (
            input_ids,
            AttentionMetadata(
                input_positions=positions,
                block_tables=block_tables,
                seq_lens=seq_lens,
                query_start_loc=query_start_loc,
                request_distribution=request_distribution,
            ),
            sampling_metadata,
            logits_indices,
            spec_decode_metadata,
        )

    def _get_input_ids_embeds(self, input_ids: jax.Array,
                              mm_embeds: list[jax.Array]):
        if self.is_multimodal_model:
            inputs_embeds = self.get_input_embeddings_fn(
                self.state,
                input_ids=input_ids,
                multimodal_embeddings=mm_embeds,
            )
            return None, inputs_embeds
        else:
            return input_ids, None

    def take_draft_token_ids(self) -> Optional[DraftTokenIds]:
        return self.speculative_decoding_manager.take_draft_token_ids()

    ###### Local disagg utilities ######

    def get_kv_cache_for_block_ids(
        self,
        block_ids: List[int],
    ) -> List[jax.Array]:
        return self.kv_cache_manager.get_kv_cache_for_block_ids(block_ids)

    def transfer_kv_cache(self,
                          kv_cache_slices: List[jax.Array]) -> List[jax.Array]:
        return self.kv_cache_manager.transfer_kv_cache(kv_cache_slices)

    def insert_request_with_kv_cache(
        self,
        request: "Request",
        kv_cache_slices: List[jax.Array],
        block_ids: List[List[int]],
    ):
        return self.kv_cache_manager.insert_request_with_kv_cache(
            request, kv_cache_slices, block_ids)

    ###### RL framework integration ######

    def _sync_weights(
        self,
        updated_weights: jaxtyping.PyTree,
        mappings: Dict[str, Tuple[str, Tuple[str]]],
        transpose_keys: Dict[str, Tuple[int]],
        reshard_fn: Callable[[jaxtyping.PyTree, jaxtyping.PyTree],
                             jaxtyping.PyTree] = None
    ) -> None:
        """For RL framework integration."""
        if reshard_fn is not None:
            updated_weights = reshard_fn(updated_weights, self.state)
            shard = None
        else:
            shard = functools.partial(shard_put, mesh=self.mesh)
        self.state = transfer_state_with_mappings(
            src_state=updated_weights,
            tgt_state=self.state,
            mappings=mappings,
            transpose_keys=transpose_keys,
            shard=shard)<|MERGE_RESOLUTION|>--- conflicted
+++ resolved
@@ -390,17 +390,6 @@
                     scheduler_output) as kv_connector_output:
                 # NOTE(Wenlong): It takes both `input_ids` and `inputs_embeds`,
                 # but one of them would be `None`
-<<<<<<< HEAD
-                # xw32: print(self.state),
-                self.kv_caches, hidden_states = self.model_fn(
-                    self.state,
-                    self.kv_caches,
-                    input_ids,
-                    attn_metadata,
-                    inputs_embeds,
-                    tuple(self.layer_name_to_kvcache_index.items()),
-                )
-=======
                 (self.kv_caches, hidden_states,
                  aux_hidden_states) = self.model_fn(
                      self.state,
@@ -410,9 +399,8 @@
                      inputs_embeds,
                      tuple(self.layer_name_to_kvcache_index.items()),
                  )
->>>>>>> 4a440227
-
-            print('xw32 fwd finished')
+
+            # print('xw32 fwd finished')
             hidden_states = self._select_from_array_fn(hidden_states,
                                                        logits_indices)
             logits = self.compute_logits_fn(self.state, hidden_states)
