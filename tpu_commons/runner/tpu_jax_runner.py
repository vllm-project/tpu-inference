import functools
import os
import random
from contextlib import nullcontext
from typing import Any, Callable, Dict, List, Optional, Tuple, cast

import jax
import jax.numpy as jnp
import jaxtyping
import numpy as np
import torch
import vllm.envs as envs
from flax import nnx
from torchax.ops.mappings import j2t_dtype
from vllm.config import VllmConfig
from vllm.distributed.kv_transfer import (get_kv_transfer_group,
                                          has_kv_transfer_group)
from vllm.forward_context import set_forward_context
from vllm.sequence import IntermediateTensors
from vllm.tasks import SupportedTask
from vllm.utils import cdiv
from vllm.v1.core.sched.output import SchedulerOutput as VllmSchedulerOutput
from vllm.v1.kv_cache_interface import KVCacheConfig
from vllm.v1.outputs import (EMPTY_MODEL_RUNNER_OUTPUT, DraftTokenIds,
                             ModelRunnerOutput)
from vllm.v1.request import Request
from vllm.v1.spec_decode.ngram_proposer import NgramProposer
from vllm.v1.worker.kv_connector_model_runner_mixin import \
    KVConnectorModelRunnerMixin
from vllm.v1.worker.lora_model_runner_mixin import LoRAModelRunnerMixin

from tpu_commons import utils as common_utils
from tpu_commons.logger import init_logger
from tpu_commons.models.jax.attention_metadata import AttentionMetadata
from tpu_commons.models.jax.common.sharding import build_mesh
from tpu_commons.models.jax.layers.sample.rejection_sampler import \
    RejectionSampler
from tpu_commons.models.jax.layers.sample.sampling import (compute_logprobs,
                                                           gather_logprobs,
                                                           sample)
from tpu_commons.models.jax.layers.sample.sampling_metadata import \
    TPUSupportedSamplingMetadata
from tpu_commons.models.jax.model_loader import get_model
from tpu_commons.models.jax.utils.weight_utils import (
    shard_put, transfer_state_with_mappings)
from tpu_commons.runner import utils as runner_utils
from tpu_commons.runner.compilation_manager import CompilationManager
from tpu_commons.runner.input_batch_jax import CachedRequestState, InputBatch
from tpu_commons.runner.kv_cache_manager import KVCacheManager
from tpu_commons.runner.lora_utils import LoraUtils
from tpu_commons.runner.multimodal_manager import MultiModalManager
from tpu_commons.runner.persistent_batch_manager import PersistentBatchManager
from tpu_commons.runner.speculative_decoding_manager import \
    SpeculativeDecodingManager
from tpu_commons.runner.structured_decoding_manager import \
    StructuredDecodingManager
from tpu_commons.spec_decode.jax.eagle3 import Eagle3Proposer
from tpu_commons.utils import device_array, make_optimized_mesh

logger = init_logger(__name__)

INVALID_TOKEN_ID = -1
# Smallest output size
MIN_NUM_SEQS = 8

DUMMY_METADATA = AttentionMetadata(
    input_positions=[],
    block_tables=[],
    request_distribution=[0, 0, 0],
)

TPU_STR_DTYPE_TO_TORCH_DTYPE = {
    "half": torch.half,
    "bfloat16": torch.bfloat16,
    "float": torch.float,
    "fp8": torch.float8_e4m3fn,
    "fp8_e4m3": torch.float8_e4m3fn,
    "fp8_e5m2": torch.float8_e5m2,
    "int8": torch.int8,
    "uint8": torch.uint8,
}


class TPUModelRunner(KVConnectorModelRunnerMixin, LoRAModelRunnerMixin):

    def __init__(
        self,
        vllm_config: VllmConfig,
        devices: List[Any],
    ):
        self.vllm_config = vllm_config
        self.model_config = vllm_config.model_config
        # TODO(jevinjiang): override block size based on RPA v3.
        self.cache_config = vllm_config.cache_config
        self.lora_config = vllm_config.lora_config
        self.load_config = vllm_config.load_config
        self.parallel_config = vllm_config.parallel_config
        self.scheduler_config = vllm_config.scheduler_config
        self.speculative_config = vllm_config.speculative_config
        self.observability_config = vllm_config.observability_config
        self.device_config = vllm_config.device_config

        self.devices = devices
        self.dtype = self.model_config.dtype
        self.maybe_forbid_compile = runner_utils.ForbidCompile(
        ) if envs.VLLM_XLA_CHECK_RECOMPILATION else nullcontext()

        self._init_random()
        self._init_mesh()
        self._init_phased_profiling()
        self._init_mm()
        self._init_inputs()
        self._init_speculative_decoding()

        # Delegate functions to specific manager classes.
        self.compilation_manager = CompilationManager(self)
        self.speculative_decoding_manager = SpeculativeDecodingManager(self)
        self.structured_decoding_manager = StructuredDecodingManager(self)
        self.kv_cache_manager = KVCacheManager(self)
        self.mm_manager = MultiModalManager(self)
        self.persistent_batch_manager = PersistentBatchManager(
            self.requests, self.input_batch, self.encoder_cache,
            self.uses_mrope, self.model_config)
        self.lora_utils = LoraUtils(self)

        cache_config = self.cache_config
        if cache_config.cache_dtype == "auto":
            model_dtype = self.dtype
            if isinstance(model_dtype, str):
                self.kv_cache_dtype = TPU_STR_DTYPE_TO_TORCH_DTYPE[model_dtype]
            elif isinstance(getattr(model_dtype, 'dtype', None), jnp.dtype):
                self.kv_cache_dtype = j2t_dtype(model_dtype.dtype)
            elif isinstance(model_dtype, torch.dtype):
                self.kv_cache_dtype = model_dtype
            else:
                raise ValueError(
                    "KV cache is unsupported for model_dtype of %s",
                    model_dtype)
        else:
            self.kv_cache_dtype = TPU_STR_DTYPE_TO_TORCH_DTYPE[
                cache_config.cache_dtype]

    def _init_random(self):
        if self.model_config.seed is None:
            self.model_config.seed = 0
        random.seed(self.model_config.seed)
        np.random.seed(self.model_config.seed)
        self.rng_key = jax.random.key(self.model_config.seed)

    def _init_mesh(self) -> None:
        try:
            # TODO: Update override steps.
            sharding_strategy = \
                self.vllm_config.additional_config["sharding"]["sharding_strategy"]
        except KeyError:
            sharding_strategy = {"tensor_parallelism": len(self.devices)}

        if os.getenv("NEW_MODEL_DESIGN", False):
            self.mesh = build_mesh(self.devices, sharding_strategy)
        else:
            try:
                dp = sharding_strategy["data_parallelism"]
            except KeyError:
                dp = 1
            try:
                tp = sharding_strategy["tensor_parallelism"]
            except KeyError:
                tp = len(self.devices)

            axis_names = ("data", "model")
            mesh_shape = (dp, tp)

            self.mesh = make_optimized_mesh(mesh_shape,
                                            axis_names,
                                            devices=self.devices)
        logger.info(f"Init mesh | mesh={self.mesh}")

    def _init_phased_profiling(self) -> None:
        self.phased_profiling_dir = os.getenv("PHASED_PROFILING_DIR", "")
        self.phase_based_profiler = None
        if self.phased_profiling_dir:
            self.phase_based_profiler = runner_utils.PhasedBasedProfiler(
                self.phased_profiling_dir)

    def _init_mm(self) -> None:
        self.is_multimodal_model = None
        self.uses_mrope = self.model_config.uses_mrope

    def _init_speculative_decoding(self) -> None:
        self.drafter = None
        if self.speculative_config:
            if self.speculative_config.method == "ngram":
                self.drafter = NgramProposer(self.vllm_config)
            elif self.speculative_config.method == "eagle3":
                self.drafter = Eagle3Proposer(self.vllm_config, self)
            else:
                raise NotImplementedError(
                    "Unsupported speculative decoding method: "
                    f"{self.speculative_config.method}")
            self.rejection_sampler = RejectionSampler()

    def _init_inputs(self) -> None:
        model_config = self.model_config
        cache_config = self.cache_config
        scheduler_config = self.scheduler_config

        self.sliding_window = model_config.get_sliding_window()
        self.block_size = cache_config.block_size
        self.max_model_len = model_config.max_model_len
        self.max_num_blocks_per_req = cdiv(self.max_model_len, self.block_size)
        # InputBatch needs to work with sampling tensors greater than padding
        # to avoid dynamic shapes. Also, avoid suboptimal alignment.
        self.max_num_reqs = max(scheduler_config.max_num_seqs, MIN_NUM_SEQS)
        # [16, 32, 64, 128, 256, 512, 1024, 2048]
        self.num_tokens_paddings = runner_utils.get_token_paddings(
            min_token_size=16,
            max_token_size=scheduler_config.max_num_batched_tokens,
            padding_gap=envs.VLLM_TPU_BUCKET_PADDING_GAP)
        # In case `max_num_tokens < max(num_tokens_paddings)` use the actual
        # padded max value to pre-allocate data structures and pre-compile.
        self.max_num_tokens = self.num_tokens_paddings[-1]

        # Request states.
        self.requests: dict[str, CachedRequestState] = {}
        # mm_hash ->  encoder_output
        self.encoder_cache: dict[str, jax.Array] = {}
        self.input_batch = InputBatch(
            max_num_reqs=self.max_num_reqs,
            max_model_len=self.max_model_len,
            max_num_batched_tokens=self.max_num_tokens,
            pin_memory=False,
            vocab_size=self.model_config.get_vocab_size(),
            block_sizes=[self.block_size],
            is_spec_decode=bool(self.vllm_config.speculative_config),
        )

        self.input_ids_cpu = np.zeros(self.max_num_tokens, dtype=np.int32)
        self.positions_cpu = np.zeros(self.max_num_tokens, dtype=np.int32)
        self.block_table_cpu = np.zeros(
            (self.max_num_reqs, self.max_num_blocks_per_req), dtype=np.int32)
        self.query_start_loc_cpu = np.zeros(self.max_num_tokens + 1,
                                            dtype=np.int32)
        self.seq_lens_cpu = np.zeros(self.max_num_tokens, dtype=np.int32)
        # Range tensor with values [0 .. self.max_num_tokens - 1].
        # Used to initialize positions / context_lens / seq_lens
        # Keep in int64 to avoid overflow with long context
        self.arange_cpu = np.arange(self.max_num_tokens, dtype=np.int64)
        self.num_reqs_paddings = runner_utils.get_req_paddings(
            min_req_size=MIN_NUM_SEQS, max_req_size=self.max_num_reqs)

        # Padding for logits. Without speculative decoding, each request has one position to select from.
        # With speculative decoding, each request has multiple positions to select from.
        max_logits_per_req = 1
        if self.speculative_config:
            max_logits_per_req = self.speculative_config.num_speculative_tokens + 1  # Including bonus token
            self.num_logits_paddings = runner_utils.get_token_paddings(
                min_token_size=MIN_NUM_SEQS,
                max_token_size=self.max_num_reqs * max_logits_per_req,
                padding_gap=0)
        else:
            self.num_logits_paddings = None

        self.temperatures_cpu = np.zeros(self.max_num_tokens, dtype=np.float32)
        self.top_ps_cpu = np.zeros(self.max_num_tokens, dtype=np.float32)
        self.top_ks_cpu = np.zeros(self.max_num_tokens, dtype=np.int32)

        # tensors for structured decoding
        self.vocab_size = self.model_config.get_vocab_size()
        if self.lora_config is not None:
            # lora_config.lora_extra_vocab_size is the "Maximum size of extra vocabulary that can be present in a LoRA adapter" per https://github.com/vanbasten23/vllm/blob/7f4a8b6705622fde952a2e633e86716f902d6e1b/vllm/config.py#L3040
            self.vocab_size += self.lora_config.lora_extra_vocab_size
        self.grammar_bitmask_cpu = np.zeros(
            (self.max_num_reqs, cdiv(self.vocab_size, 32)),
            dtype=np.int32,
        )
        self.require_structured_out_cpu = np.zeros(
            (self.max_num_reqs, 1),
            dtype=np.bool_,
        )
        self.structured_decode_arange = np.arange(0, 32, dtype=np.int32)

        # multi-modal support
        # Only relevant for models using M-RoPE (e.g, Qwen2-VL)

        # NOTE: When M-RoPE is enabled, position ids are 3D regardless of
        # the modality of inputs. For text-only inputs, each dimension has
        # identical position IDs, making M-RoPE functionally equivalent to
        # 1D-RoPE.
        # See page 5 of https://arxiv.org/abs/2409.12191
        self.mrope_positions_cpu = np.zeros((3, self.max_num_tokens),
                                            dtype=np.int64)

    def load_model(self):
        self.model_fn, self.compute_logits_fn, self.combine_hidden_states_fn, self.get_multimodal_embeddings_fn, self.get_input_embeddings_fn, self.state, self.lora_manager, self.model = get_model(
            self.vllm_config,
            self.rng_key,
            self.mesh,
        )

        if self.drafter is not None:
            logger.info("Loading drafter model...")
            self.drafter.load_model(self.state)

        self.rng_params_for_sampling = nnx.Rngs(
            jax.random.key(self.model_config.seed)).params()
        self.is_multimodal_model = (self.model_config.is_multimodal_model
                                    and self.get_multimodal_embeddings_fn
                                    is not None)

        logger.info(f"Init model | "
                    f"hbm={common_utils.hbm_usage_gb(self.devices)}Gb")

    def get_supported_tasks(self) -> tuple[SupportedTask, ...]:
        return ("generate", )

    def get_kv_cache_spec(self):
        return self.kv_cache_manager.get_kv_cache_spec()

    def initialize_kv_cache(self, kv_cache_config: KVCacheConfig) -> None:
        self.kv_cache_config = kv_cache_config
        self.kv_caches = []
        self.kv_cache_manager.initialize_kv_cache(kv_cache_config)
        if has_kv_transfer_group():
            get_kv_transfer_group().register_runner(self)

    def capture_model(self) -> None:
        self.compilation_manager.capture_model()

    def execute_model(
        self,
        scheduler_output: "VllmSchedulerOutput",
        intermediate_tensors: Optional[IntermediateTensors] = None,
    ) -> ModelRunnerOutput:
        return self._execute_model(scheduler_output)[1]

    def _execute_model(
        self,
        scheduler_output: "VllmSchedulerOutput",
    ) -> tuple[AttentionMetadata, ModelRunnerOutput]:
        self.persistent_batch_manager.update_states(scheduler_output)
        if not scheduler_output.total_num_scheduled_tokens:
            if has_kv_transfer_group():
                return DUMMY_METADATA, self.kv_connector_no_forward(
                    scheduler_output, self.vllm_config)

            # Return empty ModelRunnerOutput if there's no work to do.
            # TODO(fhzhang): We rely on empty cycles to remove requests in input batch. Fix it to reduce overhead.
            logger.debug(f"Nothing scheduled: {scheduler_output}!")
            # NOTE(pooyam): There is no guarantee that scheduler is not sending empty output: https://github.com/vllm-project/vllm/blob/7cfea0df390c154c1026f77d3682e2733ca4aca8/vllm/v1/engine/core.py#L275
            # Why they are not preventing that is not clear to me.
            if len(scheduler_output.finished_req_ids) == 0:
                logger.warning(
                    "Should not schedule a request that does nothing!")
                # raise Exception(
                #     "Should not schedule a request that does nothing!")
            return DUMMY_METADATA, EMPTY_MODEL_RUNNER_OUTPUT,

        (input_ids, attn_metadata, sampling_metadata, logits_indices,
         spec_decode_metadata) = self._prepare_inputs(scheduler_output)

        # multi-modal support
        if self.is_multimodal_model:
            # Run the multimodal encoder if any.
            # We have the modality embeds at this time.
            self.mm_manager.execute_mm_encoder(scheduler_output)
            mm_embeds = self.mm_manager.gather_mm_embeddings(scheduler_output)
        else:
            mm_embeds = []

        # NOTE(Wenlong): For multi-modal model,
        # it will embed the text tokens and merge with the existing modality embeds
        # Later, the multi-modality model will take the embedding as the input.
        # For text-only model, this does nothing. It will input the input_ids and
        # leave the mebedding job inside the forward pass
        input_ids, inputs_embeds = self._get_input_ids_embeds(
            input_ids, mm_embeds)

        # TODO: Disable this for now
<<<<<<< HEAD
        if self.is_multimodal_model:
=======
        if self.lora_config is not None:
>>>>>>> 6db278a5
            self.maybe_forbid_compile = nullcontext()

        lora_metadata = self.lora_utils.extract_lora_metadata()
        # TODO: make _get_input_ids_embeds within this context
        # NOTE: right now, mm model will use embeddings as the input,
        # but text-only model will use input_ids
        with self.maybe_forbid_compile:

            with set_forward_context(
                    None,
                    self.vllm_config,
            ), self.maybe_get_kv_connector_output(
                    scheduler_output) as kv_connector_output:
                # NOTE(Wenlong): It takes both `input_ids` and `inputs_embeds`,
                # but one of them would be `None`

                (self.kv_caches, hidden_states,
                 aux_hidden_states) = self.model_fn(
                     self.state,
                     self.kv_caches,
                     input_ids,
                     attn_metadata,
                     inputs_embeds,
                     tuple(self.layer_name_to_kvcache_index.items()),
                     lora_metadata,
                 )

            hidden_states = self._select_from_array_fn(hidden_states,
                                                       logits_indices)
            logits = self.compute_logits_fn(
                self.state,
                hidden_states,
                lora_metadata,
            )
            if scheduler_output.grammar_bitmask is not None:
                (
                    require_struct_decoding, grammar_bitmask_padded, arange
                ) = self.structured_decoding_manager.prepare_structured_decoding_input(
                    logits, scheduler_output)
                logits = self.structured_decoding_manager.structured_decode_fn(
                    require_struct_decoding,
                    grammar_bitmask_padded,
                    logits,
                    arange,
                )
            tpu_sampling_metadata = sampling_metadata
            if spec_decode_metadata is None:
                next_tokens = sample(
                    self.rng_params_for_sampling,
                    self.mesh,
                    logits,
                    tpu_sampling_metadata,
                )
            else:
                bonus_logits = self._select_from_array_fn(
                    logits, spec_decode_metadata.bonus_logits_indices)
                bonus_token_ids = sample(
                    self.rng_params_for_sampling,
                    self.mesh,
                    bonus_logits,
                    tpu_sampling_metadata,
                )
                target_logits = self._select_from_array_fn(
                    logits, spec_decode_metadata.target_logits_indices)
                next_tokens = self.rejection_sampler(
                    draft_token_ids=spec_decode_metadata.draft_token_ids,
                    num_draft_tokens=spec_decode_metadata.draft_lengths,
                    draft_probs=None,
                    target_logits=target_logits,
                    bonus_token_ids=bonus_token_ids,
                    sampling_metadata=tpu_sampling_metadata,
                    key=self.rng_params_for_sampling,
                )

            if tpu_sampling_metadata.logprobs:
                logprobs = self._compute_and_gather_logprobs(
                    logits, next_tokens, self.model_config.max_logprobs)
            else:
                logprobs = None

        num_reqs = self.input_batch.num_reqs

        # Update the cache state concurrently. Code above will not block until
        # we use `selected_token_ids`. Add mark_step if post-processing changes
        request_seq_lens: list[tuple[int, CachedRequestState, int]] = []
        discard_sampled_tokens_req_indices = []
        for i, req_id in zip(range(num_reqs), self.input_batch.req_ids):
            assert req_id is not None
            req_state = self.requests[req_id]
            seq_len = (req_state.num_computed_tokens +
                       scheduler_output.num_scheduled_tokens[req_id])
            if seq_len >= req_state.num_tokens:
                request_seq_lens.append((i, req_state, seq_len))
            else:
                # Ignore the sampled token from the partial request.
                # Rewind the generator state as if the token was not sampled.
                generator = self.input_batch.generators.get(i)
                if generator is not None:
                    # This relies on cuda-specific torch-internal impl details
                    generator.set_offset(generator.get_offset() - 4)

                # Record the index of the request that should not be sampled,
                # so that we could clear the sampled tokens before returning.
                discard_sampled_tokens_req_indices.append(i)

        assert all(
            req_id is not None for req_id in
            self.input_batch.req_ids[:num_reqs]), "req_ids contains None"
        req_ids = cast(list[str], self.input_batch.req_ids[:num_reqs])

        prompt_logprobs_dict = {}
        for req_id in self.input_batch.req_ids[:num_reqs]:
            prompt_logprobs_dict[req_id] = None

        if spec_decode_metadata is None:
            next_tokens = np.asarray(jax.device_get(next_tokens))
            selected_token_ids = np.expand_dims(next_tokens[:num_reqs], 1)
            valid_sampled_token_ids = selected_token_ids.tolist()
        else:
            valid_sampled_token_ids = self.rejection_sampler.parse_output(
                next_tokens, self.input_batch.vocab_size,
                spec_decode_metadata.draft_lengths_cpu, num_reqs,
                spec_decode_metadata.draft_token_ids.shape[0])

        # Mask out the sampled tokens that should not be sampled.
        for i in discard_sampled_tokens_req_indices:
            valid_sampled_token_ids[i].clear()
        # Append sampled tokens
        for req_idx, req_state, _ in request_seq_lens:
            sampled_ids = valid_sampled_token_ids[req_idx]
            if not sampled_ids:
                continue

            start_idx = self.input_batch.num_tokens_no_spec[req_idx]
            end_idx = start_idx + len(sampled_ids)
            assert end_idx <= self.max_model_len, (
                "Sampled token IDs exceed the max model length. "
                f"Total number of tokens: {end_idx} > max_model_len: "
                f"{self.max_model_len}")

            self.input_batch.token_ids_cpu[req_idx,
                                           start_idx:end_idx] = sampled_ids
            self.input_batch.num_tokens_no_spec[req_idx] = end_idx
            self.input_batch.num_tokens[req_idx] = end_idx
            req_state.output_token_ids.extend(sampled_ids)

        if logprobs is not None:
            logprobs_lists = logprobs.tolists()
        else:
            logprobs_lists = None

        if self.speculative_config:
            self.speculative_decoding_manager.propose_draft_token_ids(
                valid_sampled_token_ids,
                aux_hidden_states,
                attn_metadata,
                spec_decode_metadata,
                scheduler_output,
                input_ids,
            )

        model_runner_output = ModelRunnerOutput(
            req_ids=req_ids,
            req_id_to_index=self.input_batch.req_id_to_index,
            sampled_token_ids=valid_sampled_token_ids,
            logprobs=logprobs_lists,
            prompt_logprobs_dict=prompt_logprobs_dict,
            pooler_output=[],
            kv_connector_output=kv_connector_output,
        )
        return attn_metadata, model_runner_output

    @functools.partial(jax.jit, static_argnums=(0, ))
    def _select_from_array_fn(self, array, indices_to_select):
        return array[indices_to_select]

    @staticmethod
    @functools.partial(jax.jit, static_argnames=("max_logprobs", ))
    def _compute_and_gather_logprobs(logits, next_tokens, max_logprobs):
        logprobs = compute_logprobs(logits)
        return gather_logprobs(logprobs, next_tokens, max_logprobs)

    def _prepare_inputs(self, scheduler_output: "VllmSchedulerOutput"):
        total_num_scheduled_tokens = scheduler_output.total_num_scheduled_tokens
        assert total_num_scheduled_tokens > 0
        num_reqs = self.input_batch.num_reqs
        assert num_reqs > 0

        # Get the number of scheduled tokens for each request.
        num_scheduled_tokens_per_req = []
        max_num_scheduled_tokens_all_reqs = 0
        for req_id in self.input_batch.req_ids[:num_reqs]:
            assert req_id is not None
            num_tokens = scheduler_output.num_scheduled_tokens[req_id]
            num_scheduled_tokens_per_req.append(num_tokens)
            max_num_scheduled_tokens_all_reqs = max(
                max_num_scheduled_tokens_all_reqs, num_tokens)
        num_scheduled_tokens_per_req = np.array(num_scheduled_tokens_per_req,
                                                dtype=np.int32)
        assert max_num_scheduled_tokens_all_reqs > 0
        padded_num_reqs = runner_utils.get_padded_num_reqs_with_upper_limit(
            num_reqs, self.max_num_reqs)

        # Get request indices.
        # E.g., [2, 5, 3] -> [0, 0, 1, 1, 1, 1, 1, 2, 2, 2]
        # For each scheduled token, what are the corresponding req index.
        req_indices = np.repeat(self.arange_cpu[:num_reqs],
                                num_scheduled_tokens_per_req)

        # Get batched arange.
        # E.g., [2, 5, 3] -> [0, 1, 0, 1, 2, 3, 4, 0, 1, 2]
        # For each scheduled token, what is its position in corresponding req.
        arange = np.concatenate(
            [self.arange_cpu[:n] for n in num_scheduled_tokens_per_req])

        # Get positions.
        positions_np = self.positions_cpu[:total_num_scheduled_tokens]
        np.add(self.input_batch.num_computed_tokens_cpu[req_indices],
               arange,
               out=positions_np)

        # Multi-modal support
        # Calculate M-RoPE positions.
        # Only relevant for models using M-RoPE (e.g, Qwen2-VL)
        if self.uses_mrope:
            self.mm_manager.calc_mrope_positions(scheduler_output)

        # Get token indices.
        # E.g., [0, 1, 0, 1, 2, 3, 4, 0, 1, 2]
        # -> [0, 1, M, M + 1, M + 2, M + 3, M + 4, 2 * M, 2 * M + 1, 2 * M + 2]
        # where M is the max_model_len.
        token_indices = (positions_np +
                         req_indices * self.input_batch.token_ids_cpu.shape[1])

        # NOTE(woosuk): We use torch.index_select instead of np.take here
        # because torch.index_select is much faster than np.take for large
        # tensors.
        np.take(self.input_batch.token_ids_cpu.flatten(),
                token_indices,
                out=self.input_ids_cpu[:total_num_scheduled_tokens])

        # Prepare the attention metadata.
        self.query_start_loc_cpu[0] = 0
        np.cumsum(num_scheduled_tokens_per_req,
                  out=self.query_start_loc_cpu[1:num_reqs + 1])
        self.query_start_loc_cpu[num_reqs + 1:] = 1

        self.seq_lens_cpu[:num_reqs] = (
            self.input_batch.num_computed_tokens_cpu[:num_reqs] +
            num_scheduled_tokens_per_req)

        # Do the padding and copy the tensors to the TPU.
        padded_total_num_scheduled_tokens = runner_utils.get_padded_token_len(
            self.num_tokens_paddings, total_num_scheduled_tokens)
        # Zero out to avoid spurious values from prev iteration (last cp chunk)
        self.input_ids_cpu[
            total_num_scheduled_tokens:padded_total_num_scheduled_tokens] = 0

        # Please see runner_utils.PhasedBasedProfiler for details
        if self.phase_based_profiler:
            batch_composition_stats = runner_utils.get_batch_composition_stats(
                self.input_batch, total_num_scheduled_tokens, num_reqs,
                padded_total_num_scheduled_tokens, scheduler_output)

            self.phase_based_profiler.step(batch_composition_stats)

        # Inputs
        input_ids = self.input_ids_cpu[:padded_total_num_scheduled_tokens]
        positions = self.positions_cpu[:padded_total_num_scheduled_tokens]
        mrope_positions = self.mrope_positions_cpu[:, :
                                                   padded_total_num_scheduled_tokens]
        block_tables = self.block_table_cpu[:self.max_num_reqs]
        block_tables[:num_reqs, :self.max_num_blocks_per_req] = (
            self.input_batch.block_table[0].get_cpu_tensor()[:num_reqs])

        # TODO(pooyam): Some paddings are up to `num_reqs_paddings` (spec decoding, select hidden states, etc) and some other are to `max_num_reqs` (block table, seq_lens). We should stick to one of them maybe?
        query_start_loc = self.query_start_loc_cpu[:self.max_num_reqs + 1]
        seq_lens = self.seq_lens_cpu[:self.max_num_reqs]
        request_distribution = np.array(self.input_batch.request_distribution)
        use_spec_decode = len(
            scheduler_output.scheduled_spec_decode_tokens) > 0
        if not use_spec_decode:
            logits_indices = self.query_start_loc_cpu[1:padded_num_reqs +
                                                      1] - 1
            spec_decode_metadata = None
        else:
            num_draft_tokens = np.zeros(num_reqs, dtype=np.int32)
            for req_id, draft_token_ids in (
                    scheduler_output.scheduled_spec_decode_tokens.items()):
                req_idx = self.input_batch.req_id_to_index[req_id]
                num_draft_tokens[req_idx] = len(draft_token_ids)

            spec_decode_metadata = self.speculative_decoding_manager.get_spec_decode_metadata(
                num_draft_tokens, self.query_start_loc_cpu[1:num_reqs + 1],
                padded_num_reqs)
            logits_indices = spec_decode_metadata.final_logits_indices

        # Put to device
        sampling_metadata = TPUSupportedSamplingMetadata.from_input_batch(
            self.mesh, self.input_batch, padded_num_reqs)
        if self.uses_mrope:
            positions = mrope_positions

        # Convert block_tables to 1D on cpu.
        block_tables = block_tables.reshape(-1)

        query_start_loc_cpu = query_start_loc
        seq_lens_cpu = seq_lens
        (input_ids, positions, block_tables, query_start_loc, seq_lens,
         logits_indices, request_distribution) = device_array(
             self.mesh, (input_ids, positions, block_tables, query_start_loc,
                         seq_lens, logits_indices, request_distribution))

        if self.lora_config is not None:
            self.lora_utils.set_active_loras(
                num_scheduled_tokens_per_req, total_num_scheduled_tokens,
                padded_total_num_scheduled_tokens)

        attention_metadata = AttentionMetadata(
            input_positions=positions,
            block_tables=block_tables,
            seq_lens=seq_lens,
            query_start_loc=query_start_loc,
            request_distribution=request_distribution)

        # This is for making these cpu buffers hidden during tracing
        attention_metadata.query_start_loc_cpu = query_start_loc_cpu
        attention_metadata.seq_lens_cpu = seq_lens_cpu

        return (
            input_ids,
            attention_metadata,
            sampling_metadata,
            logits_indices,
            spec_decode_metadata,
        )

    def _get_input_ids_embeds(self, input_ids: jax.Array,
                              mm_embeds: list[jax.Array]):
        if self.is_multimodal_model:
            inputs_embeds = self.get_input_embeddings_fn(
                self.state,
                input_ids=input_ids,
                multimodal_embeddings=mm_embeds,
            )
            return None, inputs_embeds
        else:
            return input_ids, None

    def take_draft_token_ids(self) -> Optional[DraftTokenIds]:
        return self.speculative_decoding_manager.take_draft_token_ids()

    ###### Local disagg utilities ######

    def get_kv_cache_for_block_ids(
        self,
        block_ids: List[int],
    ) -> List[jax.Array]:
        return self.kv_cache_manager.get_kv_cache_for_block_ids(block_ids)

    def transfer_kv_cache(self,
                          kv_cache_slices: List[jax.Array]) -> List[jax.Array]:
        return self.kv_cache_manager.transfer_kv_cache(kv_cache_slices)

    def insert_request_with_kv_cache(
        self,
        request: "Request",
        kv_cache_slices: List[jax.Array],
        block_ids: List[List[int]],
    ):
        return self.kv_cache_manager.insert_request_with_kv_cache(
            request, kv_cache_slices, block_ids)

    ###### RL framework integration ######

    def _sync_weights(
        self,
        updated_weights: jaxtyping.PyTree,
        mappings: Dict[str, Tuple[str, Tuple[str]]],
        transpose_keys: Dict[str, Tuple[int]],
        reshard_fn: Callable[[jaxtyping.PyTree, jaxtyping.PyTree],
                             jaxtyping.PyTree] = None
    ) -> None:
        """For RL framework integration."""
        if reshard_fn is not None:
            updated_weights = reshard_fn(updated_weights, self.state)
            shard = None
        else:
            shard = functools.partial(shard_put, mesh=self.mesh)
        self.state = transfer_state_with_mappings(
            src_state=updated_weights,
            tgt_state=self.state,
            mappings=mappings,
            transpose_keys=transpose_keys,
            shard=shard)<|MERGE_RESOLUTION|>--- conflicted
+++ resolved
@@ -374,14 +374,6 @@
         # leave the mebedding job inside the forward pass
         input_ids, inputs_embeds = self._get_input_ids_embeds(
             input_ids, mm_embeds)
-
-        # TODO: Disable this for now
-<<<<<<< HEAD
-        if self.is_multimodal_model:
-=======
-        if self.lora_config is not None:
->>>>>>> 6db278a5
-            self.maybe_forbid_compile = nullcontext()
 
         lora_metadata = self.lora_utils.extract_lora_metadata()
         # TODO: make _get_input_ids_embeds within this context
