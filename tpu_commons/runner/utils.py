--- conflicted
+++ resolved
@@ -5,11 +5,7 @@
 import bisect
 import functools
 import time
-<<<<<<< HEAD
 from typing import Any, List, Optional, Union
-=======
-from typing import Any, List, Optional
->>>>>>> 722414d9
 
 import jax
 import jax.numpy as jnp
@@ -196,7 +192,6 @@
         return False
 
 
-<<<<<<< HEAD
 def get_jnp_dtype_from_str(dtype_str: str) -> type:
     """
     Gets the JAX numpy dtype from a string.
@@ -219,8 +214,6 @@
     return str_to_dtype_dict[dtype_str]
 
 
-=======
->>>>>>> 722414d9
 def create_kv_caches(
     num_blocks: int,
     block_size: int,
@@ -229,10 +222,7 @@
     mesh: Mesh,
     layer_names: List[str],
     devices: List[Any],
-<<<<<<< HEAD
     kv_cache_quant_dtype: Optional[Union[str, jnp.dtype]] = None
-=======
->>>>>>> 722414d9
 ) -> List[jax.Array]:
     """
     Creates the KV caches, one per each decoder layer in the model, where the shape of each cache is
@@ -246,26 +236,18 @@
         mesh: The mesh to shard the KV caches across.
         layer_names: The names of the decoder layers in the model.
         devices: The devices to shard the KV caches across.
-<<<<<<< HEAD
         kv_cache_quant_dtype: Quantized dtype for the KV cache (default is bfloat16, unquantized).
-=======
->>>>>>> 722414d9
 
     Returns:
         A list of KV caches, one per each decoder layer in the model.
 
     """
-<<<<<<< HEAD
     cache_dtype = DEFAULT_KV_CACHE_DTYPE
     if kv_cache_quant_dtype is not None:
         cache_dtype = get_jnp_dtype_from_str(
             kv_cache_quant_dtype) if isinstance(kv_cache_quant_dtype,
                                                 str) else kv_cache_quant_dtype
 
-=======
-    # TODO (jacobplatz): update this for quantized KV cache
-    cache_dtype = DEFAULT_KV_CACHE_DTYPE
->>>>>>> 722414d9
     # TODO(xiang): fix this together with get_kv_cache_spec
     # cache_dtype = kv_cache_spec.dtype
 
@@ -278,32 +260,20 @@
 
     # Shard the num_kv_heads dim along the 'model' axis.
     sharding = NamedSharding(mesh, PartitionSpec(None, None, "model"))
-<<<<<<< HEAD
-    devices
+
+    def _allocate() -> jax.Array:
+        return jnp.empty(
+            shape=cache_shape,
+            dtype=cache_dtype,
+        )
+
+    sharded_allocate = jax.jit(_allocate, out_shardings=sharding)
+    kv_caches = []
+    for _ in layer_names:
+        kv_caches.append(sharded_allocate())
     logger.info(f"Init kv-cache | "
                 f"shape={len(layer_names)} * {cache_shape} | "
                 f"sharding={sharding} | "
                 f"dtype={cache_dtype} | "
                 f"hbm={utils.hbm_usage_gb(devices)}Gb")
-=======
->>>>>>> 722414d9
-
-    def _allocate() -> jax.Array:
-        return jnp.empty(
-            shape=cache_shape,
-            dtype=cache_dtype,
-        )
-
-    sharded_allocate = jax.jit(_allocate, out_shardings=sharding)
-    kv_caches = []
-    for _ in layer_names:
-        kv_caches.append(sharded_allocate())
-<<<<<<< HEAD
-=======
-    logger.info(f"Init kv-cache | "
-                f"shape={len(layer_names)} * {cache_shape} | "
-                f"sharding={sharding} | "
-                f"dtype={cache_dtype} | "
-                f"hbm={utils.hbm_usage_gb(devices)}Gb")
->>>>>>> 722414d9
     return kv_caches