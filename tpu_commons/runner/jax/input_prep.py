import math
from typing import Any, List, Tuple

import jax
import jax.numpy as jnp
import numpy as np
from jax.sharding import NamedSharding, PartitionSpec
from vllm.config import VllmConfig
from vllm.v1.core.sched.output import (CachedRequestData, NewRequestData,
                                       SchedulerOutput)

from tpu_commons.logger import init_logger
from tpu_commons.models.jax.attention_metadata import AttentionMetadata
from tpu_commons.runner.utils import determine_do_sampling, pad_to_multiple

logger = init_logger(__name__)

# When chunked prefill is enabled, this is the max number of prefill segments that
# could scheduled in one token batch.
MAX_PREFILL_SEQS_PER_TOKEN_BATCH = None
MAX_ALLOWED_PAGE_INDICES_N = (
    128 * 1024
)  # Based on experiments on v5e, 256x1024 results in smem oom but 128x1024 not. TODO: Adjust this based on TPU version.
KVCaches = List[Tuple[jax.Array, jax.Array]]


class InputPrep:

    def __init__(self, vllm_config: VllmConfig, mesh, input_batch,
                 max_num_reqs, jitted_read_outputs):

        self.prefill_seqs_padding = 8
        self.decode_seqs_padding = 8

        self.model_config = vllm_config.model_config
        self.scheduler_config = vllm_config.scheduler_config
        self.cache_config = vllm_config.cache_config
        self.input_batch = input_batch
        self.max_num_reqs = max_num_reqs
        self.perplexity_reference_text = None
        self.mesh = mesh
        self.jitted_read_outputs = jitted_read_outputs
        self.eviction_algorithm = None

        global MAX_PREFILL_SEQS_PER_TOKEN_BATCH
        # NOTE(pooyam): Currently we don't have a logic in vLLM scheduler to enfore certain upper-bound for number of prefilling seqs.
        # We can remove this and make it configurable once we have such thing in vLLM scheduler.
        # Also gxd@ mentioned to me he had not benchmarked the previous number which was `5` so it's not clear even if it's needed or not.
        MAX_PREFILL_SEQS_PER_TOKEN_BATCH = self.scheduler_config.max_num_seqs

        # https://source.corp.google.com/h/vertex-model-garden/hex-llm/+/main:hex_llm/worker/runner_jax.py#:~:text=143-,144,-145
        # Prepare buffers used by chunk prefill
        max_num_running_seq = self.scheduler_config.max_num_seqs
        num_blocks_per_seq = (pad_to_multiple(
            self.model_config.max_model_len,
            self.cache_config.block_size,
        ) // self.cache_config.block_size)
        self.decode_seq_lens = np.zeros((max_num_running_seq, ),
                                        dtype=np.int32)
        self.decode_block_indices = np.zeros(
            (max_num_running_seq, num_blocks_per_seq), dtype=np.int32)
        self.prefill_seq_lens = np.zeros((MAX_PREFILL_SEQS_PER_TOKEN_BATCH, ),
                                         dtype=np.int32)
        self.prefill_block_indices = np.zeros(
            (MAX_PREFILL_SEQS_PER_TOKEN_BATCH, num_blocks_per_seq),
            dtype=np.int32)
        self.prefill_query_start_offsets = np.zeros(
            (MAX_PREFILL_SEQS_PER_TOKEN_BATCH + 1, ), dtype=np.int32)
        self.inference_phase = ""

    def prepare_inputs(self, scheduler_output: SchedulerOutput,
                       kv_caches: KVCaches, output_cache: jax.Array):
        # NOTE(pooyam): Different kernels have different performance for prefill, decode, mixed model.
        # We should prioritize performance first, but once performance is equal, we should opt in for fewer kernels for simplicity.
        # Current assumption from older data is that ragged kernel is good for mixed inference, prefill kernel is good for prefill-only and paged kernel is good for decode-only.
        new_full_prefill_seqs, new_partial_prefill_seqs, subsequent_partial_prefill_seqs, decoding_seqs = self._get_prefill_and_decode_seqs(
            scheduler_output)

        has_new_full = bool(new_full_prefill_seqs)
        has_new_partial = bool(new_partial_prefill_seqs)
        has_subsequent_partial = bool(subsequent_partial_prefill_seqs)
        has_decoding = bool(decoding_seqs)

        if not (has_new_full or has_new_partial or has_subsequent_partial
                or has_decoding):
            return None

        if not new_full_prefill_seqs and not new_partial_prefill_seqs and not subsequent_partial_prefill_seqs:
<<<<<<< HEAD
            self.inference_phase = "decode"
            return self._prepare_decode(decoding_seqs, scheduler_output,
=======
            return self._prepare_decode(decoding_seqs,
                                        scheduler_output.num_scheduled_tokens,
>>>>>>> 92a6e51f
                                        kv_caches, output_cache)

        def _tokens_after_padding_in_prefill_mode(scheduler_output, reqs):
            batch_size = len(reqs)
            batch_size = pad_to_multiple(batch_size, self.prefill_seqs_padding,
                                         self.scheduler_config.max_num_seqs,
                                         True)
            max_prompt_len = max([
                scheduler_output.num_scheduled_tokens[req.req_id]
                for req in reqs
            ])
            padded_prompt_len = pad_to_multiple(
                max_prompt_len, self.scheduler_config.prefill_len_padding,
                self.model_config.max_model_len)

            return batch_size * padded_prompt_len

        # NOTE(pooyam): Based on my benchmark, ragged kernel itself had superior performance compared to flash attention and splash attention across 1K, 2K, 4K, and 8K lengths.
        # However, step time for < 4K tokens is higher for ragged kernel due to inefficient update cache.
        # After it got optimized, we can simplify the following conditions.
        if (new_full_prefill_seqs or new_partial_prefill_seqs
            ) and not subsequent_partial_prefill_seqs and not decoding_seqs:
            if _tokens_after_padding_in_prefill_mode(
                    scheduler_output,
                    new_full_prefill_seqs + new_partial_prefill_seqs) <= 2048:
                self.inference_phase = "prefill"
                return self._prepare_prefill(
                    new_full_prefill_seqs + new_partial_prefill_seqs,
                    scheduler_output.num_scheduled_tokens, kv_caches,
                    output_cache)
            else:
                self.inference_phase = "chunked_prefill"
                return self._prepare_chunked_prefill(scheduler_output,
                                                     kv_caches, output_cache)

        # All other cases fall into the "chunked prefill" category
        self.inference_phase = "chunked_prefill"
        return self._prepare_chunked_prefill(scheduler_output, kv_caches,
                                             output_cache)

    # Modified from https://source.corp.google.com/h/vertex-model-garden/hex-llm/+/main:hex_llm/worker/runner_jax.py;drc=3ed287d21d5f95a053cb5fe3b249373064ac2f23;l=803.
    def _prepare_decode(self, reqs: List[NewRequestData | CachedRequestData],
                        num_scheduled_tokens: Any, kv_caches: KVCaches,
                        output_cache: jax.Array) -> Any:
        if not len(reqs):
            return None
        num_seqs = len(reqs)
        block_size = self.cache_config.block_size
        sliding_window = self.model_config.get_sliding_window()
        sink_size = self.cache_config.sink_size
        cache_kv_before_rope = False
        max_model_len = self.model_config.max_model_len

        if sliding_window is not None:
            max_num_blocks = ((sliding_window + sink_size) //
                              block_size if sink_size else sliding_window //
                              block_size)
        else:
            max_possible_num_blocks = math.ceil(max_model_len / block_size)
            max_num_blocks = 0
            for seq in reqs:
                seq_index = self.input_batch.req_id_to_index[seq.req_id]
                max_num_blocks = max(
                    max_num_blocks, self.input_batch.block_table.
                    block_tables[0].num_blocks_per_row[seq_index])

            max_num_blocks = pad_to_multiple(
                max_num_blocks,
                self.scheduler_config.decode_blocks_padding,
                max_possible_num_blocks,
                keep_one=True,
            )

        is_moe = hasattr(self.model_config.hf_config, "num_local_experts")
        is_mistral = self.model_config.hf_config.model_type == "mistral"
        keep_one = not (
            (is_mistral and max_num_blocks > MAX_ALLOWED_PAGE_INDICES_N)
            or is_moe)
        batch_size = pad_to_multiple(
            num_seqs,
            self.decode_seqs_padding,
            self.max_num_reqs,
            keep_one=keep_one,
        )

        do_sampling = False
        running_indices = np.full((batch_size, ), -1, dtype=np.int32)
        input_token_indices = np.full((batch_size, ), -1, dtype=np.int32)
        input_positions = np.zeros([batch_size, 1], dtype=np.int32)
        seq_lens = np.zeros((batch_size, ), dtype=np.int32)
        input_ids = np.zeros((batch_size, ), dtype=np.int32)
        block_indices = np.zeros((batch_size, max_num_blocks), dtype=np.int32)
        kv_cache_write_indices = np.full((batch_size, ), -1, dtype=np.int32)
        temperatures = np.full((batch_size, ), 1.0, dtype=np.float32)
        top_ps = np.full((batch_size, ), 1.0, dtype=np.float32)
        top_ks = np.full((batch_size, ), 1, dtype=np.int32)
        output_token_indices = np.full((batch_size, ), -1, dtype=np.int32)
        kv_cache_position_indices = (np.zeros(
            (batch_size, max_num_blocks *
             block_size), dtype=np.int32) if cache_kv_before_rope else None)
        # Physical indices of the evicted tokens and the replacement tokens.
        evict_write_indices = (np.full((batch_size, ), -1, dtype=np.int32)
                               if self.eviction_algorithm is not None
                               and self.eviction_algorithm != "streamingllm"
                               else None)
        replacement_write_indices = (
            np.full((batch_size, ), -1, dtype=np.int32)
            if self.eviction_algorithm is not None
            and self.eviction_algorithm != "streamingllm" else None)

        for i, seq in enumerate(reqs):
            seq_index = self.input_batch.req_id_to_index[seq.req_id]
            # num cached tokens + token of this decode
            seq_len = self.input_batch.num_computed_tokens_cpu[seq_index] + 1

            num_blocks = self.input_batch.block_table.block_tables[
                0].num_blocks_per_row[seq_index]
            block_table = self.input_batch.block_table.block_tables[
                0].block_table_cpu[seq_index, :num_blocks]

            position = seq_len - 1

            running_indices[i] = seq_index
            #input_token_indices[i] = seq.get_decoded_len() - 1
            # TODO(pooyam): Make sure this is correct
            input_token_indices[i] = self.input_batch.num_computed_tokens_cpu[
                seq_index] - self.input_batch.num_prompt_tokens[seq_index]
            assert input_token_indices[i] >= 0

            if self.eviction_algorithm in ["streamingllm", "h2o"]:
                input_positions[i][:] = [
                    min(position, sliding_window + sink_size - 1)
                ]
            else:
                input_positions[i][:] = [position]

            block_indices[i][:len(block_table)] = block_table

            if sliding_window is None:
                seq_lens[i] = seq_len
                assert position // block_size == len(block_table) - 1
                block_id = -1
                block_offset = position % block_size
            else:
                # Let's remove for now for simplicity.
                raise NotImplementedError("Refer to original impl in hex-llm.")

            kv_cache_write_indices[i] = (block_table[block_id] * block_size +
                                         block_offset)

            temperatures[i] = self.input_batch.temperature_cpu[seq_index]
            top_ps[i] = self.input_batch.top_p_cpu[seq_index]
            top_ks[i] = self.input_batch.top_k_cpu[seq_index]
            output_token_indices[i] = input_token_indices[i] + 1
            do_sampling = determine_do_sampling(top_ks[i], temperatures[i])

        running_indices = self._device_array(running_indices)
        input_token_indices = self._device_array(input_token_indices)

        input_ids = self.jitted_read_outputs(output_cache, running_indices,
                                             input_token_indices)

        # For perplexity experiments
        if self.perplexity_reference_text is not None:
            raise NotImplementedError("Not implemented.")

        for seq in reqs:
            req_id = seq.req_id
            seq_index = self.input_batch.req_id_to_index[req_id]

        (
            input_positions,
            seq_lens,
            block_indices,
            kv_cache_write_indices,
            temperatures,
            top_ps,
            top_ks,
            output_token_indices,
        ) = self._device_array((
            input_positions,
            seq_lens,
            block_indices,
            kv_cache_write_indices,
            temperatures,
            top_ps,
            top_ks,
            output_token_indices,
        ))

        if kv_cache_position_indices is not None:
            kv_cache_position_indices = self._device_array(
                kv_cache_position_indices)
        if evict_write_indices is not None:
            evict_write_indices = self._device_array(evict_write_indices)
        eviction_score_mask = None
        return (
            False,  # is prefill
            do_sampling,
            kv_caches,
            input_ids,
            AttentionMetadata(input_positions, seq_lens, block_indices,
                              kv_cache_write_indices),
            temperatures,
            top_ps,
            top_ks,
            kv_cache_position_indices,
            evict_write_indices,
            replacement_write_indices,
            eviction_score_mask,
        ), (
            running_indices,
            output_token_indices,
        )

    def _prepare_prefill(self, reqs: List[NewRequestData | CachedRequestData],
                         num_scheduled_tokens: Any, kv_caches: KVCaches,
                         output_cache: jax.Array) -> Any:
        if not len(reqs):
            return None

        block_size = self.cache_config.block_size
        sliding_window = self.model_config.get_sliding_window()

        batch_size = len(reqs)
        batch_size = pad_to_multiple(
            batch_size,
            self.prefill_seqs_padding,
            self.scheduler_config.max_num_seqs,
            True,
        )

        # Full prompt length.
        max_prompt_len = max(
            [num_scheduled_tokens[req.req_id] for req in reqs])

        # Unfilled prompt length.
        # TODO: Fix this for prefix caching.
        max_unfilled_prompt_len = max_prompt_len

        # Padded full prompt length.
        padded_prompt_len = pad_to_multiple(
            max_prompt_len,
            self.scheduler_config.prefill_len_padding,
            self.model_config.max_model_len,
        )

        # Padded unfilled prompt length.
        padded_unfilled_prompt_len = pad_to_multiple(
            max_unfilled_prompt_len,
            self.scheduler_config.prefill_len_padding,
            self.model_config.max_model_len,
        )

        images_flattened = None

        if sliding_window:
            raise NotImplementedError("Sliding window not implemented.")
        else:
            padded_num_blocks = math.ceil(padded_prompt_len / block_size)
            # same as `padded_num_blocks` when no cache hit.
            padded_num_unfilled_blocks = math.ceil(padded_unfilled_prompt_len /
                                                   block_size)

        do_sampling = False
        input_ids = np.zeros((batch_size, padded_unfilled_prompt_len),
                             dtype=np.int32)
        input_positions = np.zeros((batch_size, padded_unfilled_prompt_len),
                                   dtype=np.int32)
        seq_lens = np.zeros((batch_size, ), dtype=np.int32)
        image_lens = np.zeros((batch_size, ), dtype=np.int32)
        block_indices = np.zeros((batch_size, padded_num_blocks),
                                 dtype=np.int32)
        kv_cache_write_indices = np.zeros(
            (batch_size, padded_num_unfilled_blocks), dtype=np.int32)
        temperatures = np.full((batch_size, ), 1.0, dtype=np.float32)
        top_ps = np.full((batch_size, ), 1.0, dtype=np.float32)
        top_ks = np.full((batch_size, ), 1, dtype=np.int32)
        running_indices = np.full((batch_size, ), -1, dtype=np.int32)
        output_token_indices = np.full((batch_size, ), -1, dtype=np.int32)

        eviction_score_mask = None

        for i, seq in enumerate(reqs):
            seq_index = self.input_batch.req_id_to_index[seq.req_id]

            effective_cached_prompt_len = 0
            num_effective_cached_blocks = 0
            prompt_token_ids = seq.prompt_token_ids[
                effective_cached_prompt_len:]
            scheduled_tokens = num_scheduled_tokens[seq.req_id]
            assert scheduled_tokens <= len(prompt_token_ids)
            prompt_len = scheduled_tokens
            input_ids[i][:prompt_len] = prompt_token_ids[:prompt_len]
            input_positions[i][:prompt_len] = list(
                range(
                    effective_cached_prompt_len,
                    effective_cached_prompt_len + prompt_len,
                ))
            seq_lens[i] = prompt_len

            # Full prompt associated block indices.
            block_table = seq.block_ids[0]
            assert len(block_table) <= padded_num_blocks
            block_indices[i][:len(block_table)] = block_table
            # Unfilled prompt associated block indices.
            num_unfilled_blocks = len(
                block_table) - num_effective_cached_blocks
            assert num_unfilled_blocks <= padded_num_unfilled_blocks
            kv_cache_write_indices[i][:num_unfilled_blocks] = block_table[
                num_effective_cached_blocks:]
            temperatures[i] = self.input_batch.temperature_cpu[seq_index]
            top_ps[i] = self.input_batch.top_p_cpu[seq_index]
            top_ks[i] = self.input_batch.top_k_cpu[seq_index]

            running_indices[i] = seq_index

            # TODO(pooyam): double check this.
            output_token_indices[i] = seq.num_computed_tokens

            do_sampling = determine_do_sampling(
                seq.sampling_params.top_k, seq.sampling_params.temperature)
            if eviction_score_mask is not None:
                raise NotImplementedError("Evication not implemented.")

        input_ids = self._device_array(input_ids)
        input_positions = self._device_array(input_positions)
        seq_lens = self._device_array(seq_lens)
        temperatures = self._device_array(temperatures).astype(jnp.bfloat16)
        top_ps = self._device_array(top_ps).astype(jnp.bfloat16)
        top_ks = self._device_array(top_ks)
        block_indices = self._device_array(block_indices)
        kv_cache_write_indices = self._device_array(kv_cache_write_indices)
        running_indices = self._device_array(running_indices)
        output_token_indices = self._device_array(output_token_indices)
        kv_cache_position_indices = None
        evict_write_indices = None
        replacement_write_indices = None
        eviction_score_mask = (self._device_array(eviction_score_mask)
                               if eviction_score_mask is not None else None)

        return (
            True,
            do_sampling,
            kv_caches,
            input_ids,
            AttentionMetadata(input_positions, seq_lens, block_indices,
                              kv_cache_write_indices),
            temperatures,
            top_ps,
            top_ks,
            kv_cache_position_indices,
            evict_write_indices,
            replacement_write_indices,
            eviction_score_mask,
            images_flattened,
            image_lens,
        ), (
            running_indices,
            output_token_indices,
        )

    def _prepare_chunked_prefill(self, scheduler_output: SchedulerOutput,
                                 kv_caches: KVCaches,
                                 output_cache: jax.Array) -> Any:
        block_size = self.cache_config.block_size
        # in vLLMs scheduler output, scheduled_cached_reqs can mean two things: Subsequent prefill of an already seen request / or decode.

        new_full_prefill_seqs, new_partial_prefill_seqs, subsequent_partial_prefill_seqs, decoding_seqs = self._get_prefill_and_decode_seqs(
            scheduler_output)
        num_decode_seqs = len(decoding_seqs)
        num_prefill_seqs = len(new_full_prefill_seqs) + len(
            new_partial_prefill_seqs) + len(subsequent_partial_prefill_seqs)
        assert num_prefill_seqs > 0
        assert num_prefill_seqs <= MAX_PREFILL_SEQS_PER_TOKEN_BATCH

        if self.scheduler_config.page_aligned_scheduling:
            # NOTE(pooyam): It's possible to remove this loop by approximating by upper bound.
            num_tokens_scheduled = pad_to_multiple(
                num_decode_seqs, block_size) if num_decode_seqs > 0 else 0
            for seq in new_full_prefill_seqs + new_partial_prefill_seqs + subsequent_partial_prefill_seqs:
                num_tokens_scheduled += pad_to_multiple(
                    scheduler_output.num_scheduled_tokens[seq.req_id],
                    block_size)
            num_tokens_scheduled = pad_to_multiple(
                num_tokens_scheduled,
                self.scheduler_config.chunked_prefill_tokens_padding)
        else:
            num_tokens_scheduled = pad_to_multiple(
                scheduler_output.total_num_scheduled_tokens,
                self.scheduler_config.chunked_prefill_tokens_padding)

        if num_decode_seqs > 0:
            decode_input_token_indices = np.full((num_tokens_scheduled, ),
                                                 -1,
                                                 dtype=np.int32)
        else:
            decode_input_token_indices = None

        do_sampling = False
        decode_seq_lens = self.decode_seq_lens
        decode_seq_lens[num_decode_seqs:] = 0
        decode_block_indices = self.decode_block_indices
        input_positions = np.zeros((1, num_tokens_scheduled), dtype=np.int32)
        decode_kv_cache_write_indices = np.full((num_tokens_scheduled, ),
                                                -1,
                                                dtype=np.int32)
        temperatures = np.full((num_tokens_scheduled, ), 1.0, dtype=np.float32)
        top_ps = np.full((num_tokens_scheduled, ), 1.0, dtype=np.float32)
        top_ks = np.full((num_tokens_scheduled, ), 1, dtype=np.int32)
        running_indices = np.full((num_tokens_scheduled, ), -1, dtype=np.int32)
        output_token_indices = np.full((num_tokens_scheduled, ),
                                       -1,
                                       dtype=np.int32)

        # Fill the token batch with decode tokens first.
        for i, seq in enumerate(decoding_seqs):
            seq_index = self.input_batch.req_id_to_index[seq.req_id]
            seq_len = self.input_batch.num_computed_tokens_cpu[seq_index] + 1

            num_blocks = self.input_batch.block_table.block_tables[
                0].num_blocks_per_row[seq_index]
            block_table = self.input_batch.block_table.block_tables[
                0].block_table_cpu[seq_index, :num_blocks]

            position = seq_len - 1

            running_indices[i] = seq_index
            decode_input_token_indices[
                i] = self.input_batch.num_computed_tokens_cpu[
                    seq_index] - self.input_batch.num_prompt_tokens[seq_index]
            assert decode_input_token_indices[i] >= 0
            input_positions[:, i] = position
            decode_block_indices[i][:len(block_table)] = block_table

            decode_seq_lens[i] = seq_len
            assert position // block_size == len(block_table) - 1
            block_id = -1
            block_offset = position % block_size
            decode_kv_cache_write_indices[i] = (
                block_table[block_id] * block_size + block_offset)
            temperatures[i] = self.input_batch.temperature_cpu[seq_index]
            top_ps[i] = self.input_batch.top_p_cpu[seq_index]
            top_ks[i] = self.input_batch.top_k_cpu[seq_index]
            output_token_indices[i] = decode_input_token_indices[i] + 1
            do_sampling = determine_do_sampling(top_ks[i], temperatures[i])

        token_offset = num_decode_seqs

        if self.scheduler_config.page_aligned_scheduling:
            if num_decode_seqs > 0 and num_prefill_seqs > 0:
                # Add padding tokens so that prefill segments are paged aligned
                if num_decode_seqs % block_size != 0:
                    token_offset = pad_to_multiple(num_decode_seqs, block_size)

        # Then fill the token batch with prefill tokens.
        prefill_seq_lens = self.prefill_seq_lens
        prefill_seq_lens[num_prefill_seqs:] = 0
        prefill_block_indices = self.prefill_block_indices
        prefill_query_start_offsets = self.prefill_query_start_offsets

        if self.scheduler_config.page_aligned_scheduling:
            # One cache update index per page for prefill.
            assert num_tokens_scheduled % block_size == 0
            prefill_kv_cache_write_indices = np.full(
                (num_tokens_scheduled // block_size, ), -1, dtype=np.int32)
        else:
            prefill_kv_cache_write_indices = np.full((num_tokens_scheduled, ),
                                                     -1,
                                                     dtype=np.int32)

        prefill_input_ids = np.zeros((1, num_tokens_scheduled), dtype=np.int32)
        for i, seq in enumerate(new_full_prefill_seqs +
                                new_partial_prefill_seqs +
                                subsequent_partial_prefill_seqs):
            seq_index = self.input_batch.req_id_to_index[seq.req_id]
            num_tokens = self.input_batch.num_tokens[seq_index]
            prefill_len = scheduler_output.num_scheduled_tokens[seq.req_id]
            num_prefilled_tokens = self.input_batch.num_computed_tokens_cpu[
                seq_index]
            # TODO(pooyam): How to make sure we are not reading beyond prefill?
            prefill_input_ids[:, token_offset:token_offset +
                              prefill_len] = (self.input_batch.token_ids_cpu[
                                  seq_index,
                                  num_prefilled_tokens:num_prefilled_tokens +
                                  prefill_len])
            input_positions[:, token_offset:token_offset + prefill_len] = list(
                range(
                    num_prefilled_tokens,
                    num_prefilled_tokens + prefill_len,
                ))

            if self.scheduler_config.page_aligned_scheduling:
                prefill_seq_lens[i] = pad_to_multiple(
                    num_prefilled_tokens + prefill_len, block_size)
            else:
                prefill_seq_lens[i] = num_prefilled_tokens + prefill_len

            prefill_query_start_offsets[i] = token_offset
            num_blocks = self.input_batch.block_table.block_tables[
                0].num_blocks_per_row[seq_index]
            block_table = self.input_batch.block_table.block_tables[
                0].block_table_cpu[seq_index, :num_blocks]

            prefill_block_indices[i][:len(block_table)] = block_table

            if self.scheduler_config.page_aligned_scheduling:
                prefill_kv_cache_write_indices[
                    token_offset // block_size:math.ceil(
                        (token_offset + prefill_len) /
                        block_size)] = block_table[num_prefilled_tokens //
                                                   block_size:math.ceil(
                                                       (num_prefilled_tokens +
                                                        prefill_len) /
                                                       block_size)]
            else:
                for j in range(prefill_len):
                    position = num_prefilled_tokens + j
                    block_index = position // block_size
                    assert block_index <= len(block_table) - 1
                    block_offset = position % block_size
                    prefill_kv_cache_write_indices[
                        token_offset + j] = block_table[
                            block_index] * block_size + block_offset

            assert num_prefilled_tokens + prefill_len <= num_tokens

            if num_prefilled_tokens + prefill_len == num_tokens:
                # only in this case, a new decode token will be generated
                last_prefill_token_idx = token_offset + prefill_len - 1
                running_indices[last_prefill_token_idx] = seq_index

                # Hex-LLM equivalent: output_token_indices[last_prefill_token_idx] = seq.get_decoded_len()
                # NOTE(pooyam): Is there a case where this shouldn't be 0?
                output_token_indices[last_prefill_token_idx] = 0

                temperatures[
                    last_prefill_token_idx] = self.input_batch.temperature_cpu[
                        seq_index]
                top_ps[last_prefill_token_idx] = self.input_batch.top_p_cpu[
                    seq_index]
                top_ks[last_prefill_token_idx] = self.input_batch.top_k_cpu[
                    seq_index]

            do_sampling = determine_do_sampling(
                self.input_batch.top_k_cpu[seq_index],
                self.input_batch.temperature_cpu[seq_index])

            if self.scheduler_config.page_aligned_scheduling:
                # Add padding tokens so that prefill segments are paged aligned
                token_offset = pad_to_multiple(token_offset + prefill_len,
                                               block_size)
            else:
                token_offset += prefill_len

        prefill_query_start_offsets[num_prefill_seqs:] = token_offset

        if self.scheduler_config.page_aligned_scheduling:
            # Concat the kv cache write indices for decode tokens and prefill tokens
            kv_cache_write_indices = np.concatenate(
                (decode_kv_cache_write_indices,
                 prefill_kv_cache_write_indices))
        else:
            kv_cache_write_indices = jnp.where(
                jnp.arange(num_tokens_scheduled) < num_decode_seqs,
                decode_kv_cache_write_indices, prefill_kv_cache_write_indices)
        num_decode_seqs_arr = np.array([num_decode_seqs], np.int32)
        num_prefill_seqs_arr = np.array([num_prefill_seqs], np.int32)

        (
            prefill_input_ids,
            decode_input_token_indices,
            input_positions,
            temperatures,
            top_ps,
            top_ks,
            kv_cache_write_indices,
            running_indices,
            output_token_indices,
            decode_seq_lens,
            decode_block_indices,
            num_decode_seqs_arr,
            prefill_seq_lens,
            prefill_block_indices,
            prefill_query_start_offsets,
            num_prefill_seqs_arr,
        ) = self._device_array((
            prefill_input_ids,
            decode_input_token_indices,
            input_positions,
            temperatures,
            top_ps,
            top_ks,
            kv_cache_write_indices,
            running_indices,
            output_token_indices,
            decode_seq_lens,
            decode_block_indices,
            num_decode_seqs_arr,
            prefill_seq_lens,
            prefill_block_indices,
            prefill_query_start_offsets,
            num_prefill_seqs_arr,
        ))
        # Merge decode tokens with prefill tokens.
        if num_decode_seqs == 0:
            input_ids = prefill_input_ids
        else:
            decode_input_ids = jnp.swapaxes(
                self.jitted_read_outputs(output_cache, running_indices,
                                         decode_input_token_indices),
                0,
                1,
            )
            input_ids = jnp.where(
                jnp.arange(num_tokens_scheduled) < num_decode_seqs,
                decode_input_ids,
                prefill_input_ids,
            )
        kv_cache_position_indices = None
        evict_write_indices = None
        replacement_write_indices = None
        eviction_score_mask = None
        return (
            False,  # when chunked prefill is enabled, `is_prefill` is just a dummy value.
            do_sampling,
            kv_caches,
            input_ids,
            AttentionMetadata(
                input_positions=input_positions,
                seq_lens=None,  # use decode_lengths / prefill_lengths instead
                block_indices=
                None,  # use decode_page_indices / prefill_page_indices instead
                kv_cache_write_indices=kv_cache_write_indices,
                chunked_prefill_enabled=True,
                decode_lengths=decode_seq_lens,
                decode_page_indices=decode_block_indices,
                num_decode_seqs=num_decode_seqs_arr,
                prefill_lengths=prefill_seq_lens,
                prefill_page_indices=prefill_block_indices,
                prefill_query_start_offsets=prefill_query_start_offsets,
                num_prefill_seqs=num_prefill_seqs_arr,
                page_aligned_update=self.scheduler_config.
                page_aligned_scheduling,
            ),
            temperatures,
            top_ps,
            top_ks,
            kv_cache_position_indices,
            evict_write_indices,
            replacement_write_indices,
            eviction_score_mask,
        ), (
            running_indices,
            output_token_indices,
        )

    def _get_prefill_and_decode_seqs(
        self, scheduler_output: SchedulerOutput
    ) -> Tuple[List[NewRequestData], List[CachedRequestData],
               List[CachedRequestData]]:
        # NOTE(pooyam): We categorize sequences into 4 different categories to have freedom to choose which kernel to use for each of them:
        # 1. full prefill: A sequence which is scheduled for a full prefill -> We can use prefill or chunked prefill kernel.
        # 2. new partial prefill: A sequence that its first chunk is scheduled for prefill -> We can use prefill or chunked prefill kernel.
        # 3. subsequent partial prefill: A sequence that its subsequent chunks are scheduled for prefill -> We should use chunked prefill kernel.
        # 4. decode: A sequence that has been completely prefilled already => We should use decode or chunked prefill kernel.
        # NOTE(pooyam): If God helps and we benchmark that ragged attention is superior in every scenario, we can simplify all these and get rid of this misery.

        new_full_prefill_seqs = []
        new_partial_prefill_seqs = []
        subsequent_partial_prefill_seqs = []
        decoding_seqs = []

        # NOTE(pooyam): The lesson learned was that `num_prompt_tokens` is not a reliable field to decide prefilling state based on solely.
        # The reason is that once a request is preempated and added back later, `num_prompt_tokens` still points to original number of prompts.
        # However, once the request is added back, we need to prefill previous prompt tokens AND previous output tokens again.
        # We should use `num_scheduled_tokens`, `num_computed_tokens` and **`num_tokens`** in most of the logics.
        for seq in (scheduler_output.scheduled_new_reqs +
                    scheduler_output.scheduled_cached_reqs):
            index = self.input_batch.req_id_to_index[seq.req_id]
            num_tokens = self.input_batch.num_tokens[index]
            num_scheduled_tokens = scheduler_output.num_scheduled_tokens[
                seq.req_id]
            num_computed_tokens = self.input_batch.num_computed_tokens_cpu[
                index]

            assert num_computed_tokens + num_scheduled_tokens <= num_tokens

            if num_computed_tokens + num_scheduled_tokens < num_tokens:
                if num_computed_tokens == 0:
                    new_partial_prefill_seqs.append(seq)
                else:
                    subsequent_partial_prefill_seqs.append(seq)
            else:
                if num_computed_tokens == 0:
                    new_full_prefill_seqs.append(seq)
                elif num_scheduled_tokens != 1:
                    subsequent_partial_prefill_seqs.append(seq)
                elif num_scheduled_tokens == 1:
                    # We need to distinguish the following cases:
                    # Case 1: not preempted at all:  prompt: 10 | output tokens: 4 | num_computed: 13 | num scheduled: 1 | num tokens: 14 => decoding and it has written sth before => write to position i=4 in output cache.
                    # Case 2: preempted and added back:  prompt: 10 | output tokens: 4 | num_computed: 13 | num_scheduled: 1 | num tokens: 14 => prefilling and it has not written sth before => write to position 0 in output cache.
                    # As you see, metadata related to Case 1 and Case 2 are exactly the same. Then how to distinguish? One idea is to use `resumed_from_preemption` field.
                    is_cached_req = isinstance(seq, CachedRequestData)
                    is_resumed_from_preemption = is_cached_req and seq.resumed_from_preemption
                    if not is_resumed_from_preemption:
                        if num_computed_tokens < self.input_batch.num_prompt_tokens[
                                index]:
                            subsequent_partial_prefill_seqs.append(seq)
                        else:
                            decoding_seqs.append(seq)
                    else:
                        subsequent_partial_prefill_seqs.append(seq)
                else:
                    raise ValueError("This should not happen.")

        return new_full_prefill_seqs, new_partial_prefill_seqs, subsequent_partial_prefill_seqs, decoding_seqs

    def _device_array(self, *args, sharding=None, **kwargs) -> jax.Array:
        if sharding is None:
            sharding = NamedSharding(self.mesh, PartitionSpec(None))
        return jax.device_put(*args, device=sharding, **kwargs)<|MERGE_RESOLUTION|>--- conflicted
+++ resolved
@@ -83,16 +83,13 @@
 
         if not (has_new_full or has_new_partial or has_subsequent_partial
                 or has_decoding):
+            self.inference_phase = ""
             return None
 
         if not new_full_prefill_seqs and not new_partial_prefill_seqs and not subsequent_partial_prefill_seqs:
-<<<<<<< HEAD
             self.inference_phase = "decode"
-            return self._prepare_decode(decoding_seqs, scheduler_output,
-=======
             return self._prepare_decode(decoding_seqs,
                                         scheduler_output.num_scheduled_tokens,
->>>>>>> 92a6e51f
                                         kv_caches, output_cache)
 
         def _tokens_after_padding_in_prefill_mode(scheduler_output, reqs):
