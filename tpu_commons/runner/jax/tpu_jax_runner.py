import functools
import os
import random
import time
from contextlib import nullcontext
from dataclasses import asdict
from typing import Any, List, Optional, cast

import jax
import jax.numpy as jnp
import numpy as np
import vllm.envs as envs
from flax import nnx
from jax.sharding import NamedSharding, PartitionSpec
from vllm.config import VllmConfig
from vllm.sequence import IntermediateTensors
from vllm.utils import cdiv
from vllm.v1.core.sched.output import SchedulerOutput as VllmSchedulerOutput
from vllm.v1.kv_cache_interface import (FullAttentionSpec, KVCacheConfig,
                                        KVCacheSpec)
from vllm.v1.outputs import EMPTY_MODEL_RUNNER_OUTPUT, ModelRunnerOutput
from vllm.v1.request import Request

from tpu_commons import utils_jax as utils
from tpu_commons.logger import init_logger
from tpu_commons.models.jax.attention_metadata import AttentionMetadata
from tpu_commons.models.jax.common.sharding import Sharding
from tpu_commons.models.jax.layers.sampling import sample
from tpu_commons.models.jax.model_loader import get_model
from tpu_commons.models.jax.sampling_metadata import \
    TPUSupportedSamplingMetadata
from tpu_commons.runner.jax.input_batch_jax import (CachedRequestState,
                                                    InputBatch)
from tpu_commons.runner.utils import (ForbidCompile, LatencyTracker,
<<<<<<< HEAD
                                      create_kv_caches,
                                      get_padded_num_reqs_with_upper_limit)
=======
                                      get_padded_num_reqs_with_upper_limit,
                                      get_padded_token_len, get_req_paddings,
                                      get_token_paddings)
>>>>>>> 2a652e02

logger = init_logger(__name__)

INVALID_TOKEN_ID = -1
# Smallest output size
MIN_NUM_SEQS = 8
# Block size used for kv cache updating kernel
NUM_SLICES_PER_KV_CACHE_UPDATE_BLOCK = 8

DUMMY_METADATA = AttentionMetadata(
    input_positions=[],
    seq_lens=[],
    block_tables=[],
    slot_mapping=[],
)


class TPUModelRunner():

    def __init__(
        self,
        vllm_config: VllmConfig,
        devices: List[Any],
    ):
        self.vllm_config = vllm_config
        self.model_config = vllm_config.model_config
        self.cache_config = vllm_config.cache_config
        self.lora_config = vllm_config.lora_config
        self.load_config = vllm_config.load_config
        self.parallel_config = vllm_config.parallel_config
        self.scheduler_config = vllm_config.scheduler_config
        self.speculative_config = vllm_config.speculative_config
        self.prompt_adapter_config = vllm_config.prompt_adapter_config
        self.observability_config = vllm_config.observability_config
        self.device_config = vllm_config.device_config
        self._verify_chunked_prefill_config()

        self.devices = devices
        self.dtype = self.model_config.dtype

        self._init_random()
        self._init_mesh()
        self._init_inputs()

        self.maybe_forbid_compile = ForbidCompile(
        ) if envs.VLLM_XLA_CHECK_RECOMPILATION else nullcontext()
        logger.info("TPUModelRunner created!")

    def _verify_chunked_prefill_config(self):
        if (self.scheduler_config.max_num_batched_tokens
                < self.scheduler_config.max_num_seqs):
            raise ValueError(
                "max_num_batched_tokens needs to be larger than or equal to max_num_seqs."
            )

    def _init_random(self):
        if self.model_config.seed is None:
            self.model_config.seed = 0
        random.seed(self.model_config.seed)
        np.random.seed(self.model_config.seed)
        self.rng_key = jax.random.key(self.model_config.seed)

    def _init_mesh(self) -> None:
        if os.getenv("NEW_MODEL_DESIGN", False):
            try:
                # TODO: Update override steps.
                sharding_strategy = \
                    self.vllm_config.additional_config["sharding"]["sharding_strategy"]
            except KeyError:
                logger.warning(
                    f"No sharding strategy passed! Using default of full model parallelism={len(self.devices)}"
                )
                sharding_strategy = {"tensor_parallelism": len(self.devices)}
            sharding = Sharding(strategy_dict=sharding_strategy,
                                vllm_config=self.vllm_config,
                                devices=self.devices)
            self.mesh = sharding.mesh
        else:
            axis_names = ("data", "model")
            # In case we are in disagg mode, the number of devices can exceed 8.
            # TODO(fhzhang): fix this properly as we implement disagg serving.
            if len(self.devices) > 8:
                self.devices = self.devices[:8]
            mesh_shape = (1, len(self.devices))
            self.mesh = jax.make_mesh(mesh_shape,
                                      axis_names,
                                      devices=self.devices)
        logger.warning(f"Init mesh | mesh={self.mesh}")

    def _init_inputs(self) -> None:
        model_config = self.model_config
        cache_config = self.cache_config
        scheduler_config = self.scheduler_config

        self.sliding_window = model_config.get_sliding_window()
        self.block_size = cache_config.block_size
        self.max_model_len = model_config.max_model_len
        self.max_num_blocks_per_req = cdiv(self.max_model_len, self.block_size)
        # InputBatch needs to work with sampling tensors greater than padding
        # to avoid dynamic shapes. Also, avoid suboptimal alignment.
        self.max_num_reqs = max(scheduler_config.max_num_seqs, MIN_NUM_SEQS)
        # [16, 32, 64, 128, 256, 512, 1024, 2048]
        self.num_tokens_paddings = get_token_paddings(
            min_token_size=16,
            max_token_size=scheduler_config.max_num_batched_tokens,
            padding_gap=envs.VLLM_TPU_BUCKET_PADDING_GAP)
        # In case `max_num_tokens < max(num_tokens_paddings)` use the actual
        # padded max value to pre-allocate data structures and pre-compile.
        self.max_num_tokens = self.num_tokens_paddings[-1]

        # Request states.
        self.requests: dict[str, CachedRequestState] = {}
        self.encoder_cache: dict[str, dict[int, jax.Array]] = {}
        self.input_batch = InputBatch(
            max_num_reqs=self.max_num_reqs,
            max_model_len=self.max_model_len,
            max_num_batched_tokens=self.max_num_tokens,
            pin_memory=False,
            vocab_size=self.model_config.get_vocab_size(),
            block_sizes=[self.block_size],
        )

        self.input_ids_cpu = np.zeros(self.max_num_tokens, dtype=np.int32)
        self.positions_cpu = np.zeros(self.max_num_tokens, dtype=np.int32)
        self.block_table_cpu = np.zeros(
            (self.max_num_reqs, self.max_num_blocks_per_req), dtype=np.int32)
        self.query_start_loc_cpu = np.zeros(self.max_num_tokens + 1,
                                            dtype=np.int32)
        self.seq_lens_cpu = np.zeros(self.max_num_tokens, dtype=np.int32)
        # Range tensor with values [0 .. self.max_num_tokens - 1].
        # Used to initialize positions / context_lens / seq_lens
        # Keep in int64 to avoid overflow with long context
        self.arange_cpu = np.arange(self.max_num_tokens, dtype=np.int64)
        self.num_reqs_paddings = get_req_paddings(
            min_req_size=MIN_NUM_SEQS, max_req_size=self.max_num_reqs)

        self.temperatures_cpu = np.zeros(self.max_num_tokens, dtype=np.float32)
        self.top_ps_cpu = np.zeros(self.max_num_tokens, dtype=np.float32)
        self.top_ks_cpu = np.zeros(self.max_num_tokens, dtype=np.float32)

    @functools.partial(jax.jit, static_argnums=(0, ))
    def select_hidden_states_fn(self, hidden_states, indices_do_sample):
        return hidden_states[indices_do_sample]

    def load_model(self):
        self.model_fn, self.compute_logits_fn, self.state = get_model(
            self.vllm_config,
            self.rng_key,
            self.mesh,
        )
        self.rng_params_for_sampling = nnx.Rngs(
            jax.random.key(self.model_config.seed)).params()

        logger.info(f"Init model | "
                    f"hbm={utils.hbm_usage_gb(self.devices)}Gb")

    def get_kv_cache_spec(self):
        # TODO(xiang): this hack tricks engine core to init successfully
        import torch
        block_size = self.vllm_config.cache_config.block_size
        kv_cache_spec: dict[str, KVCacheSpec] = {}
        model_config = self.vllm_config.model_config
        parallel_config = self.vllm_config.parallel_config

        # Pad num_kv_heads to multiple of TP size.
        num_kv_heads = utils.get_padded_num_heads(
            model_config.get_total_num_kv_heads(), self.mesh.shape["model"])

        # Pad head_dim to multiple of 128.
        head_size = model_config.get_head_size()
        head_size = utils.get_padded_head_dim(head_size)

        for i in range(model_config.get_num_layers(parallel_config)):
            kv_cache_spec[f"layers.{i}"] = FullAttentionSpec(
                block_size=block_size,
                num_kv_heads=num_kv_heads,
                head_size=head_size,
                dtype=torch.bfloat16,
                use_mla=False,
            )

        return kv_cache_spec

    def initialize_kv_cache(self, kv_cache_config: KVCacheConfig) -> None:
        self.kv_caches: List[jax.Array] = []

        kv_cache_groups = kv_cache_config.kv_cache_groups
        if len(kv_cache_groups) > 1:
            raise NotImplementedError(
                "Hybrid models with more than one KV cache type are not "
                "supported yet.")

        kv_cache_spec = kv_cache_groups[0].kv_cache_spec
        layer_names = kv_cache_groups[0].layer_names

        # NOTE: we'll the num_kv_heads by 2 in the function
        self.kv_caches = create_kv_caches(
            num_blocks=kv_cache_config.num_blocks,
            block_size=kv_cache_spec.block_size,
            num_kv_heads=kv_cache_spec.num_kv_heads,
            head_size=kv_cache_spec.head_size,
            mesh=self.mesh,
            layer_names=layer_names,
            devices=self.devices,
        )

        logger.info(jax.lib.xla_bridge.get_backend().platform_version)

    def _precompile_backbone(self) -> None:
        for num_tokens in self.num_tokens_paddings:
            input_ids = np.ones((num_tokens, ), dtype=np.int32)
            positions = np.ones((num_tokens, ), dtype=np.int32)
            padded_num_slices = _get_padded_num_kv_cache_update_slices(
                num_tokens, self.max_num_reqs, self.block_size)
            slot_mapping_metadata = np.ones((3, padded_num_slices),
                                            dtype=np.int32)
            block_tables = self.block_table_cpu[:self.max_num_reqs]
            seq_lens = np.ones((self.max_num_reqs, ), dtype=np.int32)
            query_start_loc = np.ones((self.max_num_reqs + 1, ),
                                      dtype=np.int32)
            num_seqs = np.array([self.max_num_reqs], dtype=np.int32)
            num_slices = np.array([1], dtype=np.int32)

            (input_ids, positions, slot_mapping_metadata, num_slices,
             block_tables, query_start_loc, seq_lens,
             num_seqs) = self._device_array(
                 (input_ids, positions, slot_mapping_metadata, num_slices,
                  block_tables, query_start_loc, seq_lens, num_seqs))
            logger.info(f"Precompile backbone --> num_tokens={num_tokens}")
            inputs = (
                self.kv_caches,
                input_ids,
                AttentionMetadata(
                    input_positions=positions,
                    slot_mapping=slot_mapping_metadata,
                    block_tables=block_tables,
                    seq_lens=seq_lens,
                    query_start_loc=query_start_loc,
                    num_seqs=num_seqs,
                    num_slices=num_slices,
                ),
            )
            start = time.perf_counter()
            self.kv_caches, hidden_states = self.model_fn(
                self.state, *inputs[:3])
            end = time.perf_counter()
            logger.info("Compilation finished in %.2f [secs].", end - start)
            hidden_states.block_until_ready()

    def _precompile_select_hidden_states(self) -> None:
        logger.info(
            "Compiling select_hidden_states with different input shapes.")
        hsize = self.model_config.get_hidden_size()
        for num_tokens in self.num_tokens_paddings:
            for num_reqs in self.num_reqs_paddings:
                if num_reqs > num_tokens:
                    continue
                hidden_states = jnp.ones((num_tokens, hsize),
                                         dtype=jnp.bfloat16)
                indices_do_sample = jnp.ones((num_reqs, ), dtype=jnp.int32)
                hidden_states, indices_do_sample = self._device_array(
                    (hidden_states, indices_do_sample))
                start = time.perf_counter()
                logger.info(
                    f"Precompile select_hidden_states --> num_tokens={num_tokens} | "
                    f"num_reqs={num_reqs}")
                result = self.select_hidden_states_fn(hidden_states,
                                                      indices_do_sample)
                result.block_until_ready()
                end = time.perf_counter()
                logger.info("Compilation finished in %.2f [secs].",
                            end - start)

    def _precompile_compute_logits(self) -> None:
        logger.info("Compiling compute_logits with different input shapes.")
        hsize = self.model_config.get_hidden_size()
        for num_reqs in self.num_reqs_paddings:
            hidden_states = jnp.ones((num_reqs, hsize), dtype=jnp.bfloat16)
            hidden_states = self._device_array(hidden_states)
            logger.info(f"Precompile compute_logits --> num_reqs={num_reqs}")
            start = time.perf_counter()
            result = self.compute_logits_fn(self.state, hidden_states)
            result.block_until_ready()
            end = time.perf_counter()
            logger.info("Compilation finished in %.2f [secs].", end - start)

    def _precompile_sampling(self) -> None:
        logger.info("Compiling sampling with different input shapes.")
        hsize = self.model_config.get_vocab_size()
        for num_reqs in self.num_reqs_paddings:
            logits = jnp.ones((num_reqs, hsize), dtype=jnp.bfloat16)
            logits = self._device_array(logits)
            logger.info(f"Precompile sampling --> num_reqs={num_reqs}")
            start = time.perf_counter()
            for do_sampling in (True, False):
                if do_sampling:
                    temperature = np.full((num_reqs, ), 0.7, dtype=np.float32)
                    top_k = np.full((num_reqs, ), 20, dtype=np.int32)
                    top_p = np.full((num_reqs, ), 0.8, dtype=np.float32)
                    (temperature, top_k, top_p) = self._device_array(
                        (temperature, top_k, top_p))
                else:
                    temperature = None
                    top_k = None
                    top_p = None

                sampling_metadata = TPUSupportedSamplingMetadata(
                    temperature=temperature,
                    top_k=top_k,
                    top_p=top_p,
                    do_sampling=do_sampling,
                )
                result = sample(self.rng_params_for_sampling, self.mesh,
                                logits, sampling_metadata)
                result.block_until_ready()
                end = time.perf_counter()
                logger.info("Compilation finished in %.2f [secs].",
                            end - start)

    def capture_model(self) -> None:
        if os.getenv("SKIP_JAX_PRECOMPILE", False):
            return
        logger.info("Precompile all the subgraphs with possible input shapes.")

        self._precompile_backbone()
        self._precompile_select_hidden_states()
        self._precompile_compute_logits()
        self._precompile_sampling()

    @staticmethod
    @functools.partial(jax.jit)
    def _jitted_gather_kv_cache(
            kv_caches: List[jax.Array],
            indices_to_gather: jax.Array) -> List[jax.Array]:
        """
        JIT-compiled function to gather KV cache slices for all layers at once.
        This fuses the reshape and take operations across all layers into a
        single efficient kernel.
        """
        batched_kv_cache_per_layer = []
        for layer_kv_cache in kv_caches:
            flat_layer_cache = layer_kv_cache.reshape(
                -1, *layer_kv_cache.shape[2:])
            all_gathered_slices = flat_layer_cache.take(indices_to_gather,
                                                        axis=0)
            batched_kv_cache_per_layer.append(all_gathered_slices)
        return batched_kv_cache_per_layer

    @staticmethod
    @functools.partial(
        jax.jit,
        donate_argnames=("kv_caches"),
    )
    def _jitted_insert_kv_cache(
        kv_caches: List[jax.Array],
        kv_cache_slices: List[jax.Array],
        block_numbers: jax.Array,
    ) -> List[jax.Array]:
        """
        JIT-compiled function to insert KV cache slices into the physical
        cache for all layers at once. This fuses the pad, reshape, and scatter
        operations into a single efficient kernel.
        """
        new_kv_caches = []
        # Assuming block numbers are non-negative and sorted.
        for i, layer_kv_cache_slices in enumerate(kv_cache_slices):
            updated_cache = kv_caches[i].at[block_numbers].set(
                layer_kv_cache_slices)
            new_kv_caches.append(updated_cache)
        return new_kv_caches

    def get_kv_cache_for_block_ids(
        self,
        block_ids: List[int],
    ) -> List[jax.Array]:
        """
        Extracts the KV cache slices for a given list of block IDs.
        This assumes all provided blocks are full.

        Args:
            block_ids: A list of block IDs to extract KV cache for.

        Returns:
            A list of JAX arrays, with each array representing the KV cache
            slices for a layer, concatenated for all blocks.
        """
        all_indices_to_gather = []
        for block_id in block_ids:
            start_index = block_id * self.block_size
            all_indices_to_gather.extend(
                range(start_index, start_index + self.block_size))

        indices_to_gather_jnp = jnp.array(all_indices_to_gather,
                                          dtype=jnp.int32)

        with LatencyTracker("BatchedGatherKVSlices-for-blocks"):
            batched_kv_cache_per_layer = self._jitted_gather_kv_cache(
                self.kv_caches, indices_to_gather_jnp)

        return batched_kv_cache_per_layer

    def transfer_kv_cache(self,
                          kv_cache_slices: List[jax.Array]) -> List[jax.Array]:
        """
        Transfers KV cache slices to the runner's mesh.

        This is used when a KV cache generated on one runner (e.g., a prefill
        runner) needs to be used on another runner (e.g., a decode runner)
        with a different device mesh. The transfer is asynchronous.

        Args:
            kv_cache_slices: A list of JAX arrays, where each array contains
                the KV cache slices for a specific layer. The shape of each
                slice is expected to be (num_tokens, num_kv_heads * 2, head_size).

        Returns:
            A new list of JAX arrays representing the KV cache slices, sharded
            across the runner's device mesh.
        """
        # The KV cache slices have a shape of (num_tokens, num_kv_heads * 2, head_size).
        # We shard along the num_kv_heads dimension (axis=1), which corresponds
        # to the "model" axis of the mesh for tensor parallelism.
        sharding = NamedSharding(self.mesh, PartitionSpec(None, "model", None))
        transferred_kv_cache = jax.device_put(kv_cache_slices, sharding)
        for cache in transferred_kv_cache:
            cache.block_until_ready()
        return transferred_kv_cache

    def insert_request_with_kv_cache(
        self,
        request: "Request",
        kv_cache_slices: List[jax.Array],
        block_ids: List[List[int]],
    ):
        """
        Inserts a request and its KV cache into the runner. This is used to
        transfer a request from a prefill runner to a decode runner.

        The provided KV cache slices are copied into the physical blocks
        allocated for the request. The runner's internal state is then updated
        to include the request.

        Args:
            request: The vLLM request object, containing the state after prefill.
            kv_cache_slices: The KV cache for the request, already transferred
                to this runner's mesh. This is a list of JAX arrays, one per layer.
            block_ids: The physical block numbers allocated for this request on
                this runner. This is a list of lists, for each KV cache group.
        """
        # Assume one KV cache group for now, which is consistent with current setup.
        if len(block_ids) > 1:
            raise NotImplementedError(
                "Inserting KV cache for models with multiple KV cache groups "
                "is not supported yet.")
        block_numbers = block_ids[0]
        num_blocks = len(block_numbers)

        # Pad the number of blocks to static bucket sizes to avoid recompilation.
        block_buckets = [1, 2, 4, 8, 16, 32, 64, self.max_num_blocks_per_req]
        import bisect
        bucket_index = bisect.bisect_left(block_buckets, num_blocks)
        padded_num_blocks = block_buckets[bucket_index]
        padding_size = padded_num_blocks - num_blocks

        # Pad target_block_numbers. Pad with the max_num_blocks + 1 to avoid writing
        # to unintended blocks. JAX would ignore as it's beyond the number of blocks
        # in the cache.
        max_num_blocks = self.vllm_config.cache_config.num_cpu_blocks
        assert max_num_blocks is not None
        block_numbers.extend([max_num_blocks + 1] * padding_size)

        padded_block_numbers = jnp.array(block_numbers, dtype=jnp.int32)

        # Pad kv_cache_slices.
        padded_kv_cache_slices = []
        for layer_slice in kv_cache_slices:
            # The shape of layer_slice is (num_blocks, block_size, ...).
            # We need to pad the first dimension.
            pad_width = [(0, padding_size)] + [(0, 0)] * (layer_slice.ndim - 1)
            padded_slice = jnp.pad(layer_slice,
                                   pad_width,
                                   mode='constant',
                                   constant_values=0)
            padded_kv_cache_slices.append(padded_slice)

        # Call the JIT-compiled function to perform the scatter operation
        # for all layers in a single, fused kernel.
        with LatencyTracker(f"JittedInsertKVCache-b{padded_num_blocks}"):
            self.kv_caches = self._jitted_insert_kv_cache(
                self.kv_caches,
                padded_kv_cache_slices,
                padded_block_numbers,
            )

        logger.debug(f"Updated kv cache entries cnt={len(self.kv_caches)}")

        # Update runner's internal state to track the new request.
        req_id = request.request_id
        if req_id in self.requests:
            logger.warning(
                f"Request {req_id} already exists in the runner. Overwriting.")

        # Create a CachedRequestState object to add to the input batch.
        req_state = CachedRequestState(
            req_id=request.request_id,
            prompt_token_ids=request.prompt_token_ids,
            output_token_ids=[],
            sampling_params=request.sampling_params,
            block_ids=tuple(block_ids),
            num_computed_tokens=request.num_tokens,
            lora_request=request.lora_request,
            mm_inputs=getattr(request, "mm_inputs", []),
            mm_hashes=[],
            mm_positions=getattr(request, "mm_positions", []),
            pooling_params=getattr(request, "pooling_params", None),
            generator=None,
        )

        self.requests[req_id] = req_state
        self.input_batch.add_request(req_state)

    def execute_model(
        self,
        scheduler_output: "VllmSchedulerOutput",
        intermediate_tensors: Optional[IntermediateTensors] = None,
    ) -> ModelRunnerOutput:
        return self._execute_model(scheduler_output)[1]

    def _execute_model(
        self,
        scheduler_output: "VllmSchedulerOutput",
    ) -> tuple[AttentionMetadata, ModelRunnerOutput]:
        self._update_states(scheduler_output)
        if not scheduler_output.total_num_scheduled_tokens:
            # Return empty ModelRunnerOutput if there's no work to do.
            logger.warning(f"Nothing scheduled: {scheduler_output}!")
            if len(scheduler_output.finished_req_ids) == 0:
                raise Exception(
                    "Should not schedule a request that does nothing!")
            return DUMMY_METADATA, EMPTY_MODEL_RUNNER_OUTPUT,

        inputs = self._prepare_inputs(scheduler_output)
        with self.maybe_forbid_compile:
            self.kv_caches, hidden_states = self.model_fn(
                self.state, *inputs[:3])
            hidden_states = self.select_hidden_states_fn(
                hidden_states, inputs[4])
            logits = self.compute_logits_fn(self.state, hidden_states)
            next_tokens = sample(
                self.rng_params_for_sampling,
                self.mesh,
                logits,
                inputs[3],
            )

        num_reqs = self.input_batch.num_reqs

        # Update the cache state concurrently. Code above will not block until
        # we use `selected_token_ids`. Add mark_step if post-processing changes
        request_seq_lens: list[tuple[int, CachedRequestState, int]] = []
        discard_sampled_tokens_req_indices = []
        for i, req_id in zip(range(num_reqs), self.input_batch.req_ids):
            assert req_id is not None
            req_state = self.requests[req_id]
            seq_len = (req_state.num_computed_tokens +
                       scheduler_output.num_scheduled_tokens[req_id])
            if seq_len >= req_state.num_tokens:
                request_seq_lens.append((i, req_state, seq_len))
            else:
                # Ignore the sampled token from the partial request.
                # Rewind the generator state as if the token was not sampled.
                generator = self.input_batch.generators.get(i)
                if generator is not None:
                    # This relies on cuda-specific torch-internal impl details
                    generator.set_offset(generator.get_offset() - 4)

                # Record the index of the request that should not be sampled,
                # so that we could clear the sampled tokens before returning.
                discard_sampled_tokens_req_indices.append(i)

        assert all(
            req_id is not None for req_id in
            self.input_batch.req_ids[:num_reqs]), "req_ids contains None"
        req_ids = cast(list[str], self.input_batch.req_ids[:num_reqs])

        prompt_logprobs_dict = {}
        for req_id in self.input_batch.req_ids[:num_reqs]:
            prompt_logprobs_dict[req_id] = None

        next_tokens = np.asarray(jax.device_get(next_tokens))
        selected_token_ids = np.expand_dims(next_tokens[:num_reqs], 1)
        valid_sampled_token_ids = selected_token_ids.tolist()
        # Mask out the sampled tokens that should not be sampled.
        for i in discard_sampled_tokens_req_indices:
            valid_sampled_token_ids[i].clear()
        # Append sampled tokens
        for i, req_state, seq_len in request_seq_lens:
            token_id = valid_sampled_token_ids[i][0]
            self.input_batch.token_ids_cpu[i, seq_len] = token_id
            req_state.output_token_ids.append(token_id)
            self.input_batch.num_tokens[i] += 1

        model_runner_output = ModelRunnerOutput(
            req_ids=req_ids,
            req_id_to_index=self.input_batch.req_id_to_index,
            sampled_token_ids=valid_sampled_token_ids,
            spec_token_ids=None,
            logprobs=None,
            prompt_logprobs_dict=prompt_logprobs_dict,
            pooler_output=[],
        )
        return inputs[2], model_runner_output

    def _prepare_inputs(self, scheduler_output: "VllmSchedulerOutput"):
        total_num_scheduled_tokens = scheduler_output.total_num_scheduled_tokens
        assert total_num_scheduled_tokens > 0
        num_reqs = self.input_batch.num_reqs
        assert num_reqs > 0

        # Get the number of scheduled tokens for each request.
        num_scheduled_tokens_per_req = []
        max_num_scheduled_tokens_all_reqs = 0
        for req_id in self.input_batch.req_ids[:num_reqs]:
            assert req_id is not None
            num_tokens = scheduler_output.num_scheduled_tokens[req_id]
            num_scheduled_tokens_per_req.append(num_tokens)
            max_num_scheduled_tokens_all_reqs = max(
                max_num_scheduled_tokens_all_reqs, num_tokens)
        num_scheduled_tokens_per_req = np.array(num_scheduled_tokens_per_req,
                                                dtype=np.int32)
        assert max_num_scheduled_tokens_all_reqs > 0

        # Get request indices.
        # E.g., [2, 5, 3] -> [0, 0, 1, 1, 1, 1, 1, 2, 2, 2]
        # For each scheduled token, what are the corresponding req index.
        req_indices = np.repeat(self.arange_cpu[:num_reqs],
                                num_scheduled_tokens_per_req)

        # Get batched arange.
        # E.g., [2, 5, 3] -> [0, 1, 0, 1, 2, 3, 4, 0, 1, 2]
        # For each scheduled token, what is its position in corresponding req.
        arange = np.concatenate(
            [self.arange_cpu[:n] for n in num_scheduled_tokens_per_req])

        # Get positions.
        positions_np = self.positions_cpu[:total_num_scheduled_tokens]
        np.add(self.input_batch.num_computed_tokens_cpu[req_indices],
               arange,
               out=positions_np)

        # Get token indices.
        # E.g., [0, 1, 0, 1, 2, 3, 4, 0, 1, 2]
        # -> [0, 1, M, M + 1, M + 2, M + 3, M + 4, 2 * M, 2 * M + 1, 2 * M + 2]
        # where M is the max_model_len.
        token_indices = (positions_np +
                         req_indices * self.input_batch.token_ids_cpu.shape[1])

        # NOTE(woosuk): We use torch.index_select instead of np.take here
        # because torch.index_select is much faster than np.take for large
        # tensors.
        np.take(self.input_batch.token_ids_cpu.flatten(),
                token_indices,
                out=self.input_ids_cpu[:total_num_scheduled_tokens])

        # Prepare the attention metadata.
        self.query_start_loc_cpu[0] = 0
        np.cumsum(num_scheduled_tokens_per_req,
                  out=self.query_start_loc_cpu[1:num_reqs + 1])
        self.query_start_loc_cpu[num_reqs + 1:] = 1

        self.seq_lens_cpu[:num_reqs] = (
            self.input_batch.num_computed_tokens_cpu[:num_reqs] +
            num_scheduled_tokens_per_req)

        # Do the padding and copy the tensors to the TPU.
        padded_total_num_scheduled_tokens = get_padded_token_len(
            self.num_tokens_paddings, total_num_scheduled_tokens)
        # Zero out to avoid spurious values from prev iteration (last cp chunk)
        self.input_ids_cpu[
            total_num_scheduled_tokens:padded_total_num_scheduled_tokens] = 0

        # Inputs
        input_ids = self.input_ids_cpu[:padded_total_num_scheduled_tokens]
        positions = self.positions_cpu[:padded_total_num_scheduled_tokens]
        slot_mapping_metadata = self._get_slot_mapping_metadata(
            num_reqs, num_scheduled_tokens_per_req)
        num_slices = np.array([slot_mapping_metadata.shape[0]])
        padded_num_slices = _get_padded_num_kv_cache_update_slices(
            padded_total_num_scheduled_tokens, self.max_num_reqs,
            self.block_size)
        slot_mapping_metadata = np.pad(
            slot_mapping_metadata,
            [[0, padded_num_slices - len(slot_mapping_metadata)], [0, 0]],
            constant_values=0)
        slot_mapping_metadata = np.transpose(slot_mapping_metadata)
        block_tables = self.block_table_cpu[:self.max_num_reqs]
        block_tables[:num_reqs, :self.max_num_blocks_per_req] = (
            self.input_batch.block_table[0].get_cpu_tensor()[:num_reqs])
        query_start_loc = self.query_start_loc_cpu[:self.max_num_reqs + 1]
        seq_lens = self.seq_lens_cpu[:self.max_num_reqs]
        padded_num_reqs = get_padded_num_reqs_with_upper_limit(
            num_reqs, self.max_num_reqs)
        logits_indices = self.query_start_loc_cpu[1:padded_num_reqs + 1] - 1
        num_seqs = np.array([num_reqs])

        # Put to device
        sampling_metadata = TPUSupportedSamplingMetadata.\
            from_input_batch(self.mesh, self.input_batch, padded_num_reqs)
        (input_ids, positions, slot_mapping_metadata, num_slices, block_tables,
         query_start_loc, seq_lens, num_seqs,
         logits_indices) = self._device_array(
             (input_ids, positions, slot_mapping_metadata, num_slices,
              block_tables, query_start_loc, seq_lens, num_seqs,
              logits_indices))

        return (
            self.kv_caches,
            input_ids,
            AttentionMetadata(
                input_positions=positions,
                slot_mapping=slot_mapping_metadata,
                block_tables=block_tables,
                seq_lens=seq_lens,
                query_start_loc=query_start_loc,
                num_seqs=num_seqs,
                num_slices=num_slices,
            ),
            sampling_metadata,
            logits_indices,
        )

    def _get_slot_mapping_metadata(self, num_reqs,
                                   num_scheduled_tokens_per_req):
        """
        Computes metadata for mapping slots to blocks in the key-value (KV)
        cache for a batch of requests.

        This function determines, for each request in the batch, how the
        scheduled tokens are distributed across memory blocks, and generates
        metadata needed to map slices of tokens to their corresponding positions
        in the KV cache.

        Args:
            num_reqs (int): Number of requests in the current batch.
            num_scheduled_tokens_per_req (int or np.ndarray): Number of tokens
            to be scheduled for each request.

        Returns:
            np.ndarray: A 2D array of shape (total_block_len, 3), where each row
            contains:
                - kv_cache_start_index (int): The starting index in the KV cache
                    for the corresponding slice.
                - new_kv_start_index (int): The starting index in the new KV
                    cache for the corresponding slice.
                - slice_len (int): The length of the slice.
        """
        slices_start = self.input_batch.num_computed_tokens_cpu[:num_reqs]
        slices_end = self.input_batch.num_computed_tokens_cpu[:num_reqs] + \
            num_scheduled_tokens_per_req
        local_block_start_idx = slices_start // self.block_size
        local_block_end_idx = (slices_end - 1) // self.block_size
        no_repeat_req_indices = self.arange_cpu[:num_reqs]
        global_block_start_idx = (
            no_repeat_req_indices * self.max_num_blocks_per_req +
            local_block_start_idx)
        block_lens = local_block_end_idx - local_block_start_idx + 1
        global_block_start_idx = np.repeat(global_block_start_idx, block_lens)
        slice_arange = np.concatenate(
            [self.arange_cpu[:n] for n in block_lens])
        global_block_indices = global_block_start_idx + slice_arange
        block_table_cpu = self.input_batch.block_table[0].get_cpu_tensor()
        block_numbers = block_table_cpu.flatten()[global_block_indices]
        total_block_len = np.sum(block_lens)
        slot_mapping_slices = np.repeat(np.array([[0, self.block_size]],
                                                 dtype=np.int32),
                                        total_block_len,
                                        axis=0)
        cu_block_lens = np.zeros(len(block_lens) + 1, dtype=np.int32)
        np.cumsum(block_lens, out=cu_block_lens[1:])
        for req_idx in range(num_reqs):
            slot_mapping_slices[cu_block_lens[req_idx]][
                0] = slices_start[req_idx] % self.block_size
            slot_mapping_slices[
                cu_block_lens[req_idx + 1] -
                1][1] = (slices_end[req_idx] - 1) % self.block_size + 1
        slice_lens = slot_mapping_slices[:, 1] - slot_mapping_slices[:, 0]
        cu_slices_lens = np.zeros(len(slice_lens) + 1, dtype=np.int32)
        np.cumsum(slice_lens, out=cu_slices_lens[1:])
        kv_cache_start_indices = slot_mapping_slices[:, 0] + \
            (block_numbers * self.block_size)
        new_kv_start_indices = cu_slices_lens[:-1]
        slot_mapping_metadata = np.stack(
            [kv_cache_start_indices, new_kv_start_indices, slice_lens], axis=1)
        return slot_mapping_metadata

    def _device_array(self, *args, sharding=None, **kwargs) -> jax.Array:
        if sharding is None:
            sharding = NamedSharding(self.mesh, PartitionSpec(None))
        return jax.device_put(*args, device=sharding, **kwargs)

    def _update_states(self, scheduler_output: "VllmSchedulerOutput") -> bool:
        """Update the cached states and the persistent batch with the scheduler
        output.

        The updated states are used by the `_prepare_inputs` function to create
        the input GPU tensors for the model.

        Returns:
            True if there is a new/resumed/paused/finished request.
            If False, we can skip copying SamplingMetadata to the GPU.
        """
        # Remove finished requests from the cached states.
        for req_id in scheduler_output.finished_req_ids:
            self.requests.pop(req_id, None)
            self.encoder_cache.pop(req_id, None)

        # Remove the finished requests from the persistent batch.
        # NOTE(woosuk): There could be an edge case where finished_req_ids and
        # scheduled_req_ids overlap. This happens when a request is aborted and
        # then resubmitted with the same ID. In this case, we treat them as two
        # distinct requests - clearing the cached states for the first request
        # and handling the second as a new request.
        removed_req_indices: list[int] = []
        for req_id in scheduler_output.finished_req_ids:
            req_index = self.input_batch.remove_request(req_id)
            if req_index is not None:
                removed_req_indices.append(req_index)

        # Free the cached encoder outputs.
        for req_id, input_id in scheduler_output.free_encoder_input_ids:
            encoder_outputs = self.encoder_cache.get(req_id)
            if encoder_outputs is not None:
                encoder_outputs.pop(input_id, None)
                if not encoder_outputs:
                    self.encoder_cache.pop(req_id, None)

        # Remove the unscheduled requests from the persistent batch.
        # NOTE(woosuk): The unscheduled requests are either preempted requests
        # or running requests that are not scheduled in this step. We remove
        # them from the persistent batch but keep their cached states since
        # they will be scheduled again sometime in the future.
        scheduled_req_ids = scheduler_output.num_scheduled_tokens.keys()
        cached_req_ids = self.input_batch.req_id_to_index.keys()
        unscheduled_req_ids = cached_req_ids - scheduled_req_ids
        # NOTE(woosuk): The persistent batch optimization assumes that
        # consecutive batches contain mostly the same requests. If batches
        # have low request overlap (e.g., alternating between two distinct
        # sets of requests), this optimization becomes very inefficient.
        for req_id in unscheduled_req_ids:
            req_index = self.input_batch.remove_request(req_id)
            assert req_index is not None
            removed_req_indices.append(req_index)

        req_ids_to_add: list[str] = []
        # Add new requests to the cached states.
        for new_req_data in scheduler_output.scheduled_new_reqs:
            req_id = new_req_data.req_id

            data_items = asdict(new_req_data)
            data_items["mm_hashes"] = []

            self.requests[req_id] = CachedRequestState(**data_items,
                                                       output_token_ids=[])
            req_ids_to_add.append(req_id)

        # Update the states of the running/resumed requests.
        for req_data in scheduler_output.scheduled_cached_reqs:
            req_id = req_data.req_id
            req_state = self.requests[req_id]

            # Update the cached states.
            req_state.num_computed_tokens = req_data.num_computed_tokens
            if not req_data.resumed_from_preemption:
                # Append the new blocks to the existing block IDs.
                for block_ids, new_block_ids in zip(req_state.block_ids,
                                                    req_data.new_block_ids,
                                                    strict=True):
                    block_ids.extend(new_block_ids)
            else:
                # The request is resumed from preemption.
                # Replace the existing block IDs with the new ones.
                req_state.block_ids = req_data.new_block_ids

            req_index = self.input_batch.req_id_to_index.get(req_id)
            if req_index is None:
                # The request is not in the persistent batch.
                # The request was either preempted and resumed later, or was not
                # scheduled in the previous step and needs to be added again.
                req_ids_to_add.append(req_id)
                continue

            # Update the persistent batch.
            self.input_batch.num_computed_tokens_cpu[req_index] = (
                req_data.num_computed_tokens)
            self.input_batch.block_table.append_row(req_data.new_block_ids,
                                                    req_index)

        # Add the new or resumed requests to the persistent batch.
        # The smaller empty indices are filled first.
        removed_req_indices = sorted(removed_req_indices, reverse=True)
        for req_id in req_ids_to_add:
            req_state = self.requests[req_id]
            if removed_req_indices:
                # Fill the empty index.
                req_index = removed_req_indices.pop()
            else:
                # Append to the end.
                req_index = None
            self.input_batch.add_request(req_state, req_index)

        # Condense the batched states if there are empty indices.
        if removed_req_indices:
            self.input_batch.condense(removed_req_indices)

        return len(unscheduled_req_ids) > 0 or len(req_ids_to_add) > 0


def _get_padded_num_kv_cache_update_slices(num_tokens: int, max_num_reqs: int,
                                           page_size: int) -> int:
    """Calculates the padded number of KV cache update slices to avoid
    recompilation."""
    padded_num_slices = 2 * max_num_reqs + num_tokens // page_size
    padded_num_slices = min(padded_num_slices, num_tokens)
    padded_num_slices = (
        padded_num_slices + NUM_SLICES_PER_KV_CACHE_UPDATE_BLOCK - 1
    ) // NUM_SLICES_PER_KV_CACHE_UPDATE_BLOCK * \
        NUM_SLICES_PER_KV_CACHE_UPDATE_BLOCK
    return padded_num_slices<|MERGE_RESOLUTION|>--- conflicted
+++ resolved
@@ -32,14 +32,10 @@
 from tpu_commons.runner.jax.input_batch_jax import (CachedRequestState,
                                                     InputBatch)
 from tpu_commons.runner.utils import (ForbidCompile, LatencyTracker,
-<<<<<<< HEAD
                                       create_kv_caches,
-                                      get_padded_num_reqs_with_upper_limit)
-=======
                                       get_padded_num_reqs_with_upper_limit,
                                       get_padded_token_len, get_req_paddings,
                                       get_token_paddings)
->>>>>>> 2a652e02
 
 logger = init_logger(__name__)
 
