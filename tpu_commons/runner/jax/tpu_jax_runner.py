import functools
import os
import random
import time
from contextlib import nullcontext
from dataclasses import asdict
from typing import Any, Callable, Dict, List, Optional, Tuple, cast

import jax
import jax.numpy as jnp
import jaxtyping
import numpy as np
import vllm.envs as envs
from flax import nnx
from jax.sharding import NamedSharding, PartitionSpec
from vllm.config import VllmConfig
from vllm.distributed.kv_transfer import (get_kv_transfer_group,
                                          has_kv_transfer_group)
from vllm.forward_context import set_forward_context
from vllm.model_executor.layers.rotary_embedding import MRotaryEmbedding
from vllm.multimodal import MULTIMODAL_REGISTRY
from vllm.multimodal.inputs import MultiModalKwargsItem, PlaceholderRange
from vllm.multimodal.utils import group_mm_kwargs_by_modality
from vllm.sequence import IntermediateTensors
from vllm.tasks import SupportedTask
from vllm.utils import cdiv
from vllm.v1.core.sched.output import SchedulerOutput as VllmSchedulerOutput
from vllm.v1.kv_cache_interface import (FullAttentionSpec, KVCacheConfig,
                                        KVCacheSpec)
from vllm.v1.outputs import (EMPTY_MODEL_RUNNER_OUTPUT, DraftTokenIds,
                             ModelRunnerOutput)
from vllm.v1.request import Request
from vllm.v1.spec_decode.ngram_proposer import NgramProposer
from vllm.v1.worker.kv_connector_model_runner_mixin import \
    KVConnectorModelRunnerMixin
from vllm.v1.worker.utils import (gather_mm_placeholders,
                                  scatter_mm_placeholders)

from tpu_commons import utils as common_utils
from tpu_commons.logger import init_logger
from tpu_commons.models.jax.attention_metadata import AttentionMetadata
from tpu_commons.models.jax.common.sharding import build_mesh
from tpu_commons.models.jax.layers.misc import shard_put
from tpu_commons.models.jax.layers.sample.rejection_sampler import \
    RejectionSampler
from tpu_commons.models.jax.layers.sample.sampling import (compute_logprobs,
                                                           gather_logprobs,
                                                           sample)
from tpu_commons.models.jax.layers.sample.sampling_metadata import \
    TPUSupportedSamplingMetadata
from tpu_commons.models.jax.model_loader import get_model
from tpu_commons.models.jax.utils.multi_modal_utils import \
    sanity_check_mm_encoder_outputs
from tpu_commons.models.jax.utils.weight_utils import \
    transfer_state_with_mappings
from tpu_commons.runner import utils as runner_utils
from tpu_commons.runner.jax.input_batch_jax import (CachedRequestState,
                                                    InputBatch)
from tpu_commons.runner.jax.metadata import SpecDecodeMetadata
<<<<<<< HEAD
from tpu_commons.utils import make_optimized_mesh
=======
>>>>>>> 3437c6ae

logger = init_logger(__name__)

INVALID_TOKEN_ID = -1
# Smallest output size
MIN_NUM_SEQS = 8

DUMMY_METADATA = AttentionMetadata(
    input_positions=[],
    block_tables=[],
    request_distribution=[0, 0, 0],
)


class TPUModelRunner(KVConnectorModelRunnerMixin):

    def __init__(
        self,
        vllm_config: VllmConfig,
        devices: List[Any],
    ):
        self.vllm_config = vllm_config
        self.model_config = vllm_config.model_config
        # TODO(jevinjiang): override block size based on RPA v3.
        self.cache_config = vllm_config.cache_config
        self.lora_config = vllm_config.lora_config
        self.load_config = vllm_config.load_config
        self.parallel_config = vllm_config.parallel_config
        self.scheduler_config = vllm_config.scheduler_config
        self.speculative_config = vllm_config.speculative_config
        self.observability_config = vllm_config.observability_config
        self.device_config = vllm_config.device_config
        self._verify_chunked_prefill_config()

        self.devices = devices
        self.dtype = self.model_config.dtype

        # multi-modal related
        self.is_multimodal_model = None  # Will get updated once the model is loaded.
        self.mm_registry = MULTIMODAL_REGISTRY
        self.uses_mrope = self.model_config.uses_mrope

        # Set up speculative decoding.
        if self.speculative_config:
            if self.speculative_config.method == "ngram":
                self.drafter = NgramProposer(self.vllm_config)
            else:
                raise NotImplementedError(
                    "Unsupported speculative decoding method: "
                    f"{self.speculative_config.method}")
            self.rejection_sampler = RejectionSampler()

        self._init_random()
        self._init_mesh()
        self._init_inputs()

        self.maybe_forbid_compile = runner_utils.ForbidCompile(
        ) if envs.VLLM_XLA_CHECK_RECOMPILATION else nullcontext()

        # Cached draft tokens.
        self._draft_token_ids: Optional[list[list[int]]] = None

    def _verify_chunked_prefill_config(self):
        if (self.scheduler_config.max_num_batched_tokens
                < self.scheduler_config.max_num_seqs):
            raise ValueError(
                "max_num_batched_tokens needs to be larger than or equal to max_num_seqs."
            )

    def _init_random(self):
        if self.model_config.seed is None:
            self.model_config.seed = 0
        random.seed(self.model_config.seed)
        np.random.seed(self.model_config.seed)
        self.rng_key = jax.random.key(self.model_config.seed)

    def _init_mesh(self) -> None:
        try:
            # TODO: Update override steps.
            sharding_strategy = \
                self.vllm_config.additional_config["sharding"]["sharding_strategy"]
        except KeyError:
            sharding_strategy = {"tensor_parallelism": len(self.devices)}

        if os.getenv("NEW_MODEL_DESIGN", False):
            self.mesh = build_mesh(self.devices, sharding_strategy)
        else:
            try:
                dp = sharding_strategy["data_parallelism"]
            except KeyError:
                dp = 1
            try:
                tp = sharding_strategy["tensor_parallelism"]
            except KeyError:
                tp = len(self.devices)

            axis_names = ("data", "model")
            mesh_shape = (dp, tp)

            self.mesh = make_optimized_mesh(mesh_shape,
                                            axis_names,
                                            devices=self.devices)
        logger.info(f"Init mesh | mesh={self.mesh}")

    def _init_inputs(self) -> None:
        model_config = self.model_config
        cache_config = self.cache_config
        scheduler_config = self.scheduler_config

        self.sliding_window = model_config.get_sliding_window()
        self.block_size = cache_config.block_size
        self.max_model_len = model_config.max_model_len
        self.max_num_blocks_per_req = cdiv(self.max_model_len, self.block_size)
        # InputBatch needs to work with sampling tensors greater than padding
        # to avoid dynamic shapes. Also, avoid suboptimal alignment.
        self.max_num_reqs = max(scheduler_config.max_num_seqs, MIN_NUM_SEQS)
        # [16, 32, 64, 128, 256, 512, 1024, 2048]
        self.num_tokens_paddings = runner_utils.get_token_paddings(
            min_token_size=16,
            max_token_size=scheduler_config.max_num_batched_tokens,
            padding_gap=envs.VLLM_TPU_BUCKET_PADDING_GAP)
        # In case `max_num_tokens < max(num_tokens_paddings)` use the actual
        # padded max value to pre-allocate data structures and pre-compile.
        self.max_num_tokens = self.num_tokens_paddings[-1]

        # Request states.
        self.requests: dict[str, CachedRequestState] = {}
        self.encoder_cache: dict[str, dict[int, jax.Array]] = {}
        self.input_batch = InputBatch(
            max_num_reqs=self.max_num_reqs,
            max_model_len=self.max_model_len,
            max_num_batched_tokens=self.max_num_tokens,
            pin_memory=False,
            vocab_size=self.model_config.get_vocab_size(),
            block_sizes=[self.block_size],
            is_spec_decode=bool(self.vllm_config.speculative_config),
        )

        self.input_ids_cpu = np.zeros(self.max_num_tokens, dtype=np.int32)
        self.positions_cpu = np.zeros(self.max_num_tokens, dtype=np.int32)
        self.block_table_cpu = np.zeros(
            (self.max_num_reqs, self.max_num_blocks_per_req), dtype=np.int32)
        self.query_start_loc_cpu = np.zeros(self.max_num_tokens + 1,
                                            dtype=np.int32)
        self.seq_lens_cpu = np.zeros(self.max_num_tokens, dtype=np.int32)
        # Range tensor with values [0 .. self.max_num_tokens - 1].
        # Used to initialize positions / context_lens / seq_lens
        # Keep in int64 to avoid overflow with long context
        self.arange_cpu = np.arange(self.max_num_tokens, dtype=np.int64)
        self.num_reqs_paddings = runner_utils.get_req_paddings(
            min_req_size=MIN_NUM_SEQS, max_req_size=self.max_num_reqs)

        # Padding for logits. Without speculative decoding, each request has one position to select from.
        # With speculative decoding, each request has multiple positions to select from.
        max_logits_per_req = 1
        if self.speculative_config:
            max_logits_per_req = self.speculative_config.num_speculative_tokens + 1  # Including bonus token
            self.num_logits_paddings = runner_utils.get_token_paddings(
                min_token_size=MIN_NUM_SEQS,
                max_token_size=self.max_num_reqs * max_logits_per_req,
                padding_gap=0)
        else:
            self.num_logits_paddings = None

        self.temperatures_cpu = np.zeros(self.max_num_tokens, dtype=np.float32)
        self.top_ps_cpu = np.zeros(self.max_num_tokens, dtype=np.float32)
        self.top_ks_cpu = np.zeros(self.max_num_tokens, dtype=np.int32)

        # tensors for structured decoding
        self.vocab_size = self.model_config.get_vocab_size()
        self.grammar_bitmask_cpu = np.zeros(
            (self.max_num_reqs, cdiv(self.vocab_size, 32)),
            dtype=np.int32,
        )
        self.require_structured_out_cpu = np.zeros(
            (self.max_num_reqs, 1),
            dtype=np.bool_,
        )
        self.structured_decode_arange = np.arange(0, 32, dtype=np.int32)

        # multi-modal support
        # Only relevant for models using M-RoPE (e.g, Qwen2-VL)

        # NOTE: When M-RoPE is enabled, position ids are 3D regardless of
        # the modality of inputs. For text-only inputs, each dimension has
        # identical position IDs, making M-RoPE functionally equivalent to
        # 1D-RoPE.
        # See page 5 of https://arxiv.org/abs/2409.12191
        self.mrope_positions_cpu = np.zeros((3, self.max_num_tokens),
                                            dtype=np.int64)

    @functools.partial(jax.jit, static_argnums=(0, ))
    def select_hidden_states_fn(self, hidden_states, indices_do_sample):
        return hidden_states[indices_do_sample]

    def load_model(self):
        self.model_fn, self.compute_logits_fn, self.get_multimodal_embeddings_fn, self.get_input_embeddings_fn, self.state = get_model(
            self.vllm_config,
            self.rng_key,
            self.mesh,
        )
        self.rng_params_for_sampling = nnx.Rngs(
            jax.random.key(self.model_config.seed)).params()
        self.is_multimodal_model = (self.model_config.is_multimodal_model
                                    and self.get_multimodal_embeddings_fn
                                    is not None)

        logger.info(f"Init model | "
                    f"hbm={common_utils.hbm_usage_gb(self.devices)}Gb")

    def get_supported_tasks(self) -> tuple[SupportedTask, ...]:
        return ("generate", )

    def get_kv_cache_spec(self):
        import torch

        # TODO(xiang): this hack tricks engine core to init successfully
        block_size = self.vllm_config.cache_config.block_size
        kv_cache_spec: dict[str, KVCacheSpec] = {}
        model_config = self.vllm_config.model_config
        parallel_config = self.vllm_config.parallel_config

        # Pad num_kv_heads to multiple of TP size.
        num_kv_heads = common_utils.get_padded_num_heads(
            model_config.get_total_num_kv_heads(), self.mesh.shape["model"])

        # Pad head_dim to multiple of 128.
        head_size = model_config.get_head_size()
        head_size = common_utils.get_padded_head_dim(head_size)

        for i in range(model_config.get_num_layers(parallel_config)):
            kv_cache_spec[f"layers.{i}"] = FullAttentionSpec(
                block_size=block_size,
                num_kv_heads=num_kv_heads,
                head_size=head_size,
                dtype=torch.bfloat16,
                use_mla=False,
            )

        return kv_cache_spec

    def initialize_kv_cache(self, kv_cache_config: KVCacheConfig) -> None:
        self.kv_caches: List[jax.Array] = []

        kv_cache_groups = kv_cache_config.kv_cache_groups
        if len(kv_cache_groups) > 1:
            raise NotImplementedError(
                "Hybrid models with more than one KV cache type are not "
                "supported yet.")

        kv_cache_spec = kv_cache_groups[0].kv_cache_spec
        layer_names = kv_cache_groups[0].layer_names

        # NOTE: we'll multiply the num_kv_heads by 2 in the function
        self.kv_caches = runner_utils.create_kv_caches(
            num_blocks=kv_cache_config.num_blocks,
            block_size=kv_cache_spec.block_size,
            num_kv_heads=kv_cache_spec.num_kv_heads,
            head_size=kv_cache_spec.head_size,
            mesh=self.mesh,
            layer_names=layer_names,
            devices=self.devices,
        )

        if has_kv_transfer_group():
            get_kv_transfer_group().register_runner(self)

    def _precompile_backbone(self) -> None:
        for num_tokens in self.num_tokens_paddings:
            input_ids = np.ones((num_tokens, ), dtype=np.int32)
            positions = np.ones((num_tokens, ), dtype=np.int32)
            block_tables = self.block_table_cpu[:self.max_num_reqs]
            seq_lens = np.ones((self.max_num_reqs, ), dtype=np.int32)
            query_start_loc = np.ones((self.max_num_reqs + 1, ),
                                      dtype=np.int32)
            request_distribution = np.array([0, 0, 0], dtype=np.int32)

            # Convert block_tables to 1D on cpu.
            block_tables = block_tables.reshape(-1)

            (input_ids, positions, block_tables, query_start_loc, seq_lens,
             request_distribution) = self._device_array(
                 (input_ids, positions, block_tables, query_start_loc,
                  seq_lens, request_distribution))
            logger.info(f"Precompile backbone --> num_tokens={num_tokens}")

            attention_metadata = AttentionMetadata(
                input_positions=positions,
                block_tables=block_tables,
                seq_lens=seq_lens,
                query_start_loc=query_start_loc,
                request_distribution=request_distribution,
            )

            # TODO:
            # Use a None inputs_embeds here, assuming it is text-only model
            # For mm model, we will use another precompile function
            inputs_embeds = None
            start = time.perf_counter()
            self.kv_caches, hidden_states = self.model_fn(
                self.state, self.kv_caches, input_ids, attention_metadata,
                inputs_embeds)
            end = time.perf_counter()
            logger.info("Compilation finished in %.2f [secs].", end - start)
            hidden_states.block_until_ready()

    def _precompile_select_hidden_states(self) -> None:
        logger.info(
            "Compiling select_hidden_states with different input shapes.")
        hsize = self.model_config.get_hidden_size()
        for num_tokens in self.num_tokens_paddings:
            for num_reqs in self.num_reqs_paddings:
                if num_reqs > num_tokens:
                    continue
                hidden_states = jnp.ones((num_tokens, hsize),
                                         dtype=jnp.bfloat16)
                indices_do_sample = jnp.ones((num_reqs, ), dtype=jnp.int32)
                hidden_states, indices_do_sample = self._device_array(
                    (hidden_states, indices_do_sample))
                start = time.perf_counter()
                logger.info(
                    f"Precompile select_hidden_states --> num_tokens={num_tokens} | "
                    f"num_reqs={num_reqs}")
                result = self.select_hidden_states_fn(hidden_states,
                                                      indices_do_sample)
                result.block_until_ready()
                end = time.perf_counter()
                logger.info("Compilation finished in %.2f [secs].",
                            end - start)

    def _precompile_compute_logits(self) -> None:
        logger.info("Compiling compute_logits with different input shapes.")
        hsize = self.model_config.get_hidden_size()
        for num_reqs in self.num_reqs_paddings:
            hidden_states = jnp.ones((num_reqs, hsize), dtype=jnp.bfloat16)
            hidden_states = self._device_array(hidden_states)
            logger.info(f"Precompile compute_logits --> num_reqs={num_reqs}")
            start = time.perf_counter()
            result = self.compute_logits_fn(self.state, hidden_states)
            result.block_until_ready()
            end = time.perf_counter()
            logger.info("Compilation finished in %.2f [secs].", end - start)

    def _precompile_sampling(self) -> None:
        logger.info("Compiling sampling with different input shapes.")
        hsize = self.model_config.get_vocab_size()
        for num_reqs in self.num_reqs_paddings:
            logits = jnp.ones((num_reqs, hsize), dtype=jnp.bfloat16)
            # logits is expected to be sharded along hsize dim.
            sharding = NamedSharding(self.mesh, PartitionSpec(None, "model"))
            logits = self._device_array(logits, sharding=sharding)
            logger.info(f"Precompile sampling --> num_reqs={num_reqs}")
            start = time.perf_counter()
            for do_sampling in (True, False):
                if do_sampling:
                    temperature = np.full((num_reqs, ), 0.7, dtype=np.float32)
                    top_k = np.full((num_reqs, ), 20, dtype=np.int32)
                    top_p = np.full((num_reqs, ), 0.8, dtype=np.float32)
                    (temperature, top_k, top_p) = self._device_array(
                        (temperature, top_k, top_p))
                else:
                    temperature = None
                    top_k = None
                    top_p = None

                sampling_metadata = TPUSupportedSamplingMetadata(
                    temperature=temperature,
                    top_k=top_k,
                    top_p=top_p,
                    do_sampling=do_sampling,
                )
                result = sample(self.rng_params_for_sampling, self.mesh,
                                logits, sampling_metadata)
                result.block_until_ready()
                end = time.perf_counter()
                logger.info("Compilation finished in %.2f [secs].",
                            end - start)

    def _precompile_gather_logprobs(self) -> None:
        logger.info("Compiling gather_logprobs with different input shapes.")
        hsize = self.model_config.get_vocab_size()
        for num_reqs in self.num_reqs_paddings:
            logits = jnp.ones((num_reqs, hsize), dtype=jnp.bfloat16)
            logits, = self._device_array((logits, ))
            logger.info(f"Precompile gather_logprobs --> num_reqs={num_reqs}")
            start = time.perf_counter()
            token_ids = jnp.ones((num_reqs, ), dtype=jnp.int32)
            token_ids, = self._device_array((token_ids, ))
            result = self._compute_and_gather_logprobs(
                logits, token_ids, self.model_config.max_logprobs)
            result.logprob_token_ids.block_until_ready()
            end = time.perf_counter()
            logger.info("Compilation finished in %.2f [secs].", end - start)

    @staticmethod
    @functools.partial(jax.jit, static_argnames=("max_logprobs", ))
    def _compute_and_gather_logprobs(logits, next_tokens, max_logprobs):
        logprobs = compute_logprobs(logits)
        return gather_logprobs(logprobs, next_tokens, max_logprobs)

    def capture_model(self) -> None:
        if os.getenv("SKIP_JAX_PRECOMPILE", False):
            return
        logger.info("Precompile all the subgraphs with possible input shapes.")

        # TODO: wenlong: skip precompiling for mm models
        # because the model requires input_embeds
        if self.is_multimodal_model:
            logger.info("[TEMP] skip precompiling for multi-modal models")
            return

        self._precompile_backbone()
        self._precompile_select_hidden_states()
        self._precompile_compute_logits()
        self._precompile_sampling()
        self._precompile_gather_logprobs()
        self._precompile_structured_decoding()

    def _precompile_structured_decoding(self) -> None:
        logger.info(
            "Compiling structured_decoding with different input shapes.")
        start = time.perf_counter()
        for num_reqs in self.num_reqs_paddings:
            dummy_logits = jnp.zeros((num_reqs, self.vocab_size),
                                     dtype=jnp.bfloat16)
            dummy_require_struct_decoding = self.require_structured_out_cpu[:
                                                                            num_reqs]
            dummy_grammar_bitmask = self.grammar_bitmask_cpu[:num_reqs]

            (dummy_logits, dummy_require_struct_decoding,
             dummy_grammar_bitmask, arange) = self._device_array(
                 (dummy_logits, dummy_require_struct_decoding,
                  dummy_grammar_bitmask, self.structured_decode_arange))

            self.structured_decode_fn(dummy_require_struct_decoding,
                                      dummy_grammar_bitmask, dummy_logits,
                                      arange)
            logger.info("  -- num_seqs: %d", num_reqs)

        end = time.perf_counter()
        logger.info("Compilation finished in %.2f [secs].", end - start)

    @staticmethod
    @functools.partial(jax.jit)
    def _jitted_gather_kv_cache(
            kv_caches: List[jax.Array],
            indices_to_gather: jax.Array) -> List[jax.Array]:
        """
        JIT-compiled function to gather KV cache slices for all layers at once.
        This fuses the reshape and take operations across all layers into a
        single efficient kernel.
        """
        batched_kv_cache_per_layer = []
        for layer_kv_cache in kv_caches:
            flat_layer_cache = layer_kv_cache.reshape(
                -1, *layer_kv_cache.shape[2:])
            all_gathered_slices = flat_layer_cache.take(indices_to_gather,
                                                        axis=0)
            batched_kv_cache_per_layer.append(all_gathered_slices)
        return batched_kv_cache_per_layer

    @staticmethod
    @functools.partial(
        jax.jit,
        static_argnames=("block_size"),
        donate_argnames=("kv_caches"),
    )
    def _jitted_insert_kv_cache(
        block_size,
        kv_caches: List[jax.Array],
        kv_cache_slices: List[jax.Array],
        block_numbers: jax.Array,
    ) -> List[jax.Array]:
        """
        JIT-compiled function to insert KV cache slices into the physical
        cache for all layers at once. This fuses the pad, reshape, and scatter
        operations into a single efficient kernel.
        """
        new_kv_caches = []
        # Assuming block numbers are non-negative and sorted.
        for i, layer_kv_cache_slices in enumerate(kv_cache_slices):
            padded_seq_len, packing_div, packing, head_dim = layer_kv_cache_slices.shape
            padding_config = ((0, block_numbers.shape[0] * block_size -
                               padded_seq_len), (0, 0), (0, 0), (0, 0))
            layer_kv_cache_slices = jnp.pad(layer_kv_cache_slices,
                                            pad_width=padding_config)
            layer_kv_cache_slices = layer_kv_cache_slices.reshape(
                -1, block_size, packing_div, packing, head_dim)
            updated_cache = kv_caches[i].at[block_numbers].set(
                layer_kv_cache_slices)
            new_kv_caches.append(updated_cache)
        return new_kv_caches

    def get_kv_cache_for_block_ids(
        self,
        block_ids: List[int],
    ) -> List[jax.Array]:
        """
        Extracts the KV cache slices for a given list of block IDs.
        This assumes all provided blocks are full.

        Args:
            block_ids: A list of block IDs to extract KV cache for.

        Returns:
            A list of JAX arrays, with each array representing the KV cache
            slices for a layer, concatenated for all blocks.
        """
        all_indices_to_gather = []
        for block_id in block_ids:
            start_index = block_id * self.block_size
            all_indices_to_gather.extend(
                range(start_index, start_index + self.block_size))

        indices_to_gather_jnp = jnp.array(all_indices_to_gather,
                                          dtype=jnp.int32)
        with runner_utils.LatencyTracker("BatchedGatherKVSlices-for-blocks"):
            batched_kv_cache_per_layer = self._jitted_gather_kv_cache(
                self.kv_caches, indices_to_gather_jnp)

        return batched_kv_cache_per_layer

    def transfer_kv_cache(self,
                          kv_cache_slices: List[jax.Array]) -> List[jax.Array]:
        """
        Transfers KV cache slices to the runner's mesh.

        This is used when a KV cache generated on one runner (e.g., a prefill
        runner) needs to be used on another runner (e.g., a decode runner)
        with a different device mesh. The transfer is asynchronous.

        Args:
            kv_cache_slices: A list of JAX arrays, where each array contains
                the KV cache slices for a specific layer. The shape of each
                slice is expected to be (num_tokens, num_kv_heads * 2, head_size).

        Returns:
            A new list of JAX arrays representing the KV cache slices, sharded
            across the runner's device mesh.
        """
        # The KV cache slices have a shape of (num_tokens, num_kv_heads * 2, head_size).
        # We shard along the num_kv_heads dimension (axis=1), which corresponds
        # to the "model" axis of the mesh for tensor parallelism.
        sharding = NamedSharding(self.mesh, PartitionSpec())
        transferred_kv_cache = jax.device_put(kv_cache_slices, sharding)
        for cache in transferred_kv_cache:
            cache.block_until_ready()
        return transferred_kv_cache

    def insert_request_with_kv_cache(
        self,
        request: "Request",
        kv_cache_slices: List[jax.Array],
        block_ids: List[List[int]],
    ):
        """
        Inserts a request and its KV cache into the runner. This is used to
        transfer a request from a prefill runner to a decode runner.

        The provided KV cache slices are copied into the physical blocks
        allocated for the request. The runner's internal state is then updated
        to include the request.

        Args:
            request: The vLLM request object, containing the state after prefill.
            kv_cache_slices: The KV cache for the request, already transferred
                to this runner's mesh. This is a list of JAX arrays, one per layer.
            block_ids: The physical block numbers allocated for this request on
                this runner. This is a list of lists, for each KV cache group.
        """
        # Assume one KV cache group for now, which is consistent with current setup.
        if len(block_ids) > 1:
            raise NotImplementedError(
                "Inserting KV cache for models with multiple KV cache groups "
                "is not supported yet.")
        block_numbers = block_ids[0]
        num_blocks = len(block_numbers)

        # Pad the number of blocks to static bucket sizes to avoid recompilation.
        block_buckets = [1, 2, 4, 8, 16, 32, 64, self.max_num_blocks_per_req]
        import bisect
        bucket_index = bisect.bisect_left(block_buckets, num_blocks)
        padded_num_blocks = block_buckets[bucket_index]
        padding_size = padded_num_blocks - num_blocks

        # Pad target_block_numbers. Pad with the max_num_blocks + 1 to avoid writing
        # to unintended blocks. JAX would ignore as it's beyond the number of blocks
        # in the cache.
        max_num_blocks = self.vllm_config.cache_config.num_gpu_blocks
        assert max_num_blocks is not None and max_num_blocks != 0
        block_numbers.extend([0] * padding_size)

        padded_block_numbers = jnp.array(block_numbers, dtype=jnp.int32)

        # Call the JIT-compiled function to perform the scatter operation
        # for all layers in a single, fused kernel.
        with runner_utils.LatencyTracker(
                f"JittedInsertKVCache-b{padded_num_blocks}"):
            self.kv_caches = self._jitted_insert_kv_cache(
                self.block_size,
                self.kv_caches,
                kv_cache_slices,
                padded_block_numbers,
            )

        logger.debug(f"Updated kv cache entries cnt={len(self.kv_caches)}")

        # Update runner's internal state to track the new request.
        req_id = request.request_id
        if req_id in self.requests:
            logger.warning(
                f"Request {req_id} already exists in the runner. Overwriting.")

        # Create a CachedRequestState object to add to the input batch.
        req_state = CachedRequestState(
            req_id=request.request_id,
            prompt_token_ids=request.prompt_token_ids,
            output_token_ids=[request.all_token_ids[-1]],
            sampling_params=request.sampling_params,
            block_ids=tuple(block_ids),
            num_computed_tokens=request.num_computed_tokens,
            lora_request=request.lora_request,
            mm_kwargs=getattr(request, "mm_kwargs", []),
            mm_hashes=[],
            mm_positions=getattr(request, "mm_positions", []),
            pooling_params=getattr(request, "pooling_params", None),
            generator=None,
        )

        self.requests[req_id] = req_state
        self.input_batch.add_request(req_state)

    def _calc_mrope_positions(self, scheduler_output: "VllmSchedulerOutput"):
        mrope_pos_ptr = 0
        for index, req_id in enumerate(self.input_batch.req_ids):
            req = self.requests[req_id]
            assert req.mrope_positions is not None

            num_computed_tokens = \
                self.input_batch.num_computed_tokens_cpu[index]
            num_scheduled_tokens = \
                scheduler_output.num_scheduled_tokens[req_id]
            num_prompt_tokens = len(req.prompt_token_ids)

            if num_computed_tokens + num_scheduled_tokens > num_prompt_tokens:
                prompt_part_len = max(0,
                                      num_prompt_tokens - num_computed_tokens)
                completion_part_len = max(
                    0, num_scheduled_tokens - prompt_part_len)
            else:
                prompt_part_len = num_scheduled_tokens
                completion_part_len = 0

            assert num_scheduled_tokens == prompt_part_len + completion_part_len

            if prompt_part_len > 0:
                # prompt's mrope_positions are pre-computed
                dst_start = mrope_pos_ptr
                dst_end = mrope_pos_ptr + prompt_part_len
                src_start = num_computed_tokens
                src_end = num_computed_tokens + prompt_part_len

                self.mrope_positions_cpu[:, dst_start:dst_end] = \
                    req.mrope_positions[:,src_start:src_end]

                mrope_pos_ptr += prompt_part_len

            if completion_part_len > 0:
                # compute completion's mrope_positions on-the-fly
                dst_start = mrope_pos_ptr
                dst_end = mrope_pos_ptr + completion_part_len

                MRotaryEmbedding.get_next_input_positions_tensor(
                    out=self.mrope_positions_cpu,
                    out_offset=dst_start,
                    mrope_position_delta=req.mrope_position_delta,
                    context_len=num_computed_tokens + prompt_part_len,
                    num_new_tokens=completion_part_len,
                )

                mrope_pos_ptr += completion_part_len

    def _execute_mm_encoder(self, scheduler_output: "VllmSchedulerOutput"):
        import torch
        scheduled_encoder_inputs = scheduler_output.scheduled_encoder_inputs
        if not scheduled_encoder_inputs:
            return

        # Batch the multi-modal inputs.
        mm_kwargs = list[MultiModalKwargsItem]()
        req_ids_pos = list[tuple[str, int, PlaceholderRange]]()
        for req_id, encoder_input_ids in scheduled_encoder_inputs.items():
            req_state = self.requests[req_id]

            for mm_input_id in encoder_input_ids:
                mm_kwargs.append(req_state.mm_kwargs[mm_input_id])
                req_ids_pos.append(
                    (req_id, mm_input_id, req_state.mm_positions[mm_input_id]))

        # Batch mm inputs as much as we can: if a request in the batch has
        # multiple modalities or a different modality than the previous one,
        # we process it separately to preserve item order.
        # FIXME(ywang96): This is a hacky way to deal with multiple modalities
        # in the same batch while still being able to benefit from batching
        # multimodal inputs. The proper solution should be reordering the
        # encoder outputs.
        encoder_outputs = []
        for _, num_items, mm_kwargs_group in group_mm_kwargs_by_modality(
                mm_kwargs):
            batched_mm_inputs = mm_kwargs_group
            # Convert torch tensors to numpy arrays that JAX can handle.
            if "pixel_values" in batched_mm_inputs and isinstance(
                    batched_mm_inputs["pixel_values"], list):
                batched_mm_inputs["pixel_values"] = torch.cat(
                    batched_mm_inputs["pixel_values"], dim=0)

            image_grid_thw = ()
            for key, value in batched_mm_inputs.items():
                if isinstance(value, torch.Tensor):
                    if key == 'image_grid_thw':
                        # change it to tuple of tuples to make it hashable for JIT

                        # Shape: (B, N, 3) -> (B*N, 3) -> tuple of tuples
                        grid_thw_tensor = batched_mm_inputs[key]
                        grid_thw_reshaped = grid_thw_tensor.reshape(-1, 3)
                        image_grid_thw = tuple(
                            tuple(row) for row in grid_thw_reshaped.tolist())

                        continue

                    if value.dtype == torch.bfloat16:
                        batched_mm_inputs[key] = value.to(
                            torch.float32).numpy().astype(jnp.bfloat16)
                    else:
                        batched_mm_inputs[key] = value.numpy()
            batched_mm_inputs.pop('image_grid_thw')

            # Run the encoder.
            # `curr_group_outputs` is either of the following:
            # 1. A tensor of shape (num_items, feature_size, hidden_size)
            # in case feature_size is fixed across all multimodal items.
            # 2. A list or tuple (length: num_items) of tensors, each of shape
            # (feature_size, hidden_size) in case the feature size is dynamic
            # depending on the input multimodal items.
            curr_group_outputs = self.get_multimodal_embeddings_fn(
                self.state, image_grid_thw, **batched_mm_inputs)

            sanity_check_mm_encoder_outputs(
                curr_group_outputs,
                expected_num_items=num_items,
            )

            for output in curr_group_outputs:
                encoder_outputs.append(output)

        # Cache the encoder outputs.
        for (req_id, input_id, pos_info), output in zip(
                req_ids_pos,
                encoder_outputs,
        ):
            if req_id not in self.encoder_cache:
                self.encoder_cache[req_id] = {}

            self.encoder_cache[req_id][input_id] = scatter_mm_placeholders(
                output,
                is_embed=pos_info.is_embed,
            )

    def _gather_mm_embeddings(
        self,
        scheduler_output: "VllmSchedulerOutput",
    ) -> list[jax.Array]:
        mm_embeds: list[jax.Array] = []
        for req_id in self.input_batch.req_ids:
            num_scheduled_tokens = scheduler_output.num_scheduled_tokens[
                req_id]
            req_state = self.requests[req_id]
            num_computed_tokens = req_state.num_computed_tokens
            mm_positions = req_state.mm_positions
            for i, pos_info in enumerate(mm_positions):
                start_pos = pos_info.offset
                num_encoder_tokens = pos_info.length

                # The encoder output is needed if the two ranges overlap:
                # [num_computed_tokens,
                #  num_computed_tokens + num_scheduled_tokens) and
                # [start_pos, start_pos + num_encoder_tokens)
                if start_pos >= num_computed_tokens + num_scheduled_tokens:
                    # The encoder output is not needed in this step.
                    break
                if start_pos + num_encoder_tokens <= num_computed_tokens:
                    # The encoder output is already processed and stored
                    # in the decoder's KV cache.
                    continue

                start_idx = max(num_computed_tokens - start_pos, 0)
                end_idx = min(
                    num_computed_tokens - start_pos + num_scheduled_tokens,
                    num_encoder_tokens)
                assert start_idx < end_idx
                assert req_id in self.encoder_cache
                assert i in self.encoder_cache[req_id]
                encoder_output = self.encoder_cache[req_id][i]

                if (is_embed := pos_info.is_embed) is not None:
                    is_embed = is_embed[start_idx:end_idx]

                mm_embeds_item = gather_mm_placeholders(
                    encoder_output[start_idx:end_idx],
                    is_embed=is_embed,
                )
                mm_embeds.append(mm_embeds_item)
        return mm_embeds

    def _get_input_ids_embeds(self, input_ids: jax.Array,
                              mm_embeds: list[jax.Array]):
        if self.is_multimodal_model:
            inputs_embeds = self.get_input_embeddings_fn(
                self.state,
                input_ids=input_ids,
                multimodal_embeddings=mm_embeds,
            )
            return None, inputs_embeds
        else:
            return input_ids, None

    def execute_model(
        self,
        scheduler_output: "VllmSchedulerOutput",
        intermediate_tensors: Optional[IntermediateTensors] = None,
    ) -> ModelRunnerOutput:
        return self._execute_model(scheduler_output)[1]

    def _execute_model(
        self,
        scheduler_output: "VllmSchedulerOutput",
    ) -> tuple[AttentionMetadata, ModelRunnerOutput]:
        self._update_states(scheduler_output)
        if not scheduler_output.total_num_scheduled_tokens:
            if has_kv_transfer_group():
                return DUMMY_METADATA, self.kv_connector_no_forward(
                    scheduler_output, self.vllm_config)

            # Return empty ModelRunnerOutput if there's no work to do.
            # TODO(fhzhang): We rely on empty cycles to remove requests in input batch. Fix it to reduce overhead.
            logger.debug(f"Nothing scheduled: {scheduler_output}!")
            # NOTE(pooyam): There is no guarantee that scheduler is not sending empty output: https://github.com/vllm-project/vllm/blob/7cfea0df390c154c1026f77d3682e2733ca4aca8/vllm/v1/engine/core.py#L275
            # Why they are not preventing that is not clear to me.
            if len(scheduler_output.finished_req_ids) == 0:
                logger.warning(
                    "Should not schedule a request that does nothing!")
                # raise Exception(
                #     "Should not schedule a request that does nothing!")
            return DUMMY_METADATA, EMPTY_MODEL_RUNNER_OUTPUT,

        (input_ids, attn_metadata, sampling_metadata, logits_indices,
         spec_decode_metadata) = self._prepare_inputs(scheduler_output)

        # multi-modal support
        if self.is_multimodal_model:
            # Run the multimodal encoder if any.
            # We have the modality embeds at this time.
            self._execute_mm_encoder(scheduler_output)
            mm_embeds = self._gather_mm_embeddings(scheduler_output)
        else:
            mm_embeds = []

        # NOTE(Wenlong): For multi-modal model,
        # it will embed the text tokens and merge with the existing modality embeds
        # Later, the multi-modality model will take the embedding as the input.
        # For text-only model, this does nothing. It will input the input_ids and
        # leave the mebedding job inside the forward pass
        input_ids, inputs_embeds = self._get_input_ids_embeds(
            input_ids, mm_embeds)

        # TODO: Disable this for now
        if self.is_multimodal_model:
            self.maybe_forbid_compile = nullcontext()

        # TODO: make _get_input_ids_embeds within this context
        # NOTE: right now, mm model will use embeddings as the input,
        # but text-only model will use input_ids
        with self.maybe_forbid_compile:

            with set_forward_context(
                    None,
                    self.vllm_config,
            ), self.maybe_get_kv_connector_output(
                    scheduler_output) as kv_connector_output:
                # NOTE(Wenlong): It takes both `input_ids` and `inputs_embeds`,
                # but one of them would be `None`
                self.kv_caches, hidden_states = self.model_fn(
                    self.state,
                    self.kv_caches,
                    input_ids,
                    attn_metadata,
                    inputs_embeds,
                )

            hidden_states = self.select_hidden_states_fn(
                hidden_states, logits_indices)
            logits = self.compute_logits_fn(self.state, hidden_states)
            if scheduler_output.grammar_bitmask is not None:
                require_struct_decoding, grammar_bitmask_padded, arange = \
                    self.prepare_structured_decoding_input(
                        logits, scheduler_output
                    )
                logits = self.structured_decode_fn(
                    require_struct_decoding,
                    grammar_bitmask_padded,
                    logits,
                    arange,
                )
            tpu_sampling_metadata = sampling_metadata
            if spec_decode_metadata is None:
                next_tokens = sample(
                    self.rng_params_for_sampling,
                    self.mesh,
                    logits,
                    tpu_sampling_metadata,
                )
            else:
                bonus_logits = logits[
                    spec_decode_metadata.bonus_logits_indices]
                bonus_token_ids = sample(
                    self.rng_params_for_sampling,
                    self.mesh,
                    bonus_logits,
                    tpu_sampling_metadata,
                )
                target_logits = logits[
                    spec_decode_metadata.target_logits_indices]
                next_tokens = self.rejection_sampler(
                    draft_token_ids=spec_decode_metadata.draft_token_ids,
                    num_draft_tokens=spec_decode_metadata.draft_lengths,
                    max_spec_len=spec_decode_metadata.max_spec_len,
                    draft_probs=None,
                    target_probs=target_logits,
                    bonus_token_ids=bonus_token_ids,
                    sampling_metadata=tpu_sampling_metadata,
                )

            if tpu_sampling_metadata.logprobs:
                logprobs = self._compute_and_gather_logprobs(
                    logits, next_tokens, self.model_config.max_logprobs)
            else:
                logprobs = None

        num_reqs = self.input_batch.num_reqs

        # Update the cache state concurrently. Code above will not block until
        # we use `selected_token_ids`. Add mark_step if post-processing changes
        request_seq_lens: list[tuple[int, CachedRequestState, int]] = []
        discard_sampled_tokens_req_indices = []
        for i, req_id in zip(range(num_reqs), self.input_batch.req_ids):
            assert req_id is not None
            req_state = self.requests[req_id]
            seq_len = (req_state.num_computed_tokens +
                       scheduler_output.num_scheduled_tokens[req_id])
            if seq_len >= req_state.num_tokens:
                request_seq_lens.append((i, req_state, seq_len))
            else:
                # Ignore the sampled token from the partial request.
                # Rewind the generator state as if the token was not sampled.
                generator = self.input_batch.generators.get(i)
                if generator is not None:
                    # This relies on cuda-specific torch-internal impl details
                    generator.set_offset(generator.get_offset() - 4)

                # Record the index of the request that should not be sampled,
                # so that we could clear the sampled tokens before returning.
                discard_sampled_tokens_req_indices.append(i)

        assert all(
            req_id is not None for req_id in
            self.input_batch.req_ids[:num_reqs]), "req_ids contains None"
        req_ids = cast(list[str], self.input_batch.req_ids[:num_reqs])

        prompt_logprobs_dict = {}
        for req_id in self.input_batch.req_ids[:num_reqs]:
            prompt_logprobs_dict[req_id] = None

        if spec_decode_metadata is None:
            next_tokens = np.asarray(jax.device_get(next_tokens))
            selected_token_ids = np.expand_dims(next_tokens[:num_reqs], 1)
            valid_sampled_token_ids = selected_token_ids.tolist()
        else:
            valid_sampled_token_ids = self.rejection_sampler.parse_output(
                next_tokens, self.input_batch.vocab_size,
                spec_decode_metadata.draft_lengths, num_reqs,
                spec_decode_metadata.draft_token_ids.shape[0])

        # Mask out the sampled tokens that should not be sampled.
        for i in discard_sampled_tokens_req_indices:
            valid_sampled_token_ids[i].clear()
        # Append sampled tokens
        for req_idx, req_state, _ in request_seq_lens:
            sampled_ids = valid_sampled_token_ids[req_idx]
            if not sampled_ids:
                continue

            start_idx = self.input_batch.num_tokens_no_spec[req_idx]
            end_idx = start_idx + len(sampled_ids)
            assert end_idx <= self.max_model_len, (
                "Sampled token IDs exceed the max model length. "
                f"Total number of tokens: {end_idx} > max_model_len: "
                f"{self.max_model_len}")

            self.input_batch.token_ids_cpu[req_idx,
                                           start_idx:end_idx] = sampled_ids
            self.input_batch.num_tokens_no_spec[req_idx] = end_idx
            self.input_batch.num_tokens[req_idx] = end_idx
            req_state.output_token_ids.extend(sampled_ids)

        if logprobs is not None:
            logprobs_lists = logprobs.tolists()
        else:
            logprobs_lists = None

        if self.speculative_config:
            self._draft_token_ids = self.propose_draft_token_ids(
                valid_sampled_token_ids)

        model_runner_output = ModelRunnerOutput(
            req_ids=req_ids,
            req_id_to_index=self.input_batch.req_id_to_index,
            sampled_token_ids=valid_sampled_token_ids,
            logprobs=logprobs_lists,
            prompt_logprobs_dict=prompt_logprobs_dict,
            pooler_output=[],
            kv_connector_output=kv_connector_output,
        )
        return attn_metadata, model_runner_output

    def take_draft_token_ids(self) -> Optional[DraftTokenIds]:
        if self._draft_token_ids is None:
            return None
        req_ids = self.input_batch.req_ids
        draft_token_ids = self._draft_token_ids
        self._draft_token_ids = None
        return DraftTokenIds(req_ids, draft_token_ids)

    def propose_draft_token_ids(
        self,
        sampled_token_ids: list[list[int]],
    ) -> list[list[int]]:
        spec_token_ids = self.propose_ngram_draft_token_ids(sampled_token_ids)
        return spec_token_ids

    def propose_ngram_draft_token_ids(
        self,
        sampled_token_ids: list[list[int]],
    ) -> list[list[int]]:
        assert isinstance(self.drafter, NgramProposer)
        draft_token_ids: list[list[int]] = []
        num_reqs = self.input_batch.num_reqs
        for i, sampled_ids in enumerate(sampled_token_ids[:num_reqs]):
            num_sampled_ids = len(sampled_ids)
            if not num_sampled_ids:
                # Skip speculative decoding.
                draft_token_ids.append([])
                continue

            # Skip requests that require sampling parameters that are not
            # supported with speculative decoding.
            req_id = self.input_batch.req_ids[i]
            if req_id in self.input_batch.spec_decode_unsupported_reqs:
                draft_token_ids.append([])
                continue

            num_tokens = self.input_batch.num_tokens_no_spec[i]
            if num_tokens >= self.max_model_len:
                # Skip requests that have already reached the max model length.
                draft_token_ids.append([])
                continue

            drafter_output = self.drafter.propose(
                self.input_batch.token_ids_cpu[i, :num_tokens])
            if drafter_output is None or len(drafter_output) == 0:
                draft_token_ids.append([])
            else:
                draft_token_ids.append(drafter_output.tolist())
        return draft_token_ids

    @functools.partial(jax.jit, static_argnums=(0, ))
    def structured_decode_fn(self, require_struct_decoding: jax.Array,
                             grammar_bitmask: jax.Array, logits: jax.Array,
                             arange: jax.Array) -> jax.Array:
        return jax.lax.cond(
            jnp.any(require_struct_decoding),
            lambda: self._apply_grammar_bitmask_kernel(
                logits, grammar_bitmask, require_struct_decoding, arange),
            lambda: logits)

    @functools.partial(jax.jit, static_argnums=(0, ))
    def _apply_grammar_bitmask_kernel(self, logits: jax.Array,
                                      grammar_bitmask: jax.Array,
                                      require_struct_decoding: jax.Array,
                                      arange: jax.Array) -> jax.Array:

        # Unpack the bitmask for the entire batch at once.
        # grammar_bitmask: (B, N) where B=num_reqs, N=cdiv(vocab_size, 32)
        # arange: (32,)
        # (B, N, 1) and (1, 1, 32) broadcast to (B, N, 32)
        unpacked_bitmask = jnp.right_shift(grammar_bitmask[:, :, None],
                                           arange[None, None, :]) & 1 == 0

        # Reshape to (B, vocab_size) and apply to logits.
        # (B, N * 32) -> (B, vocab_size)
        unpacked_bitmask = unpacked_bitmask.reshape(logits.shape[0],
                                                    -1)[:, :self.vocab_size]

        masked_logits = jnp.where(unpacked_bitmask, -jnp.inf, logits)

        return jnp.where(require_struct_decoding, masked_logits, logits)

    def prepare_structured_decoding_input(
        self, logits: jax.Array, scheduler_output: "VllmSchedulerOutput"
    ) -> Tuple[jax.Array, jax.Array, jax.Array]:
        grammar_bitmask = scheduler_output.grammar_bitmask
        assert grammar_bitmask is not None
        num_reqs, _ = logits.shape

        # Reset pre-allocated tensors
        self.grammar_bitmask_cpu.fill(0)
        self.require_structured_out_cpu.fill(0)

        # We receive the structured output bitmask from the scheduler, but the
        # indices of the requests in the batch may not match the indices of
        # the bitmask since the scheduler doesn't know how the tpu runner is
        # ordering the requests in the batch. We need to match the order of
        # bitmask with the order of requests
        struct_out_indices: list[int] = []
        mask_indices: list[int] = []
        for req_id in self.input_batch.req_ids:
            mask_index = scheduler_output.structured_output_request_ids.get(
                req_id)
            if mask_index is None:
                continue
            batch_index = self.input_batch.req_id_to_index[req_id]
            struct_out_indices.append(batch_index)
            mask_indices.append(mask_index)
        self.grammar_bitmask_cpu[struct_out_indices] = grammar_bitmask[
            mask_indices]
        # It's not guaranteed that all requests in this batch require
        # structured output, so create a bool tensor to represent
        # the requests that need structured output.
        self.require_structured_out_cpu[struct_out_indices] = True

        require_structured_out_cpu, grammar_bitmask_cpu, structured_decode_arange = self._device_array(
            (self.require_structured_out_cpu[:num_reqs],
             self.grammar_bitmask_cpu[:num_reqs],
             self.structured_decode_arange))

        return require_structured_out_cpu, grammar_bitmask_cpu, structured_decode_arange

    def _get_spec_decode_metadata(
        self,
        num_draft_tokens: np.ndarray,
        cu_num_scheduled_tokens: np.ndarray,
        padded_num_reqs: int,
    ) -> SpecDecodeMetadata:
        # Inputs:
        # cu_num_scheduled_tokens:  [  4, 104, 107, 207, 209]
        # num_draft_tokens:         [  3,   0,   2,   0,   1]
        # Outputs:
        # cu_num_draft_tokens:      [  3,   3,   5,   5,   6]
        # logits_indices:           [  0,   1,   2,   3, 103, 104, 105, 106,
        #                            206, 207, 208]
        # target_logits_indices:    [  0,   1,   2,   5,   6,   9]
        # bonus_logits_indices:     [  3,   4,   7,   8,  10]

        # Compute the logits indices.
        # [4, 1, 3, 1, 2]
        num_sampled_tokens = num_draft_tokens + 1
        max_spec_len = np.max(num_draft_tokens)

        # Step 1. cu_num_sampled_tokens: [4, 5, 8, 9, 11]
        # arange: [0, 1, 2, 3, 0, 0, 1, 2, 0, 0, 1]
        cu_num_sampled_tokens = np.cumsum(num_sampled_tokens)
        arange = np.concatenate(
            [self.arange_cpu[:n] for n in num_sampled_tokens])
        # Step 2. [0, 0, 0, 0, 103, 104, 104, 104, 206, 207, 207]
        logits_indices = np.repeat(
            cu_num_scheduled_tokens - num_sampled_tokens, num_sampled_tokens)
        # Step 3. [0, 1, 2, 3, 103, 104, 105, 106, 206, 207, 208]
        logits_indices += arange
        # Compute the bonus logits indices.
        bonus_logits_indices = cu_num_sampled_tokens - 1

        # Compute the draft logits indices.
        # arange: [0, 1, 2, 0, 1, 0]
        arange = np.concatenate(
            [self.arange_cpu[:n] for n in num_draft_tokens])
        # [0, 0, 0, 5, 5, 9]
        target_logits_indices = np.repeat(
            cu_num_sampled_tokens - num_sampled_tokens, num_draft_tokens)
        # [0, 1, 2, 5, 6, 9]
        target_logits_indices += arange

        # Compute the draft token ids.
        # draft_token_indices:      [  1,   2,   3, 105, 106, 208]
        draft_token_ids = self.input_ids_cpu[logits_indices]
        draft_token_ids = draft_token_ids[target_logits_indices + 1]
        padded_logits_length = runner_utils.get_padded_token_len(
            self.num_logits_paddings, logits_indices.shape[0])
        padded_logits_indices = np.concatenate([
            logits_indices,
            np.zeros(padded_logits_length - logits_indices.shape[0],
                     dtype=np.int32)
        ])

        assert bonus_logits_indices.shape[0] <= padded_num_reqs, (
            f"bonus_logits_indices.shape[0]={bonus_logits_indices.shape[0]} "
            f"padded_num_reqs={padded_num_reqs}")

        padded_bonus_logits_indices = np.concatenate([
            bonus_logits_indices,
            np.zeros(padded_num_reqs - bonus_logits_indices.shape[0],
                     dtype=np.int32)
        ])
        padded_num_draft_tokens = np.concatenate([
            num_draft_tokens,
            np.zeros(padded_num_reqs - num_draft_tokens.shape[0],
                     dtype=np.int32)
        ])
        padded_draft_token_ids = np.concatenate([
            draft_token_ids,
            np.zeros(padded_logits_length - draft_token_ids.shape[0],
                     dtype=np.int32)
        ])
        padded_target_logits_indices = np.concatenate([
            target_logits_indices,
            np.zeros(padded_logits_length - target_logits_indices.shape[0],
                     dtype=np.int32)
        ])

        # CPU -> TPU copy.
        (padded_num_draft_tokens, padded_draft_token_ids,
         padded_logits_indices, padded_target_logits_indices,
         padded_bonus_logits_indices) = self._device_array(
             (padded_num_draft_tokens, padded_draft_token_ids,
              padded_logits_indices, padded_target_logits_indices,
              padded_bonus_logits_indices))

        metadata = SpecDecodeMetadata(
            draft_token_ids=padded_draft_token_ids,
            draft_lengths=padded_num_draft_tokens,
            target_logits_indices=padded_target_logits_indices,
            bonus_logits_indices=padded_bonus_logits_indices,
            final_logits_indices=padded_logits_indices,
            max_spec_len=max_spec_len,
        )
        return metadata

    def _prepare_inputs(self, scheduler_output: "VllmSchedulerOutput"):
        total_num_scheduled_tokens = scheduler_output.total_num_scheduled_tokens
        assert total_num_scheduled_tokens > 0
        num_reqs = self.input_batch.num_reqs
        assert num_reqs > 0

        # Get the number of scheduled tokens for each request.
        num_scheduled_tokens_per_req = []
        max_num_scheduled_tokens_all_reqs = 0
        for req_id in self.input_batch.req_ids[:num_reqs]:
            assert req_id is not None
            num_tokens = scheduler_output.num_scheduled_tokens[req_id]
            num_scheduled_tokens_per_req.append(num_tokens)
            max_num_scheduled_tokens_all_reqs = max(
                max_num_scheduled_tokens_all_reqs, num_tokens)
        num_scheduled_tokens_per_req = np.array(num_scheduled_tokens_per_req,
                                                dtype=np.int32)
        assert max_num_scheduled_tokens_all_reqs > 0

        # Get request indices.
        # E.g., [2, 5, 3] -> [0, 0, 1, 1, 1, 1, 1, 2, 2, 2]
        # For each scheduled token, what are the corresponding req index.
        req_indices = np.repeat(self.arange_cpu[:num_reqs],
                                num_scheduled_tokens_per_req)

        # Get batched arange.
        # E.g., [2, 5, 3] -> [0, 1, 0, 1, 2, 3, 4, 0, 1, 2]
        # For each scheduled token, what is its position in corresponding req.
        arange = np.concatenate(
            [self.arange_cpu[:n] for n in num_scheduled_tokens_per_req])

        # Get positions.
        positions_np = self.positions_cpu[:total_num_scheduled_tokens]
        np.add(self.input_batch.num_computed_tokens_cpu[req_indices],
               arange,
               out=positions_np)

        # Multi-modal support
        # Calculate M-RoPE positions.
        # Only relevant for models using M-RoPE (e.g, Qwen2-VL)
        if self.uses_mrope:
            self._calc_mrope_positions(scheduler_output)

        # Get token indices.
        # E.g., [0, 1, 0, 1, 2, 3, 4, 0, 1, 2]
        # -> [0, 1, M, M + 1, M + 2, M + 3, M + 4, 2 * M, 2 * M + 1, 2 * M + 2]
        # where M is the max_model_len.
        token_indices = (positions_np +
                         req_indices * self.input_batch.token_ids_cpu.shape[1])

        # NOTE(woosuk): We use torch.index_select instead of np.take here
        # because torch.index_select is much faster than np.take for large
        # tensors.
        np.take(self.input_batch.token_ids_cpu.flatten(),
                token_indices,
                out=self.input_ids_cpu[:total_num_scheduled_tokens])

        # Prepare the attention metadata.
        self.query_start_loc_cpu[0] = 0
        np.cumsum(num_scheduled_tokens_per_req,
                  out=self.query_start_loc_cpu[1:num_reqs + 1])
        self.query_start_loc_cpu[num_reqs + 1:] = 1

        self.seq_lens_cpu[:num_reqs] = (
            self.input_batch.num_computed_tokens_cpu[:num_reqs] +
            num_scheduled_tokens_per_req)

        # Do the padding and copy the tensors to the TPU.
        padded_total_num_scheduled_tokens = runner_utils.get_padded_token_len(
            self.num_tokens_paddings, total_num_scheduled_tokens)
        # Zero out to avoid spurious values from prev iteration (last cp chunk)
        self.input_ids_cpu[
            total_num_scheduled_tokens:padded_total_num_scheduled_tokens] = 0

        # Inputs
        input_ids = self.input_ids_cpu[:padded_total_num_scheduled_tokens]
        positions = self.positions_cpu[:padded_total_num_scheduled_tokens]
        mrope_positions = self.mrope_positions_cpu[:, :
                                                   padded_total_num_scheduled_tokens]
        block_tables = self.block_table_cpu[:self.max_num_reqs]
        block_tables[:num_reqs, :self.max_num_blocks_per_req] = (
            self.input_batch.block_table[0].get_cpu_tensor()[:num_reqs])
        query_start_loc = self.query_start_loc_cpu[:self.max_num_reqs + 1]
        seq_lens = self.seq_lens_cpu[:self.max_num_reqs]
        request_distribution = np.array(self.input_batch.request_distribution)
        padded_num_reqs = runner_utils.get_padded_num_reqs_with_upper_limit(
            num_reqs, self.max_num_reqs)
        use_spec_decode = len(
            scheduler_output.scheduled_spec_decode_tokens) > 0
        if not use_spec_decode:
            logits_indices = self.query_start_loc_cpu[1:padded_num_reqs +
                                                      1] - 1
            spec_decode_metadata = None
        else:
            num_draft_tokens = np.zeros(num_reqs, dtype=np.int32)
            for req_id, draft_token_ids in (
                    scheduler_output.scheduled_spec_decode_tokens.items()):
                req_idx = self.input_batch.req_id_to_index[req_id]
                num_draft_tokens[req_idx] = len(draft_token_ids)

            spec_decode_metadata = self._get_spec_decode_metadata(
                num_draft_tokens, self.query_start_loc_cpu[1:num_reqs + 1],
                padded_num_reqs)
            logits_indices = spec_decode_metadata.final_logits_indices

        # Put to device
        sampling_metadata = TPUSupportedSamplingMetadata.from_input_batch(
            self.mesh, self.input_batch, logits_indices.shape[0])
        if self.uses_mrope:
            positions = mrope_positions

        # Convert block_tables to 1D on cpu.
        block_tables = block_tables.reshape(-1)

        (input_ids, positions, block_tables, query_start_loc, seq_lens,
         logits_indices, request_distribution) = self._device_array(
             (input_ids, positions, block_tables, query_start_loc, seq_lens,
              logits_indices, request_distribution))

        return (
            input_ids,
            AttentionMetadata(
                input_positions=positions,
                block_tables=block_tables,
                seq_lens=seq_lens,
                query_start_loc=query_start_loc,
                request_distribution=request_distribution,
            ),
            sampling_metadata,
            logits_indices,
            spec_decode_metadata,
        )

    def _device_array(self, *args, sharding=None, **kwargs) -> jax.Array:
        if sharding is None:
            sharding = NamedSharding(self.mesh, PartitionSpec(None))
        return jax.device_put(*args, device=sharding, **kwargs)

    def _update_states(self, scheduler_output: "VllmSchedulerOutput") -> bool:
        """Update the cached states and the persistent batch with the scheduler
        output.

        The updated states are used by the `_prepare_inputs` function to create
        the input TPU tensors for the model.

        Returns:
            True if there is a new/resumed/paused/finished request.
            If False, we can skip copying SamplingMetadata to the TPU.
        """
        # Remove finished requests from the cached states.
        for req_id in scheduler_output.finished_req_ids:
            self.requests.pop(req_id, None)
            self.encoder_cache.pop(req_id, None)

        # Remove the finished requests from the persistent batch.
        # NOTE(woosuk): There could be an edge case where finished_req_ids and
        # scheduled_req_ids overlap. This happens when a request is aborted and
        # then resubmitted with the same ID. In this case, we treat them as two
        # distinct requests - clearing the cached states for the first request
        # and handling the second as a new request.
        removed_req_indices: list[int] = []
        for req_id in scheduler_output.finished_req_ids:
            req_index = self.input_batch.remove_request(req_id)
            if req_index is not None:
                removed_req_indices.append(req_index)

        # Free the cached encoder outputs.
        for req_id, input_id in scheduler_output.free_encoder_input_ids:
            encoder_outputs = self.encoder_cache.get(req_id)
            if encoder_outputs is not None:
                encoder_outputs.pop(input_id, None)
                if not encoder_outputs:
                    self.encoder_cache.pop(req_id, None)

        # Remove the unscheduled requests from the persistent batch.
        # NOTE(woosuk): The unscheduled requests are either preempted requests
        # or running requests that are not scheduled in this step. We remove
        # them from the persistent batch but keep their cached states since
        # they will be scheduled again sometime in the future.
        scheduled_req_ids = scheduler_output.num_scheduled_tokens.keys()
        cached_req_ids = self.input_batch.req_id_to_index.keys()
        unscheduled_req_ids = cached_req_ids - scheduled_req_ids
        # NOTE(woosuk): The persistent batch optimization assumes that
        # consecutive batches contain mostly the same requests. If batches
        # have low request overlap (e.g., alternating between two distinct
        # sets of requests), this optimization becomes very inefficient.
        for req_id in unscheduled_req_ids:
            req_index = self.input_batch.remove_request(req_id)
            assert req_index is not None
            removed_req_indices.append(req_index)

        req_ids_to_add: list[str] = []
        # Add new requests to the cached states.
        for new_req_data in scheduler_output.scheduled_new_reqs:
            req_id = new_req_data.req_id

            data_items = asdict(new_req_data)
            data_items["mm_hashes"] = []

            self.requests[req_id] = CachedRequestState(**data_items,
                                                       output_token_ids=[])

            # NOTE(wenlong): We need to explicitly set this
            # because asdict will convert List[PlaceholderRange] to list[dict]
            self.requests[req_id].mm_positions = new_req_data.mm_positions

            # multi-modal related
            # Only relevant for models using M-RoPE (e.g, Qwen2-VL)
            if self.uses_mrope:
                image_grid_thw = []
                video_grid_thw = []
                second_per_grid_ts = []
                audio_feature_lengths = []
                use_audio_in_video = False
                for item in self.requests[req_id].mm_kwargs:
                    mm_input = item.get_data()
                    if mm_input.get("image_grid_thw") is not None:
                        image_grid_thw.append(
                            mm_input["image_grid_thw"].tolist())
                    if mm_input.get("video_grid_thw") is not None:
                        video_grid_thw.append(
                            mm_input["video_grid_thw"].tolist())
                    if mm_input.get("second_per_grid_ts") is not None:
                        second_per_grid_ts.append(
                            mm_input["second_per_grid_ts"])
                    if mm_input.get("audio_feature_lengths") is not None:
                        audio_feature_lengths.append(
                            mm_input["audio_feature_lengths"])
                    if mm_input.get("use_audio_in_video") is True:
                        use_audio_in_video = True

                hf_config = self.model_config.hf_config

                self.requests[req_id].mrope_positions, \
                    self.requests[req_id].mrope_position_delta = \
                    MRotaryEmbedding.get_input_positions_tensor(
                        self.requests[req_id].prompt_token_ids,
                        hf_config=hf_config,
                        image_grid_thw=image_grid_thw,
                        video_grid_thw=video_grid_thw,
                        second_per_grid_ts=second_per_grid_ts,
                        audio_feature_lengths=audio_feature_lengths,
                        use_audio_in_video=use_audio_in_video,
                    )

            req_ids_to_add.append(req_id)

        # Update the states of the running/resumed requests.
        req_data = scheduler_output.scheduled_cached_reqs
        for i, req_id in enumerate(req_data.req_ids):
            req_state = self.requests[req_id]
            num_computed_tokens = req_data.num_computed_tokens[i]
            new_block_ids = req_data.new_block_ids[i]
            resumed_from_preemption = req_data.resumed_from_preemption[i]

            # Update the cached states.
            req_state.num_computed_tokens = num_computed_tokens
            if not resumed_from_preemption:
                # Append the new blocks to the existing block IDs.
                for block_ids, new_ids in zip(req_state.block_ids,
                                              new_block_ids):
                    block_ids.extend(new_ids)
            else:
                # The request is resumed from preemption.
                # Replace the existing block IDs with the new ones.
                req_state.block_ids = new_block_ids

            req_index = self.input_batch.req_id_to_index.get(req_id)
            if req_index is None:
                # The request is not in the persistent batch.
                # The request was either preempted and resumed later, or was not
                # scheduled in the previous step and needs to be added again.
                req_ids_to_add.append(req_id)
                continue

            # Update the persistent batch.
            self.input_batch.num_computed_tokens_cpu[req_index] = (
                num_computed_tokens)
            self.input_batch.block_table.append_row(new_block_ids, req_index)

            # Add spec_token_ids to token_ids_cpu.
            spec_token_ids = (
                scheduler_output.scheduled_spec_decode_tokens.get(req_id, ()))
            if spec_token_ids:
                num_spec_tokens = len(spec_token_ids)
                start_index = self.input_batch.num_tokens_no_spec[req_index]
                end_token_index = start_index + num_spec_tokens
                self.input_batch.token_ids_cpu[
                    req_index, start_index:end_token_index] = spec_token_ids
                # NOTE(woosuk): `num_tokens` here may include spec tokens.
                self.input_batch.num_tokens[req_index] += num_spec_tokens

        # Add the new or resumed requests to the persistent batch.
        # The smaller empty indices are filled first.
        removed_req_indices = sorted(removed_req_indices, reverse=True)
        for req_id in req_ids_to_add:
            req_state = self.requests[req_id]
            if removed_req_indices:
                # Fill the empty index.
                req_index = removed_req_indices.pop()
            else:
                # Append to the end.
                req_index = None
            self.input_batch.add_request(req_state, req_index)

        # Condense the batched states if there are empty indices.
        if removed_req_indices:
            self.input_batch.condense(removed_req_indices)

        batch_changed = len(unscheduled_req_ids) > 0 or len(req_ids_to_add) > 0
        # TODO(jevinjiang): I assume we do not need to set batch_changed to true if just swapping requests.
        self._reorder_batch(scheduler_output)
        return batch_changed

    def _sync_weights(
        self,
        updated_weights: jaxtyping.PyTree,
        mappings: Dict[str, Tuple[str, Tuple[str]]],
        transpose_keys: Dict[str, Tuple[int]],
        reshard_fn: Callable[[jaxtyping.PyTree, jaxtyping.PyTree],
                             jaxtyping.PyTree] = None
    ) -> None:
        if reshard_fn is not None:
            updated_weights = reshard_fn(updated_weights, self.state)
            shard = None
        else:
            shard = functools.partial(shard_put, mesh=self.mesh)
        self.state = transfer_state_with_mappings(
            src_state=updated_weights,
            tgt_state=self.state,
            mappings=mappings,
            transpose_keys=transpose_keys,
            shard=shard)

    def _reorder_batch(self, scheduler_output: "VllmSchedulerOutput") -> int:
        """ Reorder the sheduled requests to RPA kernel friendly distribution
        (decode_only, fixed_chunked_prefill_only, mixed) and set the request
        distribution accordingly.

        Returns:
            The number of swaps in requests.
        """
        # Note(jevinjiang): currently we only consider decode_only.
        num_reqs = self.input_batch.num_reqs
        swap_cnt = 0
        if num_reqs <= 0:
            return swap_cnt
        # Use two-pointer approach to reorder the decode requests to front.
        i, j = 0, num_reqs - 1
        while i < j:
            i_req_id = self.input_batch.req_ids[i]
            j_req_id = self.input_batch.req_ids[j]

            if scheduler_output.num_scheduled_tokens[i_req_id] == 1:
                # i is a decode request, move to the next one.
                i += 1
            elif scheduler_output.num_scheduled_tokens[j_req_id] > 1:
                # j is a prefill request, move to the previous one.
                j -= 1
            else:
                # Swap i and j.
                self.input_batch.swap_states(i, j)
                i += 1
                j -= 1
                swap_cnt += 1

        num_decode = i + int(scheduler_output.num_scheduled_tokens[
            self.input_batch.req_ids[i]] == 1)

        self.input_batch.request_distribution = [
            num_decode, num_decode, num_reqs
        ]

        return swap_cnt<|MERGE_RESOLUTION|>--- conflicted
+++ resolved
@@ -57,10 +57,7 @@
 from tpu_commons.runner.jax.input_batch_jax import (CachedRequestState,
                                                     InputBatch)
 from tpu_commons.runner.jax.metadata import SpecDecodeMetadata
-<<<<<<< HEAD
 from tpu_commons.utils import make_optimized_mesh
-=======
->>>>>>> 3437c6ae
 
 logger = init_logger(__name__)
 
