import functools
import os
import random
import time
from contextlib import nullcontext
from dataclasses import asdict
from typing import Any, Callable, Dict, List, Optional, Tuple, cast

import jax
import jax.numpy as jnp
import jaxtyping
import numpy as np
import vllm.envs as envs
from flax import nnx
from jax.sharding import NamedSharding, PartitionSpec
from vllm.config import VllmConfig
from vllm.distributed.kv_transfer import (get_kv_transfer_group,
                                          has_kv_transfer_group)
from vllm.distributed.kv_transfer.kv_connector.v1 import KVConnectorBase_V1
from vllm.sequence import IntermediateTensors
from vllm.tasks import SupportedTask
from vllm.utils import cdiv
from vllm.v1.core.sched.output import SchedulerOutput as VllmSchedulerOutput
from vllm.v1.kv_cache_interface import (FullAttentionSpec, KVCacheConfig,
                                        KVCacheSpec)
from vllm.v1.outputs import EMPTY_MODEL_RUNNER_OUTPUT, ModelRunnerOutput
from vllm.v1.request import Request

from tpu_commons import utils as common_utils
from tpu_commons.logger import init_logger
from tpu_commons.models.jax.attention_metadata import AttentionMetadata
from tpu_commons.models.jax.common.sharding import Sharding
from tpu_commons.models.jax.layers.misc import shard_put
from tpu_commons.models.jax.layers.sampling import (compute_logprobs,
                                                    gather_logprobs, sample)
from tpu_commons.models.jax.model_loader import get_model
from tpu_commons.models.jax.sampling_metadata import \
    TPUSupportedSamplingMetadata
from tpu_commons.models.jax.utils.weight_utils import \
    transfer_state_with_mappings
from tpu_commons.runner import utils as runner_utils
from tpu_commons.runner.jax.input_batch_jax import (CachedRequestState,
                                                    InputBatch)

logger = init_logger(__name__)

INVALID_TOKEN_ID = -1
# Smallest output size
MIN_NUM_SEQS = 8
# Block size used for kv cache updating kernel
NUM_SLICES_PER_KV_CACHE_UPDATE_BLOCK = 8

DUMMY_METADATA = AttentionMetadata(
    input_positions=[],
    seq_lens=[],
    block_tables=[],
    slot_mapping=[],
)


class TPUModelRunner():

    def __init__(
        self,
        vllm_config: VllmConfig,
        devices: List[Any],
    ):
        self.vllm_config = vllm_config
        self.model_config = vllm_config.model_config
        self.cache_config = vllm_config.cache_config
        self.lora_config = vllm_config.lora_config
        self.load_config = vllm_config.load_config
        self.parallel_config = vllm_config.parallel_config
        self.scheduler_config = vllm_config.scheduler_config
        self.speculative_config = vllm_config.speculative_config
        self.observability_config = vllm_config.observability_config
        self.device_config = vllm_config.device_config
        self._verify_chunked_prefill_config()

        self.devices = devices
        self.dtype = self.model_config.dtype

        self._init_random()
        self._init_mesh()
        self._init_inputs()

        self.maybe_forbid_compile = runner_utils.ForbidCompile(
        ) if envs.VLLM_XLA_CHECK_RECOMPILATION else nullcontext()
        logger.info("TPUModelRunner created!")

    def _verify_chunked_prefill_config(self):
        if (self.scheduler_config.max_num_batched_tokens
                < self.scheduler_config.max_num_seqs):
            raise ValueError(
                "max_num_batched_tokens needs to be larger than or equal to max_num_seqs."
            )

    def _init_random(self):
        if self.model_config.seed is None:
            self.model_config.seed = 0
        random.seed(self.model_config.seed)
        np.random.seed(self.model_config.seed)
        self.rng_key = jax.random.key(self.model_config.seed)

    def _init_mesh(self) -> None:
        try:
            # TODO: Update override steps.
            sharding_strategy = \
                self.vllm_config.additional_config["sharding"]["sharding_strategy"]
        except KeyError:
            logger.warning(
                f"No sharding strategy passed! Using default of full model parallelism={len(self.devices)}"
            )
            sharding_strategy = {"tensor_parallelism": len(self.devices)}

        if os.getenv("NEW_MODEL_DESIGN", False):
            sharding = Sharding(strategy_dict=sharding_strategy,
                                vllm_config=self.vllm_config,
                                devices=self.devices)
            self.mesh = sharding.mesh
        else:
            try:
                dp = sharding_strategy["data_parallelism"]
            except KeyError:
                logger.warning(
                    "No data parallelism passed! Using default value of 1")
                dp = 1

            try:
                tp = sharding_strategy["tensor_parallelism"]
            except KeyError:
                logger.warning(
                    f"No tensor parallelism passed! Using default value of {len(self.devices)}"
                )
                tp = len(self.devices)

            tp = sharding_strategy["tensor_parallelism"]

            axis_names = ("data", "model")
            mesh_shape = (dp, tp)

            self.mesh = jax.make_mesh(mesh_shape,
                                      axis_names,
                                      devices=self.devices)
        logger.info(f"Init mesh | mesh={self.mesh}")

    def _init_inputs(self) -> None:
        model_config = self.model_config
        cache_config = self.cache_config
        scheduler_config = self.scheduler_config

        self.sliding_window = model_config.get_sliding_window()
        self.block_size = cache_config.block_size
        self.max_model_len = model_config.max_model_len
        self.max_num_blocks_per_req = cdiv(self.max_model_len, self.block_size)
        # InputBatch needs to work with sampling tensors greater than padding
        # to avoid dynamic shapes. Also, avoid suboptimal alignment.
        self.max_num_reqs = max(scheduler_config.max_num_seqs, MIN_NUM_SEQS)
        # [16, 32, 64, 128, 256, 512, 1024, 2048]
        self.num_tokens_paddings = runner_utils.get_token_paddings(
            min_token_size=16,
            max_token_size=scheduler_config.max_num_batched_tokens,
            padding_gap=envs.VLLM_TPU_BUCKET_PADDING_GAP)
        # In case `max_num_tokens < max(num_tokens_paddings)` use the actual
        # padded max value to pre-allocate data structures and pre-compile.
        self.max_num_tokens = self.num_tokens_paddings[-1]

        # Request states.
        self.requests: dict[str, CachedRequestState] = {}
        self.encoder_cache: dict[str, dict[int, jax.Array]] = {}
        self.input_batch = InputBatch(
            max_num_reqs=self.max_num_reqs,
            max_model_len=self.max_model_len,
            max_num_batched_tokens=self.max_num_tokens,
            pin_memory=False,
            vocab_size=self.model_config.get_vocab_size(),
            block_sizes=[self.block_size],
        )

        self.input_ids_cpu = np.zeros(self.max_num_tokens, dtype=np.int32)
        self.positions_cpu = np.zeros(self.max_num_tokens, dtype=np.int32)
        self.block_table_cpu = np.zeros(
            (self.max_num_reqs, self.max_num_blocks_per_req), dtype=np.int32)
        self.query_start_loc_cpu = np.zeros(self.max_num_tokens + 1,
                                            dtype=np.int32)
        self.seq_lens_cpu = np.zeros(self.max_num_tokens, dtype=np.int32)
        # Range tensor with values [0 .. self.max_num_tokens - 1].
        # Used to initialize positions / context_lens / seq_lens
        # Keep in int64 to avoid overflow with long context
        self.arange_cpu = np.arange(self.max_num_tokens, dtype=np.int64)
        self.num_reqs_paddings = runner_utils.get_req_paddings(
            min_req_size=MIN_NUM_SEQS, max_req_size=self.max_num_reqs)

        self.temperatures_cpu = np.zeros(self.max_num_tokens, dtype=np.float32)
        self.top_ps_cpu = np.zeros(self.max_num_tokens, dtype=np.float32)
        self.top_ks_cpu = np.zeros(self.max_num_tokens, dtype=np.int32)

        # tensors for structured decoding
        self.vocab_size = self.model_config.get_vocab_size()
        self.grammar_bitmask_cpu = np.zeros(
            (self.max_num_reqs, cdiv(self.vocab_size, 32)),
            dtype=np.int32,
        )
        self.require_structured_out_cpu = np.zeros(
            (self.max_num_reqs, 1),
            dtype=np.bool_,
        )
        self.structured_decode_arange = np.arange(0, 32, dtype=np.int32)

    @functools.partial(jax.jit, static_argnums=(0, ))
    def select_hidden_states_fn(self, hidden_states, indices_do_sample):
        return hidden_states[indices_do_sample]

    def load_model(self):
        self.model_fn, self.compute_logits_fn, self.state = get_model(
            self.vllm_config,
            self.rng_key,
            self.mesh,
        )
        self.rng_params_for_sampling = nnx.Rngs(
            jax.random.key(self.model_config.seed)).params()

        logger.info(f"Init model | "
                    f"hbm={common_utils.hbm_usage_gb(self.devices)}Gb")

    def get_supported_tasks(self) -> tuple[SupportedTask, ...]:
        return ("generate", )

    def get_kv_cache_spec(self):
        # TODO(xiang): this hack tricks engine core to init successfully
        import torch
        block_size = self.vllm_config.cache_config.block_size
        kv_cache_spec: dict[str, KVCacheSpec] = {}
        model_config = self.vllm_config.model_config
        parallel_config = self.vllm_config.parallel_config

        # Pad num_kv_heads to multiple of TP size.
        num_kv_heads = common_utils.get_padded_num_heads(
            model_config.get_total_num_kv_heads(), self.mesh.shape["model"])

        # Pad head_dim to multiple of 128.
        head_size = model_config.get_head_size()
        head_size = common_utils.get_padded_head_dim(head_size)

        for i in range(model_config.get_num_layers(parallel_config)):
            kv_cache_spec[f"layers.{i}"] = FullAttentionSpec(
                block_size=block_size,
                num_kv_heads=num_kv_heads,
                head_size=head_size,
                dtype=torch.bfloat16,
                use_mla=False,
            )

        return kv_cache_spec

    def initialize_kv_cache(self, kv_cache_config: KVCacheConfig) -> None:
        self.kv_caches: List[jax.Array] = []

        kv_cache_groups = kv_cache_config.kv_cache_groups
        if len(kv_cache_groups) > 1:
            raise NotImplementedError(
                "Hybrid models with more than one KV cache type are not "
                "supported yet.")

        kv_cache_spec = kv_cache_groups[0].kv_cache_spec
<<<<<<< HEAD
        # TODO: remove this after test.
        layer_names = kv_cache_groups[0].layer_names[:3]
        cache_dtype = jnp.bfloat16
        # TODO(xiang): fix this together with get_kv_cache_spec
        # cache_dtype = kv_cache_spec.dtype

        cache_shape = (
            kv_cache_config.num_blocks,
            kv_cache_spec.block_size,
            kv_cache_spec.num_kv_heads * 2,
            kv_cache_spec.head_size,
        )

        # Shard the num_kv_heads dim along the 'model' axis.
        sharding = NamedSharding(self.mesh, PartitionSpec(None, None, "model"))
=======
        layer_names = kv_cache_groups[0].layer_names
>>>>>>> e7b17b27

        # NOTE: we'll multiply the num_kv_heads by 2 in the function
        self.kv_caches = runner_utils.create_kv_caches(
            num_blocks=kv_cache_config.num_blocks,
            block_size=kv_cache_spec.block_size,
            num_kv_heads=kv_cache_spec.num_kv_heads,
            head_size=kv_cache_spec.head_size,
            mesh=self.mesh,
            layer_names=layer_names,
            devices=self.devices,
        )

        if has_kv_transfer_group():
            get_kv_transfer_group().register_kv_caches(self.kv_caches)

        logger.info(jax.lib.xla_bridge.get_backend().platform_version)

    def _precompile_backbone(self) -> None:
        for num_tokens in self.num_tokens_paddings:
            input_ids = np.ones((num_tokens, ), dtype=np.int32)
            positions = np.ones((num_tokens, ), dtype=np.int32)
            padded_num_slices = _get_padded_num_kv_cache_update_slices(
                num_tokens, self.max_num_reqs, self.block_size)
            slot_mapping_metadata = np.ones((3, padded_num_slices),
                                            dtype=np.int32)
            block_tables = self.block_table_cpu[:self.max_num_reqs]
            seq_lens = np.ones((self.max_num_reqs, ), dtype=np.int32)
            query_start_loc = np.ones((self.max_num_reqs + 1, ),
                                      dtype=np.int32)
            num_seqs = np.array([self.max_num_reqs], dtype=np.int32)
            num_slices = np.array([1], dtype=np.int32)

            (input_ids, positions, slot_mapping_metadata, num_slices,
             block_tables, query_start_loc, seq_lens,
             num_seqs) = self._device_array(
                 (input_ids, positions, slot_mapping_metadata, num_slices,
                  block_tables, query_start_loc, seq_lens, num_seqs))
            logger.info(f"Precompile backbone --> num_tokens={num_tokens}")
            inputs = (
                self.kv_caches,
                input_ids,
                AttentionMetadata(
                    input_positions=positions,
                    slot_mapping=slot_mapping_metadata,
                    block_tables=block_tables,
                    seq_lens=seq_lens,
                    query_start_loc=query_start_loc,
                    num_seqs=num_seqs,
                    num_slices=num_slices,
                ),
            )
            start = time.perf_counter()
            self.kv_caches, hidden_states = self.model_fn(
                self.state, *inputs[:3])
            end = time.perf_counter()
            logger.info("Compilation finished in %.2f [secs].", end - start)
            hidden_states.block_until_ready()

    def _precompile_select_hidden_states(self) -> None:
        logger.info(
            "Compiling select_hidden_states with different input shapes.")
        hsize = self.model_config.get_hidden_size()
        for num_tokens in self.num_tokens_paddings:
            for num_reqs in self.num_reqs_paddings:
                if num_reqs > num_tokens:
                    continue
                hidden_states = jnp.ones((num_tokens, hsize),
                                         dtype=jnp.bfloat16)
                indices_do_sample = jnp.ones((num_reqs, ), dtype=jnp.int32)
                hidden_states, indices_do_sample = self._device_array(
                    (hidden_states, indices_do_sample))
                start = time.perf_counter()
                logger.info(
                    f"Precompile select_hidden_states --> num_tokens={num_tokens} | "
                    f"num_reqs={num_reqs}")
                result = self.select_hidden_states_fn(hidden_states,
                                                      indices_do_sample)
                result.block_until_ready()
                end = time.perf_counter()
                logger.info("Compilation finished in %.2f [secs].",
                            end - start)

    def _precompile_compute_logits(self) -> None:
        logger.info("Compiling compute_logits with different input shapes.")
        hsize = self.model_config.get_hidden_size()
        for num_reqs in self.num_reqs_paddings:
            hidden_states = jnp.ones((num_reqs, hsize), dtype=jnp.bfloat16)
            hidden_states = self._device_array(hidden_states)
            logger.info(f"Precompile compute_logits --> num_reqs={num_reqs}")
            start = time.perf_counter()
            result = self.compute_logits_fn(self.state, hidden_states)
            result.block_until_ready()
            end = time.perf_counter()
            logger.info("Compilation finished in %.2f [secs].", end - start)

    def _precompile_sampling(self) -> None:
        logger.info("Compiling sampling with different input shapes.")
        hsize = self.model_config.get_vocab_size()
        for num_reqs in self.num_reqs_paddings:
            logits = jnp.ones((num_reqs, hsize), dtype=jnp.bfloat16)
            logits = self._device_array(logits)
            logger.info(f"Precompile sampling --> num_reqs={num_reqs}")
            start = time.perf_counter()
            for do_sampling in (True, False):
                if do_sampling:
                    temperature = np.full((num_reqs, ), 0.7, dtype=np.float32)
                    top_k = np.full((num_reqs, ), 20, dtype=np.int32)
                    top_p = np.full((num_reqs, ), 0.8, dtype=np.float32)
                    (temperature, top_k, top_p) = self._device_array(
                        (temperature, top_k, top_p))
                else:
                    temperature = None
                    top_k = None
                    top_p = None

                sampling_metadata = TPUSupportedSamplingMetadata(
                    temperature=temperature,
                    top_k=top_k,
                    top_p=top_p,
                    do_sampling=do_sampling,
                )
                result = sample(self.rng_params_for_sampling, self.mesh,
                                logits, sampling_metadata)
                result.block_until_ready()
                end = time.perf_counter()
                logger.info("Compilation finished in %.2f [secs].",
                            end - start)

    def _precompile_gather_logprobs(self) -> None:
        logger.info("Compiling gather_logprobs with different input shapes.")
        hsize = self.model_config.get_vocab_size()
        for num_reqs in self.num_reqs_paddings:
            logits = jnp.ones((num_reqs, hsize), dtype=jnp.bfloat16)
            logits, = self._device_array((logits, ))
            logger.info(f"Precompile gather_logprobs --> num_reqs={num_reqs}")
            start = time.perf_counter()
            token_ids = jnp.ones((num_reqs, ), dtype=jnp.int32)
            token_ids, = self._device_array((token_ids, ))
            result = self._compute_and_gather_logprobs(
                logits, token_ids, self.model_config.max_logprobs)
            result.logprob_token_ids.block_until_ready()
            end = time.perf_counter()
            logger.info("Compilation finished in %.2f [secs].", end - start)

    @staticmethod
    @functools.partial(jax.jit, static_argnames=("max_logprobs", ))
    def _compute_and_gather_logprobs(logits, next_tokens, max_logprobs):
        logprobs = compute_logprobs(logits)
        return gather_logprobs(logprobs, next_tokens, max_logprobs)

    def capture_model(self) -> None:
        if os.getenv("SKIP_JAX_PRECOMPILE", False):
            return
        logger.info("Precompile all the subgraphs with possible input shapes.")

        self._precompile_backbone()
        self._precompile_select_hidden_states()
        self._precompile_compute_logits()
        self._precompile_sampling()
        self._precompile_gather_logprobs()
        self._precompile_structured_decoding()

    def _precompile_structured_decoding(self) -> None:
        logger.info(
            "Compiling structured_decoding with different input shapes.")
        start = time.perf_counter()
        for num_reqs in self.num_reqs_paddings:
            dummy_logits = jnp.zeros((num_reqs, self.vocab_size),
                                     dtype=jnp.bfloat16)
            dummy_require_struct_decoding = self.require_structured_out_cpu[:
                                                                            num_reqs]
            dummy_grammar_bitmask = self.grammar_bitmask_cpu[:num_reqs]

            (dummy_logits, dummy_require_struct_decoding,
             dummy_grammar_bitmask, arange) = self._device_array(
                 (dummy_logits, dummy_require_struct_decoding,
                  dummy_grammar_bitmask, self.structured_decode_arange))

            self.structured_decode_fn(dummy_require_struct_decoding,
                                      dummy_grammar_bitmask, dummy_logits,
                                      arange)
            logger.info("  -- num_seqs: %d", num_reqs)

        end = time.perf_counter()
        logger.info("Compilation finished in %.2f [secs].", end - start)

    @staticmethod
    @functools.partial(jax.jit)
    def _jitted_gather_kv_cache(
            kv_caches: List[jax.Array],
            indices_to_gather: jax.Array) -> List[jax.Array]:
        """
        JIT-compiled function to gather KV cache slices for all layers at once.
        This fuses the reshape and take operations across all layers into a
        single efficient kernel.
        """
        batched_kv_cache_per_layer = []
        for layer_kv_cache in kv_caches:
            flat_layer_cache = layer_kv_cache.reshape(
                -1, *layer_kv_cache.shape[2:])
            all_gathered_slices = flat_layer_cache.take(indices_to_gather,
                                                        axis=0)
            batched_kv_cache_per_layer.append(all_gathered_slices)
        return batched_kv_cache_per_layer

    @staticmethod
    @functools.partial(
        jax.jit,
        static_argnames=("block_size"),
        donate_argnames=("kv_caches"),
    )
    def _jitted_insert_kv_cache(
        block_size,
        kv_caches: List[jax.Array],
        kv_cache_slices: List[jax.Array],
        block_numbers: jax.Array,
    ) -> List[jax.Array]:
        """
        JIT-compiled function to insert KV cache slices into the physical
        cache for all layers at once. This fuses the pad, reshape, and scatter
        operations into a single efficient kernel.
        """
        new_kv_caches = []
        # Assuming block numbers are non-negative and sorted.
        for i, layer_kv_cache_slices in enumerate(kv_cache_slices):
            _, num_kv_heads, head_dim = layer_kv_cache_slices.shape
            padding_config = ((0, block_numbers.shape[0] * block_size -
                               layer_kv_cache_slices.shape[0]), (0, 0), (0, 0))
            layer_kv_cache_slices = jnp.pad(layer_kv_cache_slices,
                                            pad_width=padding_config)
            layer_kv_cache_slices = layer_kv_cache_slices.reshape(
                -1, block_size, num_kv_heads, head_dim)
            updated_cache = kv_caches[i].at[block_numbers].set(
                layer_kv_cache_slices)
            new_kv_caches.append(updated_cache)
        return new_kv_caches

    def get_kv_cache_for_block_ids(
        self,
        block_ids: List[int],
    ) -> List[jax.Array]:
        """
        Extracts the KV cache slices for a given list of block IDs.
        This assumes all provided blocks are full.

        Args:
            block_ids: A list of block IDs to extract KV cache for.

        Returns:
            A list of JAX arrays, with each array representing the KV cache
            slices for a layer, concatenated for all blocks.
        """
        all_indices_to_gather = []
        for block_id in block_ids:
            start_index = block_id * self.block_size
            all_indices_to_gather.extend(
                range(start_index, start_index + self.block_size))

        indices_to_gather_jnp = jnp.array(all_indices_to_gather,
                                          dtype=jnp.int32)

        with runner_utils.LatencyTracker("BatchedGatherKVSlices-for-blocks"):
            batched_kv_cache_per_layer = self._jitted_gather_kv_cache(
                self.kv_caches, indices_to_gather_jnp)

        return batched_kv_cache_per_layer

    def transfer_kv_cache(self,
                          kv_cache_slices: List[jax.Array]) -> List[jax.Array]:
        """
        Transfers KV cache slices to the runner's mesh.

        This is used when a KV cache generated on one runner (e.g., a prefill
        runner) needs to be used on another runner (e.g., a decode runner)
        with a different device mesh. The transfer is asynchronous.

        Args:
            kv_cache_slices: A list of JAX arrays, where each array contains
                the KV cache slices for a specific layer. The shape of each
                slice is expected to be (num_tokens, num_kv_heads * 2, head_size).

        Returns:
            A new list of JAX arrays representing the KV cache slices, sharded
            across the runner's device mesh.
        """
        # The KV cache slices have a shape of (num_tokens, num_kv_heads * 2, head_size).
        # We shard along the num_kv_heads dimension (axis=1), which corresponds
        # to the "model" axis of the mesh for tensor parallelism.
        sharding = NamedSharding(self.mesh, PartitionSpec(None, "model", None))
        transferred_kv_cache = jax.device_put(kv_cache_slices, sharding)
        for cache in transferred_kv_cache:
            cache.block_until_ready()
        return transferred_kv_cache

    def insert_request_with_kv_cache(
        self,
        request: "Request",
        kv_cache_slices: List[jax.Array],
        block_ids: List[List[int]],
    ):
        """
        Inserts a request and its KV cache into the runner. This is used to
        transfer a request from a prefill runner to a decode runner.

        The provided KV cache slices are copied into the physical blocks
        allocated for the request. The runner's internal state is then updated
        to include the request.

        Args:
            request: The vLLM request object, containing the state after prefill.
            kv_cache_slices: The KV cache for the request, already transferred
                to this runner's mesh. This is a list of JAX arrays, one per layer.
            block_ids: The physical block numbers allocated for this request on
                this runner. This is a list of lists, for each KV cache group.
        """
        # Assume one KV cache group for now, which is consistent with current setup.
        if len(block_ids) > 1:
            raise NotImplementedError(
                "Inserting KV cache for models with multiple KV cache groups "
                "is not supported yet.")
        block_numbers = block_ids[0]
        num_blocks = len(block_numbers)

        # Pad the number of blocks to static bucket sizes to avoid recompilation.
        block_buckets = [1, 2, 4, 8, 16, 32, 64, self.max_num_blocks_per_req]
        import bisect
        bucket_index = bisect.bisect_left(block_buckets, num_blocks)
        padded_num_blocks = block_buckets[bucket_index]
        padding_size = padded_num_blocks - num_blocks

        # Pad target_block_numbers. Pad with the max_num_blocks + 1 to avoid writing
        # to unintended blocks. JAX would ignore as it's beyond the number of blocks
        # in the cache.
        max_num_blocks = self.vllm_config.cache_config.num_gpu_blocks
        assert max_num_blocks is not None and max_num_blocks != 0
        block_numbers.extend([max_num_blocks + 1] * padding_size)

        padded_block_numbers = jnp.array(block_numbers, dtype=jnp.int32)

        # Call the JIT-compiled function to perform the scatter operation
        # for all layers in a single, fused kernel.
        with runner_utils.LatencyTracker(
                f"JittedInsertKVCache-b{padded_num_blocks}"):
            self.kv_caches = self._jitted_insert_kv_cache(
                self.block_size,
                self.kv_caches,
                kv_cache_slices,
                padded_block_numbers,
            )

        logger.debug(f"Updated kv cache entries cnt={len(self.kv_caches)}")

        # Update runner's internal state to track the new request.
        req_id = request.request_id
        if req_id in self.requests:
            logger.warning(
                f"Request {req_id} already exists in the runner. Overwriting.")

        # Create a CachedRequestState object to add to the input batch.
        req_state = CachedRequestState(
            req_id=request.request_id,
            prompt_token_ids=request.prompt_token_ids,
            output_token_ids=[request.all_token_ids[-1]],
            sampling_params=request.sampling_params,
            block_ids=tuple(block_ids),
            num_computed_tokens=request.num_computed_tokens,
            lora_request=request.lora_request,
            mm_inputs=getattr(request, "mm_inputs", []),
            mm_hashes=[],
            mm_positions=getattr(request, "mm_positions", []),
            pooling_params=getattr(request, "pooling_params", None),
            generator=None,
        )

        self.requests[req_id] = req_state
        self.input_batch.add_request(req_state)

    def execute_model(
        self,
        scheduler_output: "VllmSchedulerOutput",
        intermediate_tensors: Optional[IntermediateTensors] = None,
    ) -> ModelRunnerOutput:
        return self._execute_model(scheduler_output)[1]

    def _execute_model(
        self,
        scheduler_output: "VllmSchedulerOutput",
    ) -> tuple[AttentionMetadata, ModelRunnerOutput]:
        self._update_states(scheduler_output)
        if not scheduler_output.total_num_scheduled_tokens:
            self.maybe_setup_kv_connector(scheduler_output)

            # Return empty ModelRunnerOutput if there's no work to do.
            # TODO(fhzhang): We rely on empty cycles to remove requests in input batch. Fix it to reduce overhead.
            logger.debug(f"Nothing scheduled: {scheduler_output}!")
            # NOTE(pooyam): There is no guarantee that scheduler is not sending empty output: https://github.com/vllm-project/vllm/blob/7cfea0df390c154c1026f77d3682e2733ca4aca8/vllm/v1/engine/core.py#L275
            # Why they are not preventing that is not clear to me.
            if len(scheduler_output.finished_req_ids) == 0:
                logger.warning(
                    "Should not schedule a request that does nothing!")
                # raise Exception(
                #     "Should not schedule a request that does nothing!")
            return DUMMY_METADATA, EMPTY_MODEL_RUNNER_OUTPUT,

        inputs = self._prepare_inputs(scheduler_output)
        with self.maybe_forbid_compile:
            self.maybe_setup_kv_connector(scheduler_output)
            self.kv_caches, hidden_states = self.model_fn(
                self.state, *inputs[:3])
            self.maybe_wait_for_kv_save()

            hidden_states = self.select_hidden_states_fn(
                hidden_states, inputs[4])
            logits = self.compute_logits_fn(self.state, hidden_states)
            if scheduler_output.grammar_bitmask is not None:
                require_struct_decoding, grammar_bitmask_padded, arange = \
                    self.prepare_structured_decoding_input(
                        logits, scheduler_output
                    )
                logits = self.structured_decode_fn(
                    require_struct_decoding,
                    grammar_bitmask_padded,
                    logits,
                    arange,
                )
            tpu_sampling_metadata = inputs[3]
            next_tokens = sample(
                self.rng_params_for_sampling,
                self.mesh,
                logits,
                tpu_sampling_metadata,
            )
            if tpu_sampling_metadata.logprobs:
                logprobs = self._compute_and_gather_logprobs(
                    logits, next_tokens, self.model_config.max_logprobs)
            else:
                logprobs = None

        num_reqs = self.input_batch.num_reqs

        # Update the cache state concurrently. Code above will not block until
        # we use `selected_token_ids`. Add mark_step if post-processing changes
        request_seq_lens: list[tuple[int, CachedRequestState, int]] = []
        discard_sampled_tokens_req_indices = []
        for i, req_id in zip(range(num_reqs), self.input_batch.req_ids):
            assert req_id is not None
            req_state = self.requests[req_id]
            seq_len = (req_state.num_computed_tokens +
                       scheduler_output.num_scheduled_tokens[req_id])
            if seq_len >= req_state.num_tokens:
                request_seq_lens.append((i, req_state, seq_len))
            else:
                # Ignore the sampled token from the partial request.
                # Rewind the generator state as if the token was not sampled.
                generator = self.input_batch.generators.get(i)
                if generator is not None:
                    # This relies on cuda-specific torch-internal impl details
                    generator.set_offset(generator.get_offset() - 4)

                # Record the index of the request that should not be sampled,
                # so that we could clear the sampled tokens before returning.
                discard_sampled_tokens_req_indices.append(i)

        assert all(
            req_id is not None for req_id in
            self.input_batch.req_ids[:num_reqs]), "req_ids contains None"
        req_ids = cast(list[str], self.input_batch.req_ids[:num_reqs])

        prompt_logprobs_dict = {}
        for req_id in self.input_batch.req_ids[:num_reqs]:
            prompt_logprobs_dict[req_id] = None

        next_tokens = np.asarray(jax.device_get(next_tokens))
        selected_token_ids = np.expand_dims(next_tokens[:num_reqs], 1)
        valid_sampled_token_ids = selected_token_ids.tolist()
        # Mask out the sampled tokens that should not be sampled.
        for i in discard_sampled_tokens_req_indices:
            valid_sampled_token_ids[i].clear()
        # Append sampled tokens
        for i, req_state, seq_len in request_seq_lens:
            token_id = valid_sampled_token_ids[i][0]
            self.input_batch.token_ids_cpu[i, seq_len] = token_id
            req_state.output_token_ids.append(token_id)
            self.input_batch.num_tokens[i] += 1

        if logprobs is not None:
            logprobs_lists = logprobs.tolists()
        else:
            logprobs_lists = None

        model_runner_output = ModelRunnerOutput(
            req_ids=req_ids,
            req_id_to_index=self.input_batch.req_id_to_index,
            sampled_token_ids=valid_sampled_token_ids,
            spec_token_ids=None,
            logprobs=logprobs_lists,
            prompt_logprobs_dict=prompt_logprobs_dict,
            pooler_output=[],
        )
        return inputs[2], model_runner_output

    @functools.partial(jax.jit, static_argnums=(0, ))
    def structured_decode_fn(self, require_struct_decoding: jax.Array,
                             grammar_bitmask: jax.Array, logits: jax.Array,
                             arange: jax.Array) -> jax.Array:
        return jax.lax.cond(
            jnp.any(require_struct_decoding),
            lambda: self._apply_grammar_bitmask_kernel(
                logits, grammar_bitmask, require_struct_decoding, arange),
            lambda: logits)

    @functools.partial(jax.jit, static_argnums=(0, ))
    def _apply_grammar_bitmask_kernel(self, logits: jax.Array,
                                      grammar_bitmask: jax.Array,
                                      require_struct_decoding: jax.Array,
                                      arange: jax.Array) -> jax.Array:

        # Unpack the bitmask for the entire batch at once.
        # grammar_bitmask: (B, N) where B=num_reqs, N=cdiv(vocab_size, 32)
        # arange: (32,)
        # (B, N, 1) and (1, 1, 32) broadcast to (B, N, 32)
        unpacked_bitmask = jnp.right_shift(grammar_bitmask[:, :, None],
                                           arange[None, None, :]) & 1 == 0

        # Reshape to (B, vocab_size) and apply to logits.
        # (B, N * 32) -> (B, vocab_size)
        unpacked_bitmask = unpacked_bitmask.reshape(logits.shape[0],
                                                    -1)[:, :self.vocab_size]

        masked_logits = jnp.where(unpacked_bitmask, -jnp.inf, logits)

        return jnp.where(require_struct_decoding, masked_logits, logits)

    def prepare_structured_decoding_input(
        self, logits: jax.Array, scheduler_output: "VllmSchedulerOutput"
    ) -> Tuple[jax.Array, jax.Array, jax.Array]:
        grammar_bitmask = scheduler_output.grammar_bitmask
        assert grammar_bitmask is not None
        num_reqs, _ = logits.shape

        # Reset pre-allocated tensors
        self.grammar_bitmask_cpu.fill(0)
        self.require_structured_out_cpu.fill(0)

        # We receive the structured output bitmask from the scheduler, but the
        # indices of the requests in the batch may not match the indices of
        # the bitmask since the scheduler doesn't know how the tpu runner is
        # ordering the requests in the batch. We need to match the order of
        # bitmask with the order of requests
        struct_out_indices: list[int] = []
        mask_indices: list[int] = []
        for req_id in self.input_batch.req_ids:
            mask_index = scheduler_output.structured_output_request_ids.get(
                req_id)
            if mask_index is None:
                continue
            batch_index = self.input_batch.req_id_to_index[req_id]
            struct_out_indices.append(batch_index)
            mask_indices.append(mask_index)
        self.grammar_bitmask_cpu[struct_out_indices] = grammar_bitmask[
            mask_indices]
        # It's not guaranteed that all requests in this batch require
        # structured output, so create a bool tensor to represent
        # the requests that need structured output.
        self.require_structured_out_cpu[struct_out_indices] = True

        require_structured_out_cpu, grammar_bitmask_cpu, structured_decode_arange = self._device_array(
            (self.require_structured_out_cpu[:num_reqs],
             self.grammar_bitmask_cpu[:num_reqs],
             self.structured_decode_arange))

        return require_structured_out_cpu, grammar_bitmask_cpu, structured_decode_arange

    # TODO(xiang): check this after implementing TPU connector
    @staticmethod
    def maybe_setup_kv_connector(scheduler_output: "VllmSchedulerOutput"):
        # Update KVConnector with the KVConnector metadata forward().
        if has_kv_transfer_group():
            kv_connector = get_kv_transfer_group()
            assert isinstance(kv_connector, KVConnectorBase_V1)
            assert scheduler_output.kv_connector_metadata is not None
            kv_connector.bind_connector_metadata(
                scheduler_output.kv_connector_metadata)

            # Background KV cache transfers happen here.
            # These transfers are designed to be async and the requests
            # involved may be disjoint from the running requests.
            # Do this here to save a collective_rpc.
            kv_connector.start_load_kv()

    @staticmethod
    def maybe_wait_for_kv_save() -> None:
        if has_kv_transfer_group():
            get_kv_transfer_group().wait_for_save()

    def _prepare_inputs(self, scheduler_output: "VllmSchedulerOutput"):
        total_num_scheduled_tokens = scheduler_output.total_num_scheduled_tokens
        assert total_num_scheduled_tokens > 0
        num_reqs = self.input_batch.num_reqs
        assert num_reqs > 0

        # Get the number of scheduled tokens for each request.
        num_scheduled_tokens_per_req = []
        max_num_scheduled_tokens_all_reqs = 0
        for req_id in self.input_batch.req_ids[:num_reqs]:
            assert req_id is not None
            num_tokens = scheduler_output.num_scheduled_tokens[req_id]
            num_scheduled_tokens_per_req.append(num_tokens)
            max_num_scheduled_tokens_all_reqs = max(
                max_num_scheduled_tokens_all_reqs, num_tokens)
        num_scheduled_tokens_per_req = np.array(num_scheduled_tokens_per_req,
                                                dtype=np.int32)
        assert max_num_scheduled_tokens_all_reqs > 0

        # Get request indices.
        # E.g., [2, 5, 3] -> [0, 0, 1, 1, 1, 1, 1, 2, 2, 2]
        # For each scheduled token, what are the corresponding req index.
        req_indices = np.repeat(self.arange_cpu[:num_reqs],
                                num_scheduled_tokens_per_req)

        # Get batched arange.
        # E.g., [2, 5, 3] -> [0, 1, 0, 1, 2, 3, 4, 0, 1, 2]
        # For each scheduled token, what is its position in corresponding req.
        arange = np.concatenate(
            [self.arange_cpu[:n] for n in num_scheduled_tokens_per_req])

        # Get positions.
        positions_np = self.positions_cpu[:total_num_scheduled_tokens]
        np.add(self.input_batch.num_computed_tokens_cpu[req_indices],
               arange,
               out=positions_np)

        # Get token indices.
        # E.g., [0, 1, 0, 1, 2, 3, 4, 0, 1, 2]
        # -> [0, 1, M, M + 1, M + 2, M + 3, M + 4, 2 * M, 2 * M + 1, 2 * M + 2]
        # where M is the max_model_len.
        token_indices = (positions_np +
                         req_indices * self.input_batch.token_ids_cpu.shape[1])

        # NOTE(woosuk): We use torch.index_select instead of np.take here
        # because torch.index_select is much faster than np.take for large
        # tensors.
        np.take(self.input_batch.token_ids_cpu.flatten(),
                token_indices,
                out=self.input_ids_cpu[:total_num_scheduled_tokens])

        # Prepare the attention metadata.
        self.query_start_loc_cpu[0] = 0
        np.cumsum(num_scheduled_tokens_per_req,
                  out=self.query_start_loc_cpu[1:num_reqs + 1])
        self.query_start_loc_cpu[num_reqs + 1:] = 1

        self.seq_lens_cpu[:num_reqs] = (
            self.input_batch.num_computed_tokens_cpu[:num_reqs] +
            num_scheduled_tokens_per_req)

        # Do the padding and copy the tensors to the TPU.
        padded_total_num_scheduled_tokens = runner_utils.get_padded_token_len(
            self.num_tokens_paddings, total_num_scheduled_tokens)
        # Zero out to avoid spurious values from prev iteration (last cp chunk)
        self.input_ids_cpu[
            total_num_scheduled_tokens:padded_total_num_scheduled_tokens] = 0

        # Inputs
        input_ids = self.input_ids_cpu[:padded_total_num_scheduled_tokens]
        positions = self.positions_cpu[:padded_total_num_scheduled_tokens]
        slot_mapping_metadata = self._get_slot_mapping_metadata(
            num_reqs, num_scheduled_tokens_per_req)
        num_slices = np.array([slot_mapping_metadata.shape[0]])
        padded_num_slices = _get_padded_num_kv_cache_update_slices(
            padded_total_num_scheduled_tokens, self.max_num_reqs,
            self.block_size)
        slot_mapping_metadata = np.pad(
            slot_mapping_metadata,
            [[0, padded_num_slices - len(slot_mapping_metadata)], [0, 0]],
            constant_values=0)
        slot_mapping_metadata = np.transpose(slot_mapping_metadata)
        block_tables = self.block_table_cpu[:self.max_num_reqs]
        block_tables[:num_reqs, :self.max_num_blocks_per_req] = (
            self.input_batch.block_table[0].get_cpu_tensor()[:num_reqs])
        query_start_loc = self.query_start_loc_cpu[:self.max_num_reqs + 1]
        seq_lens = self.seq_lens_cpu[:self.max_num_reqs]
        padded_num_reqs = runner_utils.get_padded_num_reqs_with_upper_limit(
            num_reqs, self.max_num_reqs)
        logits_indices = self.query_start_loc_cpu[1:padded_num_reqs + 1] - 1
        num_seqs = np.array([num_reqs])

        # Put to device
        sampling_metadata = TPUSupportedSamplingMetadata.\
            from_input_batch(self.mesh, self.input_batch, padded_num_reqs)
        (input_ids, positions, slot_mapping_metadata, num_slices, block_tables,
         query_start_loc, seq_lens, num_seqs,
         logits_indices) = self._device_array(
             (input_ids, positions, slot_mapping_metadata, num_slices,
              block_tables, query_start_loc, seq_lens, num_seqs,
              logits_indices))

        return (
            self.kv_caches,
            input_ids,
            AttentionMetadata(
                input_positions=positions,
                slot_mapping=slot_mapping_metadata,
                block_tables=block_tables,
                seq_lens=seq_lens,
                query_start_loc=query_start_loc,
                num_seqs=num_seqs,
                num_slices=num_slices,
            ),
            sampling_metadata,
            logits_indices,
        )

    def _get_slot_mapping_metadata(self, num_reqs,
                                   num_scheduled_tokens_per_req):
        """
        Computes metadata for mapping slots to blocks in the key-value (KV)
        cache for a batch of requests.

        This function determines, for each request in the batch, how the
        scheduled tokens are distributed across memory blocks, and generates
        metadata needed to map slices of tokens to their corresponding positions
        in the KV cache.

        Args:
            num_reqs (int): Number of requests in the current batch.
            num_scheduled_tokens_per_req (int or np.ndarray): Number of tokens
            to be scheduled for each request.

        Returns:
            np.ndarray: A 2D array of shape (total_block_len, 3), where each row
            contains:
                - kv_cache_start_index (int): The starting index in the KV cache
                    for the corresponding slice.
                - new_kv_start_index (int): The starting index in the new KV
                    cache for the corresponding slice.
                - slice_len (int): The length of the slice.
        """
        slices_start = self.input_batch.num_computed_tokens_cpu[:num_reqs]
        slices_end = self.input_batch.num_computed_tokens_cpu[:num_reqs] + \
            num_scheduled_tokens_per_req
        local_block_start_idx = slices_start // self.block_size
        local_block_end_idx = (slices_end - 1) // self.block_size
        no_repeat_req_indices = self.arange_cpu[:num_reqs]
        global_block_start_idx = (
            no_repeat_req_indices * self.max_num_blocks_per_req +
            local_block_start_idx)
        block_lens = local_block_end_idx - local_block_start_idx + 1
        global_block_start_idx = np.repeat(global_block_start_idx, block_lens)
        slice_arange = np.concatenate(
            [self.arange_cpu[:n] for n in block_lens])
        global_block_indices = global_block_start_idx + slice_arange
        block_table_cpu = self.input_batch.block_table[0].get_cpu_tensor()
        block_numbers = block_table_cpu.flatten()[global_block_indices]
        total_block_len = np.sum(block_lens)
        slot_mapping_slices = np.repeat(np.array([[0, self.block_size]],
                                                 dtype=np.int32),
                                        total_block_len,
                                        axis=0)
        cu_block_lens = np.zeros(len(block_lens) + 1, dtype=np.int32)
        np.cumsum(block_lens, out=cu_block_lens[1:])
        for req_idx in range(num_reqs):
            slot_mapping_slices[cu_block_lens[req_idx]][
                0] = slices_start[req_idx] % self.block_size
            slot_mapping_slices[
                cu_block_lens[req_idx + 1] -
                1][1] = (slices_end[req_idx] - 1) % self.block_size + 1
        slice_lens = slot_mapping_slices[:, 1] - slot_mapping_slices[:, 0]
        cu_slices_lens = np.zeros(len(slice_lens) + 1, dtype=np.int32)
        np.cumsum(slice_lens, out=cu_slices_lens[1:])
        kv_cache_start_indices = slot_mapping_slices[:, 0] + \
            (block_numbers * self.block_size)
        new_kv_start_indices = cu_slices_lens[:-1]
        slot_mapping_metadata = np.stack(
            [kv_cache_start_indices, new_kv_start_indices, slice_lens], axis=1)
        return slot_mapping_metadata

    def _device_array(self, *args, sharding=None, **kwargs) -> jax.Array:
        if sharding is None:
            sharding = NamedSharding(self.mesh, PartitionSpec(None))
        return jax.device_put(*args, device=sharding, **kwargs)

    def _update_states(self, scheduler_output: "VllmSchedulerOutput") -> bool:
        """Update the cached states and the persistent batch with the scheduler
        output.

        The updated states are used by the `_prepare_inputs` function to create
        the input GPU tensors for the model.

        Returns:
            True if there is a new/resumed/paused/finished request.
            If False, we can skip copying SamplingMetadata to the GPU.
        """
        # Remove finished requests from the cached states.
        for req_id in scheduler_output.finished_req_ids:
            self.requests.pop(req_id, None)
            self.encoder_cache.pop(req_id, None)

        # Remove the finished requests from the persistent batch.
        # NOTE(woosuk): There could be an edge case where finished_req_ids and
        # scheduled_req_ids overlap. This happens when a request is aborted and
        # then resubmitted with the same ID. In this case, we treat them as two
        # distinct requests - clearing the cached states for the first request
        # and handling the second as a new request.
        removed_req_indices: list[int] = []
        for req_id in scheduler_output.finished_req_ids:
            req_index = self.input_batch.remove_request(req_id)
            if req_index is not None:
                removed_req_indices.append(req_index)

        # Free the cached encoder outputs.
        for req_id, input_id in scheduler_output.free_encoder_input_ids:
            encoder_outputs = self.encoder_cache.get(req_id)
            if encoder_outputs is not None:
                encoder_outputs.pop(input_id, None)
                if not encoder_outputs:
                    self.encoder_cache.pop(req_id, None)

        # Remove the unscheduled requests from the persistent batch.
        # NOTE(woosuk): The unscheduled requests are either preempted requests
        # or running requests that are not scheduled in this step. We remove
        # them from the persistent batch but keep their cached states since
        # they will be scheduled again sometime in the future.
        scheduled_req_ids = scheduler_output.num_scheduled_tokens.keys()
        cached_req_ids = self.input_batch.req_id_to_index.keys()
        unscheduled_req_ids = cached_req_ids - scheduled_req_ids
        # NOTE(woosuk): The persistent batch optimization assumes that
        # consecutive batches contain mostly the same requests. If batches
        # have low request overlap (e.g., alternating between two distinct
        # sets of requests), this optimization becomes very inefficient.
        for req_id in unscheduled_req_ids:
            req_index = self.input_batch.remove_request(req_id)
            assert req_index is not None
            removed_req_indices.append(req_index)

        req_ids_to_add: list[str] = []
        # Add new requests to the cached states.
        for new_req_data in scheduler_output.scheduled_new_reqs:
            req_id = new_req_data.req_id

            data_items = asdict(new_req_data)
            data_items["mm_hashes"] = []

            self.requests[req_id] = CachedRequestState(**data_items,
                                                       output_token_ids=[])
            req_ids_to_add.append(req_id)

        # Update the states of the running/resumed requests.
        req_data = scheduler_output.scheduled_cached_reqs
        for i, req_id in enumerate(req_data.req_ids):
            req_state = self.requests[req_id]
            num_computed_tokens = req_data.num_computed_tokens[i]
            new_block_ids = req_data.new_block_ids[i]
            resumed_from_preemption = req_data.resumed_from_preemption[i]

            # Update the cached states.
            req_state.num_computed_tokens = num_computed_tokens
            if not resumed_from_preemption:
                # Append the new blocks to the existing block IDs.
                for block_ids, new_ids in zip(req_state.block_ids,
                                              new_block_ids):
                    block_ids.extend(new_ids)
            else:
                # The request is resumed from preemption.
                # Replace the existing block IDs with the new ones.
                req_state.block_ids = new_block_ids

            req_index = self.input_batch.req_id_to_index.get(req_id)
            if req_index is None:
                # The request is not in the persistent batch.
                # The request was either preempted and resumed later, or was not
                # scheduled in the previous step and needs to be added again.
                req_ids_to_add.append(req_id)
                continue

            # Update the persistent batch.
            self.input_batch.num_computed_tokens_cpu[req_index] = (
                num_computed_tokens)
            self.input_batch.block_table.append_row(new_block_ids, req_index)

        # Add the new or resumed requests to the persistent batch.
        # The smaller empty indices are filled first.
        removed_req_indices = sorted(removed_req_indices, reverse=True)
        for req_id in req_ids_to_add:
            req_state = self.requests[req_id]
            if removed_req_indices:
                # Fill the empty index.
                req_index = removed_req_indices.pop()
            else:
                # Append to the end.
                req_index = None
            self.input_batch.add_request(req_state, req_index)

        # Condense the batched states if there are empty indices.
        if removed_req_indices:
            self.input_batch.condense(removed_req_indices)

        return len(unscheduled_req_ids) > 0 or len(req_ids_to_add) > 0

    def _sync_weights(
        self,
        updated_weights: jaxtyping.PyTree,
        mappings: Dict[str, Tuple[str, Tuple[str]]],
        transpose_keys: Dict[str, Tuple[int]],
        reshard_fn: Callable[[jaxtyping.PyTree, jaxtyping.PyTree],
                             jaxtyping.PyTree] = None
    ) -> None:
        if reshard_fn is not None:
            updated_weights = reshard_fn(updated_weights, self.state)
            shard = None
        else:
            shard = functools.partial(shard_put, mesh=self.mesh)
        self.state = transfer_state_with_mappings(
            src_state=updated_weights,
            tgt_state=self.state,
            mappings=mappings,
            transpose_keys=transpose_keys,
            shard=shard)


def _get_padded_num_kv_cache_update_slices(num_tokens: int, max_num_reqs: int,
                                           page_size: int) -> int:
    """Calculates the padded number of KV cache update slices to avoid
    recompilation."""
    padded_num_slices = 2 * max_num_reqs + num_tokens // page_size
    padded_num_slices = min(padded_num_slices, num_tokens)
    padded_num_slices = (
        padded_num_slices + NUM_SLICES_PER_KV_CACHE_UPDATE_BLOCK - 1
    ) // NUM_SLICES_PER_KV_CACHE_UPDATE_BLOCK * \
        NUM_SLICES_PER_KV_CACHE_UPDATE_BLOCK
    return padded_num_slices<|MERGE_RESOLUTION|>--- conflicted
+++ resolved
@@ -263,25 +263,7 @@
                 "supported yet.")
 
         kv_cache_spec = kv_cache_groups[0].kv_cache_spec
-<<<<<<< HEAD
-        # TODO: remove this after test.
-        layer_names = kv_cache_groups[0].layer_names[:3]
-        cache_dtype = jnp.bfloat16
-        # TODO(xiang): fix this together with get_kv_cache_spec
-        # cache_dtype = kv_cache_spec.dtype
-
-        cache_shape = (
-            kv_cache_config.num_blocks,
-            kv_cache_spec.block_size,
-            kv_cache_spec.num_kv_heads * 2,
-            kv_cache_spec.head_size,
-        )
-
-        # Shard the num_kv_heads dim along the 'model' axis.
-        sharding = NamedSharding(self.mesh, PartitionSpec(None, None, "model"))
-=======
         layer_names = kv_cache_groups[0].layer_names
->>>>>>> e7b17b27
 
         # NOTE: we'll multiply the num_kv_heads by 2 in the function
         self.kv_caches = runner_utils.create_kv_caches(
