# SPDX-License-Identifier: Apache-2.0
import functools

import jax
import numpy as np
import torch
import torchax
from jax import Array
from jax.sharding import Mesh
from jax.sharding import PartitionSpec as P
from torch.nn.utils import stateless as torch_stateless
from torchax.interop import call_jax
from vllm import envs
from vllm.forward_context import set_forward_context


def with_torchax_global(func):
    """Decorator that enables torchax globally before function call and
    disables after. Does nothing if torchax is not installed."""

    @functools.wraps(func)
    def wrapper(*args, **kwargs):
        torchax.enable_globally()
        try:
            result = func(*args, **kwargs)
            return result
        finally:
            torchax.disable_globally()

    return wrapper


def get_cpu_tensor_from_torchax_tensor(tensor) -> torch.Tensor:
    assert isinstance(tensor, torchax.tensor.Tensor), \
        f"Expected torchax.Tensor, got {type(tensor)}"

    np_array = np.asarray(tensor.jax())
    if tensor.dtype == torch.bfloat16:
        np_array = np_array.astype(np.float32)

    cpu_torch_t = torch.from_numpy(np_array)
    if tensor.dtype == torch.bfloat16:
        cpu_torch_t = cpu_torch_t.to(torch.bfloat16)
    return cpu_torch_t


def wrap_model(m, vllm_config, static_forward_context):

    def func(weights, inputs, kv_caches, attn_metadata, num_tokens):
        with set_forward_context(attn_metadata,
                                 vllm_config,
                                 num_tokens=num_tokens):
            for layer_name, attn in static_forward_context.items():
                attn.kv_cache = [kv_caches[layer_name]]
            # TODO: some buffers are tied, investigate how it works.
            res = torch.func.functional_call(m,
                                             weights,
                                             kwargs={
                                                 "input_ids": inputs[0],
                                                 "positions": inputs[1],
                                             },
                                             tie_weights=False)
            new_kv_cache = dict()
            for layer_name, attn in static_forward_context.items():
                new_kv_cache[layer_name] = attn.kv_cache
            return res, new_kv_cache

    func_wrapped = jax.jit(torchax.interop.jax_view(func),
                           static_argnums=(4, ),
                           donate_argnums=(2, ))

    return func_wrapped


def wrap_model_func(model, method_name):

    def func(params_and_buffers, *args, **kwargs):
        with torch_stateless._reparametrize_module(model, params_and_buffers):
            res = getattr(model, method_name)(*args, **kwargs)
        return res

    func_wrapped = jax.jit(torchax.interop.jax_view(func))

    return func_wrapped


def get_mesh():
    """Get a jax device mesh.

    TODO: We should get the mesh from a common function.
    """
    return Mesh(jax.devices(), axis_names=('x', ))



@functools.partial(
    jax.jit,
    static_argnames=[
        "sm_scale",
        "mask_value",
        "num_kv_pages_per_block",
        "num_queries_per_block",
        "vmem_limit_bytes",
        "sliding_window",
        "soft_cap",
        "q_scale",
        "k_scale",
        "v_scale",
        "chunk_prefill_size",
        "debug_mode",
    ],
    donate_argnames=("kv_cache",),
)
def _ragged_paged_attention(
<<<<<<< HEAD
    q: Array,  # [max_num_batched_tokens, num_q_heads, head_dim]
    k: Array,  # [max_num_batched_tokens, num_kv_heads, head_dim]
    v: Array,  # [max_num_batched_tokens, num_kv_heads, head_dim]
=======
    queries: Array,   # [max_num_batched_tokens, num_q_heads, head_dim]
    keys: Array,      # [max_num_batched_tokens, num_kv_heads, head_dim]
    values: Array,    # [max_num_batched_tokens, num_kv_heads, head_dim]
>>>>>>> c84a6756
    kv_cache: Array,  # [total_num_pages, page_size,
    #  num_combined_kv_heads, head_dim]
    kv_lens: Array,  # i32[max_num_seqs]
    page_indices: Array,  # i32[max_num_seqs, pages_per_seq]
    cu_q_lens: Array,  # i32[max_num_seqs + 1]
    distribution: Array,  # i32[3]
    sm_scale: float = 1.0,
    sliding_window: int | None = None,
    soft_cap: float | None = None,
    mask_value: float | None = None,
    q_scale: float | None = None,
    k_scale: float | None = None,
    v_scale: float | None = None,
    chunk_prefill_size: int | None = None,
    num_kv_pages_per_block: int | None = None,
    num_queries_per_block: int | None = None,
    vmem_limit_bytes: int | None = None,
    debug_mode: bool = False,
) -> Array:

    from tpu_commons.kernels.ragged_paged_attention.v3.kernel import (
        ragged_paged_attention as ragged_paged_attention_kernel,
    )

    def call_kernel(
<<<<<<< HEAD
        q,
        k,
        v,
=======
        queries,
        keys,
        values,
>>>>>>> c84a6756
        kv_cache,
        kv_lens,
        page_indices,
        cu_q_lens,
        distribution,
    ):
        """Calls the ragged paged attention kernel."""
<<<<<<< HEAD
        # TODO(jevinjiang): We should flatten page_indices in the scheduling
        # phase.
        page_indices = page_indices.flatten()
        return ragged_paged_attention_kernel(
            queries=q,
            keys=k,
            values=v,
=======
        # TODO(cuiq): We should flatten page_indices in the caller.
        page_indices = page_indices.flatten()
        return ragged_paged_attention_kernel(
            queries=queries,
            keys=keys,
            values=values,
>>>>>>> c84a6756
            kv_cache=kv_cache,
            kv_lens=kv_lens,
            page_indices=page_indices,
            cu_q_lens=cu_q_lens,
            distribution=distribution,
            sm_scale=sm_scale,
            sliding_window=sliding_window,
            soft_cap=soft_cap,
            mask_value=mask_value,
            q_scale=q_scale,
            k_scale=k_scale,
            v_scale=v_scale,
            chunk_prefill_size=chunk_prefill_size,
<<<<<<< HEAD
            num_kv_pages_per_block=num_kv_pages_per_block,
            num_queries_per_block=num_queries_per_block,
            vmem_limit_bytes=vmem_limit_bytes,
=======
            # Kernel tuning params.
            num_kv_pages_per_block=num_kv_pages_per_block,
            num_queries_per_block=num_queries_per_block,
            vmem_limit_bytes=vmem_limit_bytes,
            # Debug params.
>>>>>>> c84a6756
            debug_mode=debug_mode,
        )

    # Define sharding specifications for better readability
    attention_in_specs = (
<<<<<<< HEAD
        P(None, "x", None),  # q: shard on head dimension
        P(None, "x", None),  # k: shard on head dimension
        P(None, "x", None),  # v: shard on head dimension
        P(None, None, "x"),  # kv_cache: shard on kv_head dimension
=======
        P(None, "x", None),  # queries: shard on head dimension
        P(None, "x", None),  # keys: shard on head dimension
        P(None, "x", None),  # values: shard on head dimension
        P(None, None, "x", None),  # kv_cache: shard on kv_head dimension
>>>>>>> c84a6756
        P(None),  # kv_lens: replicated
        P(None),  # page_indices: replicated
        P(None),  # cu_q_lens: replicated
        P(None),  # distribution: replicated
<<<<<<< HEAD
    )
    attention_out_specs = (
        P(None, "x", None),  # output: shard on head dimension
        P(None, None, "x"),  # kv_cache: shard on kv_head dimension
    )
=======
    )
    attention_out_specs = (
        P(None, "x", None),  # output: shard on head dimension
        P(None, None, "x", None),  # kv_cache: shard on kv_head dimension
    )
>>>>>>> c84a6756

    @functools.partial(
        jax.shard_map,
        mesh=get_mesh(),
        in_specs=attention_in_specs,
        out_specs=attention_out_specs,
        check_vma=False,
    )
    def wrap_shard_map(
<<<<<<< HEAD
        q,
        k,
        v,
=======
        queries,
        keys,
        values,
>>>>>>> c84a6756
        kv_cache,
        kv_lens,
        page_indices,
        cu_q_lens,
        distribution,
    ):
        """Wraps the ragged paged attention kernel for sharding."""
        return call_kernel(
<<<<<<< HEAD
            q,
            k,
            v,
=======
            queries,
            keys,
            values,
>>>>>>> c84a6756
            kv_cache,
            kv_lens,
            page_indices,
            cu_q_lens,
            distribution,
        )

    args = (
<<<<<<< HEAD
        q,
        k,
        v,
=======
        queries,
        keys,
        values,
>>>>>>> c84a6756
        kv_cache,
        kv_lens,
        page_indices,
        cu_q_lens,
        distribution,
    )

    if envs.VLLM_XLA_USE_SPMD:
        return wrap_shard_map(*args)
    else:
        return call_kernel(*args)


<<<<<<< HEAD

ragged_paged_attention = functools.partial(call_jax, _ragged_paged_attention)

=======
>>>>>>> c84a6756

ragged_paged_attention = functools.partial(call_jax, _ragged_paged_attention)


<|MERGE_RESOLUTION|>--- conflicted
+++ resolved
@@ -112,15 +112,9 @@
     donate_argnames=("kv_cache",),
 )
 def _ragged_paged_attention(
-<<<<<<< HEAD
-    q: Array,  # [max_num_batched_tokens, num_q_heads, head_dim]
-    k: Array,  # [max_num_batched_tokens, num_kv_heads, head_dim]
-    v: Array,  # [max_num_batched_tokens, num_kv_heads, head_dim]
-=======
     queries: Array,   # [max_num_batched_tokens, num_q_heads, head_dim]
     keys: Array,      # [max_num_batched_tokens, num_kv_heads, head_dim]
     values: Array,    # [max_num_batched_tokens, num_kv_heads, head_dim]
->>>>>>> c84a6756
     kv_cache: Array,  # [total_num_pages, page_size,
     #  num_combined_kv_heads, head_dim]
     kv_lens: Array,  # i32[max_num_seqs]
@@ -146,15 +140,9 @@
     )
 
     def call_kernel(
-<<<<<<< HEAD
-        q,
-        k,
-        v,
-=======
         queries,
         keys,
         values,
->>>>>>> c84a6756
         kv_cache,
         kv_lens,
         page_indices,
@@ -162,22 +150,12 @@
         distribution,
     ):
         """Calls the ragged paged attention kernel."""
-<<<<<<< HEAD
-        # TODO(jevinjiang): We should flatten page_indices in the scheduling
-        # phase.
-        page_indices = page_indices.flatten()
-        return ragged_paged_attention_kernel(
-            queries=q,
-            keys=k,
-            values=v,
-=======
         # TODO(cuiq): We should flatten page_indices in the caller.
         page_indices = page_indices.flatten()
         return ragged_paged_attention_kernel(
             queries=queries,
             keys=keys,
             values=values,
->>>>>>> c84a6756
             kv_cache=kv_cache,
             kv_lens=kv_lens,
             page_indices=page_indices,
@@ -191,50 +169,29 @@
             k_scale=k_scale,
             v_scale=v_scale,
             chunk_prefill_size=chunk_prefill_size,
-<<<<<<< HEAD
-            num_kv_pages_per_block=num_kv_pages_per_block,
-            num_queries_per_block=num_queries_per_block,
-            vmem_limit_bytes=vmem_limit_bytes,
-=======
             # Kernel tuning params.
             num_kv_pages_per_block=num_kv_pages_per_block,
             num_queries_per_block=num_queries_per_block,
             vmem_limit_bytes=vmem_limit_bytes,
             # Debug params.
->>>>>>> c84a6756
             debug_mode=debug_mode,
         )
 
     # Define sharding specifications for better readability
     attention_in_specs = (
-<<<<<<< HEAD
-        P(None, "x", None),  # q: shard on head dimension
-        P(None, "x", None),  # k: shard on head dimension
-        P(None, "x", None),  # v: shard on head dimension
-        P(None, None, "x"),  # kv_cache: shard on kv_head dimension
-=======
         P(None, "x", None),  # queries: shard on head dimension
         P(None, "x", None),  # keys: shard on head dimension
         P(None, "x", None),  # values: shard on head dimension
         P(None, None, "x", None),  # kv_cache: shard on kv_head dimension
->>>>>>> c84a6756
         P(None),  # kv_lens: replicated
         P(None),  # page_indices: replicated
         P(None),  # cu_q_lens: replicated
         P(None),  # distribution: replicated
-<<<<<<< HEAD
-    )
-    attention_out_specs = (
-        P(None, "x", None),  # output: shard on head dimension
-        P(None, None, "x"),  # kv_cache: shard on kv_head dimension
-    )
-=======
     )
     attention_out_specs = (
         P(None, "x", None),  # output: shard on head dimension
         P(None, None, "x", None),  # kv_cache: shard on kv_head dimension
     )
->>>>>>> c84a6756
 
     @functools.partial(
         jax.shard_map,
@@ -244,15 +201,9 @@
         check_vma=False,
     )
     def wrap_shard_map(
-<<<<<<< HEAD
-        q,
-        k,
-        v,
-=======
         queries,
         keys,
         values,
->>>>>>> c84a6756
         kv_cache,
         kv_lens,
         page_indices,
@@ -261,15 +212,9 @@
     ):
         """Wraps the ragged paged attention kernel for sharding."""
         return call_kernel(
-<<<<<<< HEAD
-            q,
-            k,
-            v,
-=======
             queries,
             keys,
             values,
->>>>>>> c84a6756
             kv_cache,
             kv_lens,
             page_indices,
@@ -278,15 +223,9 @@
         )
 
     args = (
-<<<<<<< HEAD
-        q,
-        k,
-        v,
-=======
         queries,
         keys,
         values,
->>>>>>> c84a6756
         kv_cache,
         kv_lens,
         page_indices,
@@ -300,13 +239,7 @@
         return call_kernel(*args)
 
 
-<<<<<<< HEAD
 
 ragged_paged_attention = functools.partial(call_jax, _ragged_paged_attention)
 
-=======
->>>>>>> c84a6756
-
-ragged_paged_attention = functools.partial(call_jax, _ragged_paged_attention)
-
-
+
