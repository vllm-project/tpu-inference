"""Utilities for downloading model weights from HuggingFace."""

import functools
import glob
import math
import os
import re
from collections.abc import Generator
from concurrent.futures import ThreadPoolExecutor
from dataclasses import dataclass, field
from typing import Any, Optional

import jax
import jax.numpy as jnp
from flax import nnx
from jax.sharding import Mesh, NamedSharding
from jax.sharding import PartitionSpec as P
from safetensors import safe_open

from tpu_commons import utils
from tpu_commons.logger import init_logger
from tpu_commons.models.jax.utils import file_utils
from tpu_commons.models.jax.utils.quantization.quantization_utils import (
    awq_dict_to_qarray, reverse_awq_order, unpack_awq_weight_to_int4)

logger = init_logger(__name__)

HF_WEIGHTS_FORMAT = "*.safetensors"


@dataclass
class MetadataMap:
    name_map: dict[str, str] = field(default_factory=dict)
    transpose_map: dict[str, tuple[int, ...]] = field(default_factory=dict)
    reshape_map: dict[str, tuple[int, ...]] = field(default_factory=dict)
    bias_reshape_map: dict[str, tuple[int, ...]] = field(default_factory=dict)
    pad_map: dict[str, tuple[int, ...]] = field(default_factory=dict)
    bias_pad_map: dict[str, tuple[int, ...]] = field(default_factory=dict)


############ START Used by llama4, deepseek only for now START ############


def print_param_info(param: nnx.Param, name: str):
    logger.warning(f"Global shape for {name}: {param.value.shape}")
    logger.warning(f"Sharding for {name}: {param.sharding}")

    logger.warning(
        f"Shape of {name} on a single device: {param.value.addressable_shards[0].data.shape}"
    )


def transpose_params(param_key: str, param_tensor: jax.Array, transpose_map):
    for key, value in transpose_map.items():
        if key in param_key:
            return jnp.transpose(param_tensor, value)
    return param_tensor  # Base case / no-op


def reshape_params(param_key: str, param_tensor: jax.Array, shape_map):
    for key, new_shape in shape_map.items():
        if key in param_key:
            return jnp.reshape(param_tensor, new_shape)
    return param_tensor  # Base case / no-op


def model_file_generator(
        model_name_or_path: str,
        download_dir: Optional[str]) -> Generator[str, None, None]:
    weights_files = get_model_weights_files(model_name_or_path, download_dir)
    for st_file in weights_files:
        yield st_file


def model_weights_generator(
    model_name_or_path: str,
    framework: str,
    filter_regex: Optional[str] = None,
    download_dir: Optional[str] = None,
) -> Generator[tuple, None, None]:
    for st_file in model_file_generator(model_name_or_path, download_dir):
        for name, weight_tensor in model_weights_single_file_generator(
                st_file, framework, filter_regex):
            yield name, weight_tensor


############ END Used by llama4, deepseek only for now END ############


def get_model_weights_files(
        model_name_or_path: str,
        download_dir: Optional[str]) -> tuple[list[str], str]:
    """
    Helper to get weight files and their location.
    """

    if os.path.isdir(model_name_or_path):
        logger.info(f"Found weights from local: {model_name_or_path}")
        weights_files = glob.glob(
            os.path.join(model_name_or_path, HF_WEIGHTS_FORMAT))
    elif file_utils.is_hf_repo(model_name_or_path):
        logger.info(f"Downloading weights from HF {model_name_or_path}")
        weights_files = file_utils.download_model_weights_from_hf(
            model_name_or_path, download_dir, HF_WEIGHTS_FORMAT)
    else:
        raise ValueError(
            f"{model_name_or_path} must be a local directory, or a Huggingface model id."
        )

    if not weights_files:
        raise RuntimeError(
            f"Cannot find any {HF_WEIGHTS_FORMAT} files in {model_name_or_path}."
        )

    weights_files.sort()
    return weights_files


def model_weights_single_file_generator(
    weights_file: str,
    framework: str,
    filter_regex: Optional[str] = None,
) -> Generator[tuple, None, None]:
    logger.info(f"Loading weights from {weights_file}")
    # NOTE: We enforce loading tensors on CPU here.
    # Because otherwise the tensor will be loaded on TPU:0 by default,
    # although the tensor would eventually be sharded across multiple TPUs,
    # it would lead to OOM on TPU:0 for large models.
    with jax.default_device(jax.devices("cpu")[0]):
        with safe_open(weights_file, framework=framework) as f:
            for name in f.keys():
                if filter_regex is not None and not re.match(
                        filter_regex, name):
                    continue
                weight_tensor = f.get_tensor(name)
                yield name, weight_tensor


def get_param(params: nnx.State, path: str) -> nnx.State:
    keys = path.split(".")
    plevel = params
    for key in keys:
        if key.isdigit():
            plevel = plevel[int(key)]
        else:
            if key in plevel:
                plevel = plevel[key]
            else:
                raise ValueError(f"{path} is not a valid param path")
    return plevel


def get_param_and_sharding(params: nnx.State, shardings: Any,
                           path: str) -> tuple[nnx.State, nnx.State]:
    keys = path.split(".")
    plevel = params
    slevel = shardings
    for key in keys:
        if key.isdigit():
            plevel = plevel[int(key)]
            slevel = slevel[int(key)]
        else:
            if key in plevel:
                plevel = plevel[key]
                slevel = slevel[key]
            else:
                raise ValueError(f"{path} is not a valid param path")
    slevel = slevel.array.qvalue if hasattr(slevel, "array") else slevel
    return plevel, slevel.value


def shard_put(x: jax.Array, sharding_names: tuple[str, ...],
              mesh: jax.sharding.Mesh) -> jax.Array:
    # Single device sharding requires this special handling
    # to avoid the recursive jit error.
    if math.prod(mesh.axis_sizes) == 1:
        return jax.device_put(x, mesh.devices.flatten()[0])
    return jax.device_put(x, NamedSharding(mesh, P(*sharding_names)))


def get_default_maps(vllm_config, mesh: Mesh,
                     name_map: dict[str, str]) -> MetadataMap:
    """Load weights from one model weights file to the model, run on single thread."""
    sharding_size = mesh.shape["model"]

    model_config = vllm_config.model_config
    hf_config = model_config.hf_config

    num_heads = hf_config.num_attention_heads
    num_kv_heads = hf_config.num_key_value_heads
    hidden_size = model_config.get_hidden_size()

    # Pad head_dim for kernel performance.
    head_dim_original = model_config.get_head_size()

    reshape_keys: dict[str, tuple[int, ...]] = {
        "q_proj": (num_heads, head_dim_original, hidden_size),
        "k_proj": (num_kv_heads, head_dim_original, hidden_size),
        "v_proj": (num_kv_heads, head_dim_original, hidden_size),
        "o_proj": (hidden_size, num_heads, head_dim_original),
    }
    bias_reshape_keys: dict[str, tuple[int, ...]] = {
        "q_proj.bias": (num_heads, head_dim_original),
        "k_proj.bias": (num_kv_heads, head_dim_original),
        "v_proj.bias": (num_kv_heads, head_dim_original)
    }
    transpose_keys: dict[str, tuple[int, ...]] = {
        "lm_head": (1, 0),
        "gate_proj": (1, 0),
        "up_proj": (1, 0),
        "down_proj": (1, 0),
        "q_proj": (2, 0, 1),
        "k_proj": (2, 0, 1),
        "v_proj": (2, 0, 1),
        "o_proj": (1, 2, 0),
    }

    # # get vision config
    if model_config.is_multimodal_model:
        # TODO: Wenlong: Do not consider padding for now
        transpose_keys.update({
            "attn.proj": (1, 0),
            "attn.qkv": (1, 0),
            "visual.merger.mlp": (1, 0),
            "visual.patch_embed.proj": (2, 3, 4, 1, 0),
        })

    # key: (padding_dim, padding_size)
    pad_keys: dict[str, tuple[int, ...]] = {
        "q_proj": (1, sharding_size // num_heads),
        "k_proj": (1, sharding_size // num_kv_heads),
        "v_proj": (1, sharding_size // num_kv_heads),
        "o_proj": (0, sharding_size // num_heads),
    }
    bias_pad_keys: dict[str, tuple[int, ...]] = {
        "q_proj.bias": (0, sharding_size // num_heads),
        "k_proj.bias": (0, sharding_size // num_kv_heads),
        "v_proj.bias": (0, sharding_size // num_kv_heads),
    }

    return MetadataMap(name_map=name_map,
                       reshape_map=reshape_keys,
                       bias_reshape_map=bias_reshape_keys,
                       transpose_map=transpose_keys,
                       pad_map=pad_keys,
                       bias_pad_map=bias_pad_keys)


def _load_hf_weights_on_thread(vllm_config,
                               params: nnx.State,
                               metadata_map: MetadataMap,
                               mesh: Mesh,
                               weights_file: str,
                               filter_regex: str | None = None):
    name_map = metadata_map.name_map
    reshape_keys = metadata_map.reshape_map
    bias_reshape_keys = metadata_map.bias_reshape_map
    transpose_keys = metadata_map.transpose_map
    pad_keys = metadata_map.pad_map
    bias_pad_keys = metadata_map.bias_pad_map

    shard = functools.partial(shard_put, mesh=mesh)

    model_config = vllm_config.model_config

    # Pad head_dim for kernel performance.
    head_dim_original = model_config.get_head_size()
    head_dim = utils.get_padded_head_dim(head_dim_original)
    head_dim_pad = head_dim - head_dim_original

    # TODO
    awq_group_size = 128

    try:
        shardings = nnx.get_named_sharding(params, mesh)
    except TypeError:
        shardings = params

    awq_dict = {"scales": [], "qzeros": [], "qweight": []}
    qwix_weight = False

    for hf_key, hf_weight in model_weights_single_file_generator(
            weights_file, framework="flax", filter_regex=filter_regex):
        if hf_key.endswith(".weight"):
            hf_key = hf_key.removesuffix(".weight")

        # Find the corresponding model key using the HF key
        # gptq_keywords = ["g_idx", "scales", "qzeros", "qweight"]
        awq_keywords = ["scales", "qzeros", "qweight"]
        # is_gptq_layer = any(hf_key.endswith(k) for k in gptq_keywords)
        is_awq_layer = any(hf_key.endswith(k) for k in awq_keywords)

        # scales is always last
        if is_awq_layer:
            awq_dict[hf_key.split(".")[-1]] = hf_weight
            if hf_key.endswith("scales"):
                qwix_weight = True
                hf_key = hf_key.removesuffix(".scales")

                awq_dict["qweight"] = awq_dict["qweight"]
                awq_dict["qzeros"] = awq_dict["qzeros"]
                awq_dict["scales"] = awq_dict["scales"]

                if "layers.0.self_attn.q_proj" in hf_key:
                    print(awq_dict["qweight"].shape, awq_dict["qweight"])
                    print(awq_dict["qzeros"].shape, awq_dict["qzeros"])
                    print(awq_dict["scales"].shape, awq_dict["scales"])
                    print("BEFORE")

                awq_dict["qweight"] = unpack_awq_weight_to_int4(
                    awq_dict["qweight"], bits=4)
                awq_dict["qweight"] = reverse_awq_order(awq_dict["qweight"],
                                                        bits=4)
                awq_dict["qzeros"] = unpack_awq_weight_to_int4(
                    awq_dict["qzeros"], bits=4)
                awq_dict["qzeros"] = reverse_awq_order(awq_dict["qzeros"],
                                                       bits=4)

                # if "q_proj" in hf_key:
                awq_dict["qweight"] = awq_dict["qweight"].transpose()
                awq_dict["qzeros"] = awq_dict["qzeros"].transpose()
                awq_dict["scales"] = awq_dict["scales"].transpose()

                if "layers.0.self_attn.q_proj" in hf_key:
                    print(awq_dict["qweight"].shape, awq_dict["qweight"])
                    print(awq_dict["qzeros"].shape, awq_dict["qzeros"])
                    print(awq_dict["scales"].shape, awq_dict["scales"])
                    print("AFTER")
                    # raise ValueError
            else:
                continue

        if "layer" in hf_key:
            layer_num = re.search(r"layers\.(\d+)", hf_key).group(1)
            layer_key = re.sub(r"layers\.\d+", "layers.*", hf_key)
            model_key = name_map[layer_key]
            model_key = re.sub(r"layers\.\*", f"layers.{layer_num}", model_key)
        elif "blocks" in hf_key:
            layer_num = re.search(r"blocks\.(\d+)", hf_key).group(1)
            layer_key = re.sub(r"blocks\.\d+", "blocks.*", hf_key)
            model_key = name_map[layer_key]
            model_key = re.sub(r"blocks\.\*", f"blocks.{layer_num}", model_key)
        else:
            if hf_key not in name_map and hf_key == "lm_head":
                logger.warning(
                    f"Skip loading {hf_key} due to tie_word_embeddings")
                continue
            model_key = name_map.get(hf_key, hf_key)
        model_weight, model_sharding = get_param_and_sharding(
            params, shardings, model_key)

        test_model_weight = model_weight
        if qwix_weight:
            test_model_weight = model_weight.array.qvalue

        logger.debug(
            "before transform | "
            f"{hf_key}: {hf_weight.shape}  -->  {model_key}: {test_model_weight.value.shape} {model_sharding}"
        )

        # TODO: GPTQ
        if hf_key.endswith(".bias"):
            for key in bias_reshape_keys:
                if key in hf_key:
                    hf_weight = jnp.reshape(hf_weight, bias_reshape_keys[key])
                    if head_dim_pad > 0:
                        hf_weight = jnp.pad(hf_weight,
                                            ((0, 0), (0, head_dim_pad)))
                    break
        else:
            for key in reshape_keys:
                if key in hf_key:
                    if qwix_weight:
                        # TODO
                        scale_zeros_reshape = list(reshape_keys[key])
                        scale_zeros_reshape[
                            -1] = scale_zeros_reshape[-1] // awq_group_size
                        print("Reshaping for AWQ", reshape_keys[key],
                              scale_zeros_reshape, awq_dict["qweight"].shape,
                              awq_dict["scales"].shape,
                              awq_dict["qzeros"].shape)
                        awq_dict["qweight"] = jnp.reshape(
                            awq_dict["qweight"], reshape_keys[key])
                        awq_dict["scales"] = jnp.reshape(
                            awq_dict["scales"], scale_zeros_reshape)
                        awq_dict["qzeros"] = jnp.reshape(
                            awq_dict["qzeros"], scale_zeros_reshape)
                    else:
                        hf_weight = jnp.reshape(hf_weight, reshape_keys[key])
                    # TODO: GPTQ
                    if head_dim_pad > 0:
                        if "o_proj" in key:
                            hf_weight = jnp.pad(hf_weight, ((0, 0), (0, 0),
                                                            (0, head_dim_pad)))
                        else:
                            hf_weight = jnp.pad(hf_weight,
                                                ((0, 0), (0, head_dim_pad),
                                                 (0, 0)))
                    break
            for key in transpose_keys:
                if key in hf_key:
                    if qwix_weight:
                        # TODO: skip for AWQ?
                        assert all(
                            [value is not None for value in awq_dict.values()])
                        awq_dict["qweight"] = jnp.transpose(
                            awq_dict["qweight"], transpose_keys[key])
                        awq_dict["qzeros"] = jnp.transpose(
                            awq_dict["qzeros"], transpose_keys[key])
                        awq_dict["scales"] = jnp.transpose(
                            awq_dict["scales"], transpose_keys[key])
                    else:
                        hf_weight = jnp.transpose(hf_weight,
                                                  transpose_keys[key])
                    break

        # Pad num-kv-heads
        # TODO: GPTQ
        if hf_key.endswith(".bias"):
            for key, value in bias_pad_keys.items():
                dim = value[0]
                dim_size = value[1]
                if key in hf_key and dim_size != 0:
                    hf_weight = jnp.repeat(hf_weight, dim_size, axis=dim)
                    break
        else:
            for key, value in pad_keys.items():
                dim = value[0]
                dim_size = value[1]
                if key in hf_key and dim_size != 0:
                    hf_weight = jnp.repeat(hf_weight, dim_size, axis=dim)
                    break

        logger.debug(
            "after transform | "
            f"{hf_key}: {hf_weight.shape}  -->  {model_key}: {test_model_weight.value.shape} {model_sharding}"
        )

        if head_dim_pad == 0:
            if qwix_weight:
                # TODO: make more extensive
                pass
                # assert test_model_weight.value.shape == gptq_dict["qweight"].shape, f"{hf_key}: {test_model_weight.value.shape} != {gptq_dict["qweight"].shape}"
            else:
                assert test_model_weight.value.shape == hf_weight.shape, f"{hf_key}: {test_model_weight.value.shape} != {hf_weight.shape}"

        # Update the model weight
<<<<<<< HEAD
        if qwix_weight:
            qwix_qarray = awq_dict_to_qarray(awq_dict, jnp.uint4)
            model_weight.array.qvalue.value = qwix_qarray.qvalue
            # TODO?
            model_weight.array.scale.value = qwix_qarray.scale.astype(
                jnp.bfloat16)
            model_weight.array.zero_point.value = qwix_qarray.zero_point
            qwix_weight = False
        else:
            # TODO: do we want this?
            hf_weight = hf_weight.astype(model_weight.value.dtype)
            model_weight.value = shard(hf_weight, model_sharding)
            print("Setting regular weight for", model_key,
                  model_weight.value.shape, model_weight.value.dtype)
=======
        spec = model_weight.sharding.spec if isinstance(
            model_weight.sharding, NamedSharding) else model_weight.sharding
        model_weight.value = shard(hf_weight, spec)
>>>>>>> 5797c31a


def load_hf_weights(vllm_config,
                    model: nnx.Module,
                    metadata_map: MetadataMap,
                    mesh: Mesh,
                    filter_regex: str | None = None):
    """Load weights from all model weights files to the model, run in multi threads."""
    model_path = vllm_config.model_config.model
    weights_files = get_model_weights_files(
        model_path, vllm_config.load_config.download_dir)
    params = nnx.state(model)
    max_workers = min(64, len(weights_files))
    # NOTE(xiang): Disable multi-threading mode if running on multi-host.
    # Because multi-threading would cause different JAX processes to load
    # different weights at the same time.
    if os.environ.get("TPU_MULTIHOST_BACKEND", "").lower() == "ray":
        max_workers = 1
    with ThreadPoolExecutor(max_workers=max_workers) as executor:
        futures = [
            executor.submit(_load_hf_weights_on_thread,
                            vllm_config,
                            params,
                            metadata_map,
                            mesh,
                            weights_file,
                            filter_regex=filter_regex)
            for weights_file in weights_files
        ]
        for future in futures:
            future.result()
    check_all_loaded(params)
    nnx.update(model, params)


def check_all_loaded(params: nnx.State):

    def _check(x: Any):
        if isinstance(x, nnx.Param) and isinstance(x.value,
                                                   jax.ShapeDtypeStruct):
            raise ValueError(f"The param does not load weights: {x}")

    jax.tree.map(_check, params)


def build_flat_dict(flat_state, mappings):
    """Build a new flat dictionary from the flat state using the provided mappings."""
    new_flat_dict = {}
    for keys, v in flat_state:
        path = '.'.join(str(key) for key in keys)
        mapped = False
        for src, (tgt, sharding) in mappings.items():
            regex = "^" + re.escape(tgt).replace("\\.\\*", r"\.(\d+)") + "$"
            matched = re.match(regex, path)
            if matched:
                # Extract wildcards if any
                wildcards = matched.groups()
                src_parts = []
                wc_index = 0
                for part in src.split("."):
                    if part == "*":
                        src_parts.append(wildcards[wc_index])
                        wc_index += 1
                    else:
                        src_parts.append(part)
                actual_src = ".".join(src_parts)
                new_flat_dict[actual_src] = v, sharding
                mapped = True
                break
        if not mapped:
            logger.info(f"!!! No mapping for flat state: {keys}")
    return new_flat_dict


def transfer_state_with_mappings(src_state,
                                 tgt_state,
                                 mappings,
                                 transpose_keys=None,
                                 shard=None):
    """Transfer state from src_state to tgt_state using the provided mappings."""
    src_flat = src_state.flat_state()
    tgt_flat = tgt_state.flat_state()

    new_src_dict = build_flat_dict(tgt_flat, mappings)
    logger.info(f"{mappings=}")
    logger.info(f"{transpose_keys=}")
    for src_keys, v in src_flat:
        flattened_src_keys = '.'.join(str(k) for k in src_keys)
        new_v = jnp.copy(v.value)
        logger.info(
            f"Processing source key: {flattened_src_keys} and value: {new_v.shape} {new_v.dtype}"
        )
        if flattened_src_keys not in new_src_dict:
            logger.info(f"!!! No mapping for source key: {flattened_src_keys}")
            continue
        sharding = new_src_dict[flattened_src_keys][1]

        # E.g. layers.*.attn.k_proj.w, layers.*.attn.k_proj.w_lora_a
        # E.g. layers.*.mlp.down_proj.kernel, layers.*.mlp.down_proj.kernel_lora_a
        if transpose_keys is not None \
          and ((src_keys[-1] in transpose_keys) and ('lora' not in src_keys[-1])):
            v_maybe_t = jnp.transpose(new_v, transpose_keys[src_keys[-1]])
        else:
            v_maybe_t = new_v

        to_update_value = new_src_dict[flattened_src_keys][0].value
        assert to_update_value.shape == v_maybe_t.shape, \
            f"Shape mismatch for {flattened_src_keys}: {to_update_value.shape} vs {v_maybe_t.shape}"

        if to_update_value.dtype != v_maybe_t.dtype:
            logger.info(
                f"Type mismatch between external model and vLLM model. Converting {v_maybe_t.dtype=} to {to_update_value.dtype=}"
            )
            v_maybe_t = v_maybe_t.astype(to_update_value.dtype)

        new_src_dict[flattened_src_keys][0].value = shard(
            v_maybe_t, sharding) if shard else v_maybe_t

    tgt_state = tgt_state.from_flat_path(tgt_flat)
    return tgt_state<|MERGE_RESOLUTION|>--- conflicted
+++ resolved
@@ -297,16 +297,6 @@
                 qwix_weight = True
                 hf_key = hf_key.removesuffix(".scales")
 
-                awq_dict["qweight"] = awq_dict["qweight"]
-                awq_dict["qzeros"] = awq_dict["qzeros"]
-                awq_dict["scales"] = awq_dict["scales"]
-
-                if "layers.0.self_attn.q_proj" in hf_key:
-                    print(awq_dict["qweight"].shape, awq_dict["qweight"])
-                    print(awq_dict["qzeros"].shape, awq_dict["qzeros"])
-                    print(awq_dict["scales"].shape, awq_dict["scales"])
-                    print("BEFORE")
-
                 awq_dict["qweight"] = unpack_awq_weight_to_int4(
                     awq_dict["qweight"], bits=4)
                 awq_dict["qweight"] = reverse_awq_order(awq_dict["qweight"],
@@ -320,13 +310,6 @@
                 awq_dict["qweight"] = awq_dict["qweight"].transpose()
                 awq_dict["qzeros"] = awq_dict["qzeros"].transpose()
                 awq_dict["scales"] = awq_dict["scales"].transpose()
-
-                if "layers.0.self_attn.q_proj" in hf_key:
-                    print(awq_dict["qweight"].shape, awq_dict["qweight"])
-                    print(awq_dict["qzeros"].shape, awq_dict["qzeros"])
-                    print(awq_dict["scales"].shape, awq_dict["scales"])
-                    print("AFTER")
-                    # raise ValueError
             else:
                 continue
 
@@ -371,14 +354,9 @@
             for key in reshape_keys:
                 if key in hf_key:
                     if qwix_weight:
-                        # TODO
                         scale_zeros_reshape = list(reshape_keys[key])
                         scale_zeros_reshape[
                             -1] = scale_zeros_reshape[-1] // awq_group_size
-                        print("Reshaping for AWQ", reshape_keys[key],
-                              scale_zeros_reshape, awq_dict["qweight"].shape,
-                              awq_dict["scales"].shape,
-                              awq_dict["qzeros"].shape)
                         awq_dict["qweight"] = jnp.reshape(
                             awq_dict["qweight"], reshape_keys[key])
                         awq_dict["scales"] = jnp.reshape(
@@ -445,7 +423,6 @@
                 assert test_model_weight.value.shape == hf_weight.shape, f"{hf_key}: {test_model_weight.value.shape} != {hf_weight.shape}"
 
         # Update the model weight
-<<<<<<< HEAD
         if qwix_weight:
             qwix_qarray = awq_dict_to_qarray(awq_dict, jnp.uint4)
             model_weight.array.qvalue.value = qwix_qarray.qvalue
@@ -457,14 +434,10 @@
         else:
             # TODO: do we want this?
             hf_weight = hf_weight.astype(model_weight.value.dtype)
-            model_weight.value = shard(hf_weight, model_sharding)
-            print("Setting regular weight for", model_key,
-                  model_weight.value.shape, model_weight.value.dtype)
-=======
-        spec = model_weight.sharding.spec if isinstance(
-            model_weight.sharding, NamedSharding) else model_weight.sharding
-        model_weight.value = shard(hf_weight, spec)
->>>>>>> 5797c31a
+            spec = model_weight.sharding.spec if isinstance(
+                model_weight.sharding,
+                NamedSharding) else model_weight.sharding
+            model_weight.value = shard(hf_weight, spec)
 
 
 def load_hf_weights(vllm_config,
