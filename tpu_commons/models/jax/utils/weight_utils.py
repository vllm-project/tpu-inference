--- conflicted
+++ resolved
@@ -25,137 +25,14 @@
 FULL_DOWNLOAD_DISK_RATIO = 0.9
 
 
-<<<<<<< HEAD
-class ParameterType(str, Enum):
-    weight = "weight"
-    bias = "bias"
-
-
-@dataclass
-class TransformationConfig:
-    transpose: Mapping[str, Any] = field(default_factory=dict)
-    reshape: Mapping[str, Any] = field(default_factory=dict)
-
-
-class WeightLoader(abc.ABC):
-    # Create a doc string for this class.
-    """Abstract base class for loading model weights.
-
-    This class provides a common interface for loading model weights from various
-    sources (currently supports HuggingFace) and applying necessary transformations
-    (e.g., transposing, reshaping) before sharding and loading them into the
-    model.
-    Each implemeentation of the WeightLoader must define the procedure for loading the
-    weights in its own load_weights() method.
-
-    Args:
-        vllm_config (VllmConfig): The VLLM configuration object.
-        model_config (ModelConfig): The model configuration object.
-        framework str: Type of backend to use (defaults to "flax")
-        cache_dir str: An optional cache dir to load the model from (currently unused).
-        sharding_cfg (ShardingConfig): The sharding configuration object.
-    """
-
-    def __init__(self,
-                 vllm_config: VllmConfig,
-                 model_config,
-                 framework: str = "flax",
-                 filter_regex=None):
-        self.vllm_config = vllm_config
-        self.model_config = model_config
-        self.framework = framework
-        self.filter_regex = filter_regex
-        self.transformation_cfg = TransformationConfig()
-        self.setup()
-
-    def setup(self):
-        self.is_verbose = getattr(self.vllm_config.additional_config,
-                                  "is_verbose", False)
-
-    def set_transpose_param_map(self,
-                                transpose_param_dict: Mapping[str,
-                                                              Tuple[int]]):
-        self.transformation_cfg.transpose = transpose_param_dict
-
-    def set_reshape_param_map(self, param_reshape_dict: Mapping[str,
-                                                                Tuple[int]],
-                              param_type: str):
-        self.transformation_cfg.reshape[param_type] = param_reshape_dict
-
-    def set_loaded_to_standardized_keys(
-            self, loaded_to_standardized_keys: Mapping[str, str]):
-        self.loaded_to_standardized_keys = loaded_to_standardized_keys
-
-    def transpose_params(self, param_key: str, param_tensor: jax.Array):
-        for key in self.transformation_cfg.transpose:
-            if key in param_key:
-                return jnp.transpose(param_tensor,
-                                     self.transformation_cfg.transpose[key])
-        return param_tensor  # Base case / no-op
-
-    def reshape_params(self, param_key: str, param_tensor: jax.Array,
-                       param_type: str):
-        for key in self.transformation_cfg.reshape.get(param_type, []):
-            if key in param_key:
-                reshape_shape = self.transformation_cfg.reshape[param_type][
-                    key]
-                return jnp.reshape(param_tensor, reshape_shape)
-        return param_tensor  # Base case / no-op
-
-    abc.abstractmethod
-
-    def load_weights(self, rng: jax.Array, cache_dir: Optional[str] = None):
-        raise NotImplementedError
-
-    @classmethod
-    def print_param_info(param: nnx.Param, name: str):
-        logger.warning(f"Global shape for {name}: {param.value.shape}")
-        logger.warning(f"Sharding for {name}: {param.sharding}")
-=======
 def print_param_info(param: nnx.Param, name: str):
     logger.warning(f"Global shape for {name}: {param.value.shape}")
     logger.warning(f"Sharding for {name}: {param.sharding}")
->>>>>>> c693a848
 
     logger.warning(
         f"Shape of {name} on a single device: {param.value.addressable_shards[0].data.shape}"
     )
 
-<<<<<<< HEAD
-
-def model_weights_generator(
-        model_name_or_path: str,
-        weights_location: str,
-        weights_file: str,
-        framework: str,
-        filter_regex: str = None) -> Generator[tuple, Any, None]:
-    """A generator that loads model weights from a single weights file."""
-    logger.info(f"Loading weights from {weights_file}")
-    if weights_location == "gcs":
-        weights_file = file_utils.download_model_weights_from_gcs(
-            model_name_or_path, os.path.basename(weights_file))[0]
-    elif weights_location == "hf":
-        weights_file = file_utils.download_model_weights_from_hf(
-            model_name_or_path, os.path.basename(weights_file))[0]
-    # NOTE(xiang): We enforce loading tensors on CPU here.
-    # Because otherwise the tensor will be loaded on TPU:0 by default,
-    # although the tensor would eventually be sharded across multiple TPUs,
-    # it would lead to OOM on TPU:0 for large models.
-    with jax.default_device(jax.devices("cpu")[0]):
-        with safe_open(weights_file, framework=framework) as f:
-            for name in f.keys():
-                if filter_regex is not None and not re.match(
-                        filter_regex, name):
-                    continue
-                weight_tensor = f.get_tensor(name)
-                yield name, weight_tensor
-    if weights_location != "local":
-        file_utils.delete_file(weights_file)
-
-
-def get_model_weights_files(model_name_or_path: str) -> Tuple[str, List[str]]:
-    """Download and return all local model weights files."""
-=======
 
 def transpose_params(param_key: str, param_tensor: jax.Array, transpose_map):
     for key, value in transpose_map.items():
@@ -177,7 +54,6 @@
     framework: str,
     filter_regex: Optional[str] = None,
 ) -> Generator[tuple, Any, None]:
->>>>>>> c693a848
     weights_files = []
     weights_location = "local"
     if os.path.isdir(model_name_or_path):
