--- conflicted
+++ resolved
@@ -195,19 +195,12 @@
     for more details on Qwix.
 
     Note that we currently support different methods for applying Qwix quantization.  The typical
-<<<<<<< HEAD
-    approach has is to apply quantization on the concrete model, which already has the weights
-    loaded in.  However, for models like DeepSeek, which are already quantized, we need to
-    first create the abstract model, then apply Qwix quantization to the abstract model, and
-    finally load the weights in.
-=======
     approach is to apply quantization on the concrete model, which already has the weights
     loaded in.  However, for models like DeepSeek, which are already quantized, we need to
     first create the abstract model, then apply Qwix quantization to the abstract model, and
     finally load the weights in.  To use the latter approach, you will need to modify the
     model weight loading code appropriately (see deepseek_v3.py for an example) and
     pass and `use_abstract_model=True` in the quantization config.
->>>>>>> 26236e86
 
     Args:
         vllm_config: the base VLLM config
@@ -252,11 +245,8 @@
         assert isinstance(model_or_model_fn, nnx.Module)
         qwix_quantize_nnx_model_with_config = functools.partial(
             qwix_quantize_nnx_model, qwix_config=qwix_config)
-<<<<<<< HEAD
-=======
         # NOTE: it's REALLY important `qwix_quantize_nnx_model_with_config` is jitted
         # or else you'll run into hanging
->>>>>>> 26236e86
         model_or_model_fn = nnx.jit(
             qwix_quantize_nnx_model_with_config,
             donate_argnums=(0, ),
@@ -277,10 +267,6 @@
 
         return model_or_model_fn
 
-<<<<<<< HEAD
-    # NOTE: it's REALLY important this is jitted, or else you'll run into hanging
-=======
->>>>>>> 26236e86
     qwix_quantize_fn_for_eval = functools.partial(
         qwix_quantize_nnx_model,
         qwix_config=qwix_config,
@@ -290,14 +276,10 @@
         kv_cache_num_kv_heads=num_kv_heads,
         kv_cache_head_size=head_size)
 
-<<<<<<< HEAD
-    def create_and_quantize_model_factory():
-=======
     def create_and_quantize_model_factory() -> Callable:
         """
         Helper function to create and quantize the abstract model.
         """
->>>>>>> 26236e86
         model = model_or_model_fn()
         # Handle the DeepSeek case, where this needs to be called in the abstract model
         if hasattr(model, 'initialize_cache'):
@@ -307,28 +289,11 @@
     return create_and_quantize_model_factory
 
 
-<<<<<<< HEAD
-def determine_whether_to_apply_qwix_on_abstract_model(
-        vllm_config: "VllmConfig") -> bool:
-=======
 def apply_qwix_on_abstract_model(vllm_config: "VllmConfig") -> bool:
->>>>>>> 26236e86
     """
     Determines whether to apply Qwix quantization on the abstract model (e.g. for DeepSeek)
     or the concrete model.  See `apply_qwix_quantization` for more details on the differences
     between these two approaches.
-<<<<<<< HEAD
-
-    Args:
-        vllm_config: the vllm config
-
-    Returns:
-        whether to apply Qwix quantization on the abstract model
-    """
-    qwix_config = quantization_config_file_path_to_dict(
-        vllm_config.additional_config["quantization"])
-    return qwix_config.get("qwix", {}).get("use_abstract_model", False)
-=======
     Args:
         vllm_config: the vllm config
     Returns:
@@ -340,5 +305,4 @@
         if isinstance(quantization_config, str):
             quantization_config = quantization_config_file_path_to_dict(
                 quantization_config)
-    return quantization_config.get("qwix", {}).get("use_abstract_model", False)
->>>>>>> 26236e86
+    return quantization_config.get("qwix", {}).get("use_abstract_model", False)