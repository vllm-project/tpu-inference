--- conflicted
+++ resolved
@@ -1,19 +1,19 @@
 # SPDX-License-Identifier: Apache-2.0
 # SPDX-FileCopyrightText: Copyright contributors to the vLLM project
+import functools
 import os
-from typing import List
+from typing import TYPE_CHECKING, Callable, List
 
 import jax
 import jax.numpy as jnp
 import qwix
 import yaml
 from flax import nnx
-<<<<<<< HEAD
-from jax.sharding import Mesh, NamedSharding, PartitionSpec
+from jax.sharding import Mesh
 from qwix import pallas as qpl
-=======
-from jax.sharding import Mesh
->>>>>>> 5797c31a
+
+if TYPE_CHECKING:
+    from vllm.config import VllmConfig
 
 from tpu_commons import utils
 from tpu_commons.logger import init_logger
@@ -161,6 +161,8 @@
     The expected format of the quantization config YAML file is as follows:
     ```yaml
         qwix:
+            # optional, defaults to False if not specified
+            use_abstract_model: True
             rules:
                 # NOTE: each entry corresponds to a qwix.QuantizationRule
                 - module_path: '.*attn.*'
@@ -187,6 +189,121 @@
     )
 
 
+def apply_qwix_quantization(
+        vllm_config: "VllmConfig", model_or_model_fn: Callable | nnx.Module,
+        rng: jax.Array, mesh: Mesh,
+        apply_to_abstract_model: bool) -> nnx.Module | Callable:
+    """
+    Will apply quantization if a valid quantization config with Qwix rules is provided.  See README
+    for more details on Qwix.
+    Note that we currently support different methods for applying Qwix quantization.  The typical
+    approach has is to apply quantization on the concrete model, which already has the weights
+    loaded in.  However, for models like DeepSeek, which are already quantized, we need to
+    first create the abstract model, then apply Qwix quantization to the abstract model, and
+    finally load the weights in.
+    Args:
+        vllm_config: the base VLLM config
+        model_or_model_fn: if `apply_to_abstract_model` is True, this will be a Callable that returns the abstract model
+            (e.g. _create_abstract_model).  Otherwise, this will be the concrete model (nnx.Module).
+        rng: JAX RNG
+        mesh: model Mesh
+        apply_to_abstract_model: if True, we will apply Qwix quantization to the abstract model, which
+            assumes that, during weight loading, the caller will thus override the QArray weights
+            (see deepseek_v3.py for an example).  Otherwise, we will will apply Qwix quantization to the
+            concrete model, which already has the weights loaded in.
+    Returns:
+        Either the concrete model (nnx.Module) or the abstract model (Callable) (if `apply_to_abstract_model` is True)
+    """
+    qwix_config = None
+    if quantization_config := vllm_config.additional_config.get(
+            "quantization"):
+        if isinstance(quantization_config, str):
+            quantization_config = quantization_config_file_path_to_dict(
+                quantization_config)
+        qwix_config = quantization_config.get("qwix").get("rules")
+    if not qwix_config:
+        return model_or_model_fn
+
+    logging_abstract_model_str = "abstract" if apply_to_abstract_model else "concrete"
+    logger.info(
+        f"Applying Qwix quantization on {logging_abstract_model_str} model")
+
+    block_size = vllm_config.cache_config.block_size
+    model_config = vllm_config.model_config
+
+    # Pad num_kv_heads to multiple of TP size
+    num_kv_heads = utils.get_padded_num_heads(
+        model_config.get_total_num_kv_heads(), mesh.shape["model"])
+
+    # Pad head_dim to multiple of 128
+    head_size = model_config.get_head_size()
+    head_size = utils.get_padded_head_dim(head_size)
+
+    if not apply_to_abstract_model:
+        assert isinstance(model_or_model_fn, nnx.Module)
+        qwix_quantize_nnx_model_with_config = functools.partial(
+            qwix_quantize_nnx_model, qwix_config=qwix_config)
+        model_or_model_fn = nnx.jit(
+            qwix_quantize_nnx_model_with_config,
+            donate_argnums=(0, ),
+            static_argnames=(
+                "mesh",
+                "num_hidden_layers",
+                "kv_cache_block_size",
+                "kv_cache_num_kv_heads",
+                "kv_cache_head_size",
+            ))(model=model_or_model_fn,
+               rng=rng,
+               mesh=mesh,
+               num_hidden_layers=vllm_config.model_config.hf_config.
+               num_hidden_layers,
+               kv_cache_block_size=block_size,
+               kv_cache_num_kv_heads=num_kv_heads,
+               kv_cache_head_size=head_size)
+
+        return model_or_model_fn
+
+    # NOTE: it's REALLY important this is jitted, or else you'll run into hanging
+    qwix_quantize_fn_for_eval = functools.partial(
+        qwix_quantize_nnx_model,
+        qwix_config=qwix_config,
+        mesh=mesh,
+        num_hidden_layers=vllm_config.model_config.hf_config.num_hidden_layers,
+        kv_cache_block_size=block_size,
+        kv_cache_num_kv_heads=num_kv_heads,
+        kv_cache_head_size=head_size)
+
+    def create_and_quantize_model_factory():
+        model = model_or_model_fn()
+        # Handle the DeepSeek case, where this needs to be called in the abstract model
+        if hasattr(model, 'initialize_cache'):
+            model.initialize_cache()
+        return qwix_quantize_fn_for_eval(model=model, rng=rng)
+
+    return create_and_quantize_model_factory
+
+
+def determine_whether_to_apply_qwix_on_abstract_model(
+        vllm_config: "VllmConfig") -> bool:
+    """
+    Determines whether to apply Qwix quantization on the abstract model (e.g. for DeepSeek)
+    or the concrete model.  See `apply_qwix_quantization` for more details on the differences
+    between these two approaches.
+    Args:
+        vllm_config: the vllm config
+    Returns:
+        whether to apply Qwix quantization on the abstract model
+    """
+    quantization_config = None
+    if quantization_config := vllm_config.additional_config.get(
+            "quantization"):
+        print(quantization_config)
+        if isinstance(quantization_config, str):
+            quantization_config = quantization_config_file_path_to_dict(
+                quantization_config)
+    return quantization_config.get("qwix", {}).get("use_abstract_model", False)
+
+
 def unpack_awq_weight_to_int4(matrix: jnp.ndarray, bits: int) -> jnp.ndarray:
     """Unpacks AWQ weights from int32 to int4 values inside int8 datatype.
     Converted to JAX from https://github.com/casper-hansen/AutoAWQ/blob/f0321eedca887c12680553fc561d176b03b1b9a5/awq/utils/packing_utils.py#L8
