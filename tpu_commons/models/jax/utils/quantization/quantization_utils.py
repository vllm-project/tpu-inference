# SPDX-License-Identifier: Apache-2.0
# SPDX-FileCopyrightText: Copyright contributors to the vLLM project
import functools
import os
from typing import TYPE_CHECKING, Callable, List

import jax
import jax.numpy as jnp
import qwix
import yaml
from flax import nnx
from jax.sharding import Mesh

if TYPE_CHECKING:
    from vllm.config import VllmConfig

from tpu_commons import utils
from tpu_commons.logger import init_logger
from tpu_commons.models.jax.attention_metadata import AttentionMetadata
from tpu_commons.runner.kv_cache import create_kv_caches
from tpu_commons.utils import device_array

logger = init_logger(__name__)

QUANTIZATION_CONFIG_PATH = os.path.join(os.path.dirname(__file__), "configs")
DEFAULT_NUM_BLOCKS_FOR_JIT_KV_CACHE = 2000
DEFAULT_NUM_TOKENS_FOR_MODEL_INPUTS = 512
DEFAULT_MAX_NUM_SEQS_FOR_MODEL_INPUTS = 256
DEFAULT_MAX_NUM_BLOCKS_PER_REQ = 16

DEFAULT_DEEPSEEK_FP8_CONFIG = {
    "qwix": {
        "use_abstract_model":
        True,
        "scale_dtype":
        "bfloat16",
        "rules": [
            {
                "module_path": ".*.custom_module.router.*",
                "weight_qtype": None,
            },
            {
                "module_path": ".*",
                "weight_qtype": "float8_e4m3fn",
                "act_qtype": "float8_e4m3fn",
            },
        ],
    }
}


def parse_qwix_config_to_rules(
        qwix_config: List[dict]) -> List[qwix.QuantizationRule]:
    """
    Parse a list of dictionaries containing Qwix quantization rules into a list of QuantizationRule objects.

    Args:
        qwix_config: a dictionary containing the Qwix quantization rules

    Returns:
        a list of QuantizationRule objects
    """
    rules = []
    for rule in qwix_config:
        rules.append(qwix.QuantizationRule(**rule))

    return rules


def qwix_quantize_nnx_model(model: nnx.Module, qwix_config: List[dict],
                            rng: jax.Array, mesh: Mesh, num_hidden_layers: int,
                            kv_cache_block_size: int,
                            kv_cache_num_kv_heads: int,
                            kv_cache_head_size: int) -> nnx.Module:
    """
    Quantizes a Flax NNX model using Qwix.

    Args:
        model: the model to quantize
        qwix_config: a list of dictionaries, where each dictionary corresponds to a Qwix quantization rule
            For example:
            [
                {
                    "module_path": ".*attn.*",
                    "weight_qtype": "int8",
                },
                {
                    "module_path": ".*mlp.*",
                    "weight_qtype": "int8",
                    "act_qtype": "int8",
                    "tile_size": None,
                },
            ]
        rng: the random number generator to use
        mesh: the mesh to use
        num_hidden_layers: the number of hidden layers in the model
        kv_cache_page_size: the page size of the kv cache
        kv_cache_num_kv_heads: the number of kv heads
        head_size: the head size of the kv cache
        rules_file_path: the path to the YAML file containing the quantization rules.
            See the README for more information on how to create/use this file.
            (optional)

    Returns:
        model: the quantized model
    """
    qwix_rules = parse_qwix_config_to_rules(qwix_config)
    logger.info(f"Qwix rules: {qwix_rules}")
    logger.info(f"Memory usage before applying quantization of params: "
                f"hbm={utils.hbm_usage_gb(jax.local_devices())}Gb")

    kv_caches = create_kv_caches(
        num_blocks=DEFAULT_NUM_BLOCKS_FOR_JIT_KV_CACHE,
        block_size=kv_cache_block_size,
        num_kv_heads=kv_cache_num_kv_heads,
        head_size=kv_cache_head_size,
        mesh=mesh,
        layer_names=[f"layer.{i}" for i in range(num_hidden_layers)],
    )

    # NOTE: the inputs don't need to match the actual ones, as long as the consumed weights are the same
    input_ids = jax.random.randint(rng,
                                   (DEFAULT_NUM_TOKENS_FOR_MODEL_INPUTS, ),
                                   0,
                                   100,
                                   dtype=jnp.int32)
    positions = jax.random.randint(rng,
                                   (DEFAULT_NUM_TOKENS_FOR_MODEL_INPUTS, ),
                                   0,
                                   100,
                                   dtype=jnp.int32)
    block_tables = jax.random.randint(rng,
                                      (DEFAULT_MAX_NUM_SEQS_FOR_MODEL_INPUTS *
                                       DEFAULT_MAX_NUM_BLOCKS_PER_REQ, ),
                                      0,
                                      100,
                                      dtype=jnp.int32)
    query_start_loc = jax.random.randint(
        rng, (DEFAULT_MAX_NUM_SEQS_FOR_MODEL_INPUTS + 1, ),
        0,
        100,
        dtype=jnp.int32)
    seq_lens = jax.random.randint(rng,
                                  (DEFAULT_MAX_NUM_SEQS_FOR_MODEL_INPUTS, ),
                                  0,
                                  100,
                                  dtype=jnp.int32)
    num_seqs = jax.random.randint(rng, (1, ), 0, 100, dtype=jnp.int32)
    request_distribution = jnp.array([0, 0, num_seqs[0]], dtype=jnp.int32)

    (input_ids, positions, block_tables,
     query_start_loc, seq_lens, request_distribution) = device_array(
         mesh, (input_ids, positions, block_tables, query_start_loc, seq_lens,
                request_distribution))

    model_input = {
        "kv_caches":
        kv_caches,
        "input_ids":
        input_ids,
        "attention_metadata":
        AttentionMetadata(input_positions=positions,
                          block_tables=block_tables,
                          seq_lens=seq_lens,
                          query_start_loc=query_start_loc,
                          request_distribution=request_distribution),
    }
    model = qwix.quantize_model(model, qwix.PtqProvider(qwix_rules),
                                **model_input)
    return model


def quantization_config_file_path_to_dict(
        quantization_config_file_path: str) -> dict:
    """
    Converts a quantization config YAML file path to a dictionary.

    The expected format of the quantization config YAML file is as follows:
    ```yaml
        qwix:
            # optional, defaults to False if not specified
            use_abstract_model: True
            rules:
                # NOTE: each entry corresponds to a qwix.QuantizationRule
                - module_path: '.*attn.*'
                weight_qtype: 'int8'
                - module_path: '.*'
                weight_qtype: 'int8'
                act_qtype: 'int8'
    ```

    Args:
        quantization_config_file_path: the path to the quantization config YAML file

    Returns:
        a dictionary containing the quantization config
    """
    all_entries = os.listdir(QUANTIZATION_CONFIG_PATH)
    for filename in all_entries:
        if filename == quantization_config_file_path:
            path = os.path.join(QUANTIZATION_CONFIG_PATH, filename)
            with open(path, "r") as f:
                return yaml.safe_load(f)
    raise ValueError(
        f"Could not find quantization config file with name '{quantization_config_file_path}' in 'tpu_commons/models/jax/utils/quantization/configs."
    )


def apply_qwix_quantization(
        vllm_config: "VllmConfig", model_or_model_fn: Callable | nnx.Module,
        rng: jax.Array, mesh: Mesh,
        apply_to_abstract_model: bool) -> nnx.Module | Callable:
    """
    Will apply quantization if a valid quantization config with Qwix rules is provided.  See README
    for more details on Qwix.

    Note that we currently support different methods for applying Qwix quantization.  The typical
    approach is to apply quantization on the concrete model, which already has the weights
    loaded in.  However, for models like DeepSeek, which are already quantized, we need to
    first create the abstract model, then apply Qwix quantization to the abstract model, and
    finally load the weights in.  To use the latter approach, you will need to modify the
    model weight loading code appropriately (see deepseek_v3.py for an example) and
    pass and `use_abstract_model=True` in the quantization config.

    Args:
        vllm_config: the base VLLM config
        model_or_model_fn: if `apply_to_abstract_model` is True, this will be a Callable that returns the abstract model
            (e.g. _create_abstract_model).  Otherwise, this will be the concrete model (nnx.Module).
        rng: JAX RNG
        mesh: model Mesh
        apply_to_abstract_model: if True, we will apply Qwix quantization to the abstract model, which
            assumes that, during weight loading, the caller will thus override the QArray weights
            (see deepseek_v3.py for an example).  Otherwise, we will will apply Qwix quantization to the
            concrete model, which already has the weights loaded in.

    Returns:
        Either the concrete model (nnx.Module) or the abstract model (Callable) (if `apply_to_abstract_model` is True)
    """
    qwix_config = None
    if quantization_config := vllm_config.additional_config.get(
            "quantization"):
        qwix_config = quantization_config.get("qwix").get("rules")
    if not qwix_config:
        return model_or_model_fn

    logging_abstract_model_str = "abstract" if apply_to_abstract_model else "concrete"
    logger.info(
        f"Applying Qwix quantization on {logging_abstract_model_str} model")

    block_size = vllm_config.cache_config.block_size
    model_config = vllm_config.model_config

    # Pad num_kv_heads to multiple of TP size
    num_kv_heads = utils.get_padded_num_heads(
        model_config.get_total_num_kv_heads(), mesh.shape["model"])

    # Pad head_dim to multiple of 128
    head_size = model_config.get_head_size()
    head_size = utils.get_padded_head_dim(head_size)

    if not apply_to_abstract_model:
        assert isinstance(model_or_model_fn, nnx.Module)
        qwix_quantize_nnx_model_with_config = functools.partial(
            qwix_quantize_nnx_model, qwix_config=qwix_config)
        # NOTE: it's REALLY important `qwix_quantize_nnx_model_with_config` is jitted
        # or else you'll run into hanging
        model_or_model_fn = nnx.jit(
            qwix_quantize_nnx_model_with_config,
            donate_argnums=(0, ),
            static_argnames=(
                "mesh",
                "num_hidden_layers",
                "kv_cache_block_size",
                "kv_cache_num_kv_heads",
                "kv_cache_head_size",
            ))(model=model_or_model_fn,
               rng=rng,
               mesh=mesh,
               num_hidden_layers=vllm_config.model_config.hf_config.
               num_hidden_layers,
               kv_cache_block_size=block_size,
               kv_cache_num_kv_heads=num_kv_heads,
               kv_cache_head_size=head_size)

        return model_or_model_fn

    qwix_quantize_fn_for_eval = functools.partial(
        qwix_quantize_nnx_model,
        qwix_config=qwix_config,
        mesh=mesh,
        num_hidden_layers=vllm_config.model_config.hf_config.num_hidden_layers,
        kv_cache_block_size=block_size,
        kv_cache_num_kv_heads=num_kv_heads,
        kv_cache_head_size=head_size)

    def create_and_quantize_model_factory() -> Callable:
        """
        Helper function to create and quantize the abstract model.
        """
        model = model_or_model_fn()
        # Handle the DeepSeek case, where this needs to be called in the abstract model
        if hasattr(model, 'initialize_cache'):
            model.initialize_cache()
        return qwix_quantize_fn_for_eval(model=model, rng=rng)

    return create_and_quantize_model_factory


def apply_qwix_on_abstract_model(vllm_config: "VllmConfig") -> bool:
    """
    Determines whether to apply Qwix quantization on the abstract model (e.g. for DeepSeek)
    or the concrete model.  See `apply_qwix_quantization` for more details on the differences
    between these two approaches.
    Args:
        vllm_config: the vllm config
    Returns:
        whether to apply Qwix quantization on the abstract model
    """
    quantization_config = vllm_config.additional_config.get("quantization", {})
    return quantization_config.get("qwix", {}).get("use_abstract_model", False)


def get_default_qwix_quantization_config(
        model_type: str, quant_method: str,
        skip_quantization: bool) -> dict | None:
    """
    Some models are pre-quantized and in those cases, we want to return a default set of
    Qwix quantization rules (instead of forcing the user to pass in a quantization config each time).

    Note that if a user passes in a quantization config (via `additional_config`), then
    we'll use that instead of this function.

    Args:
        model_type: the name of the model
        quant_method: the quantization method
        skip_quantization: whether to skip quantization.  In this case, we'll return None

    Returns:
        a dictionary containing the default Qwix quantization rules
    """
    if skip_quantization:
        return None
<<<<<<< HEAD
=======
    # TODO (jacobplatin): remove this so that we can support various quantization types
>>>>>>> 10fe0c05
    if model_type == "deepseek_v3" and quant_method == "fp8":
        return DEFAULT_DEEPSEEK_FP8_CONFIG


def update_vllm_config_for_qwix_quantization(vllm_config: "VllmConfig"):
    """
    Updates the vLLM config to unpack the Qwix quantization config if it exists.
    By default, we'll check if the checkpoint is quantized and update the
    Qwix quantization config to use the default quantization config if it exists,
    but we'll override this if the user passes in a quantization config via `additional_config`.
    """
    # Automatically detect whether checkpoint is quantized and update the
    # Qwix quantization config accordingly
    # NOTE: if a Qwix config is provided (via the`additional_config`), we'll
    # use that instead
    model_type = vllm_config.model_config.hf_config.model_type.lower(
    ) if hasattr(vllm_config.model_config.hf_config, "model_type") else None
    quant_method = vllm_config.model_config.hf_config.quantization_config[
        "quant_method"] if hasattr(vllm_config.model_config.hf_config,
                                   "quantization_config") else None
    default_quantization_config = get_default_qwix_quantization_config(
        model_type, quant_method,
        vllm_config.additional_config.get("skip_quantization", False))

<<<<<<< HEAD
    if default_quantization_config is not None:
=======
    maybe_existing_quantization_config = vllm_config.additional_config.get(
        "quantization")
    if maybe_existing_quantization_config:
        logger.warning("Overwriting default Qwix quantization config with "
                       "user provided quantization config.")
    elif default_quantization_config is not None:
>>>>>>> 10fe0c05
        vllm_config.additional_config[
            "quantization"] = default_quantization_config

    # Validate additional config
    if additional_config := vllm_config.additional_config:
        # Try loading/parsing the quantization config so that we can fail fast
        if quantization_config := additional_config.get("quantization"):
            try:
<<<<<<< HEAD
                if default_quantization_config is not None:
                    logger.warning(
                        "Overwriting default Qwix quantization config with "
                        "user provided quantization config.")
                # NOTE: Qwix quantization supports two paths: 1. quantization config file (which we need to parse)
=======
                # NOTE: Qwix quantization supports two paths:
                #  1. quantization config file (which we need to parse to a dictionary)
>>>>>>> 10fe0c05
                #  2. quantization config JSON
                if isinstance(quantization_config, str):
                    quantization_config = quantization_config_file_path_to_dict(
                        quantization_config)
                    # NOTE: unpack the quantization config now so we don't need to keep doing this every time
                    vllm_config.additional_config[
                        "quantization"] = quantization_config
                parse_qwix_config_to_rules(
                    quantization_config["qwix"]["rules"])
            except Exception as e:
                raise ValueError(
                    f"Invalid quantization config; please see README for details on quantization config: {e}"
                )<|MERGE_RESOLUTION|>--- conflicted
+++ resolved
@@ -340,10 +340,7 @@
     """
     if skip_quantization:
         return None
-<<<<<<< HEAD
-=======
     # TODO (jacobplatin): remove this so that we can support various quantization types
->>>>>>> 10fe0c05
     if model_type == "deepseek_v3" and quant_method == "fp8":
         return DEFAULT_DEEPSEEK_FP8_CONFIG
 
@@ -368,16 +365,12 @@
         model_type, quant_method,
         vllm_config.additional_config.get("skip_quantization", False))
 
-<<<<<<< HEAD
-    if default_quantization_config is not None:
-=======
     maybe_existing_quantization_config = vllm_config.additional_config.get(
         "quantization")
     if maybe_existing_quantization_config:
         logger.warning("Overwriting default Qwix quantization config with "
                        "user provided quantization config.")
     elif default_quantization_config is not None:
->>>>>>> 10fe0c05
         vllm_config.additional_config[
             "quantization"] = default_quantization_config
 
@@ -386,16 +379,8 @@
         # Try loading/parsing the quantization config so that we can fail fast
         if quantization_config := additional_config.get("quantization"):
             try:
-<<<<<<< HEAD
-                if default_quantization_config is not None:
-                    logger.warning(
-                        "Overwriting default Qwix quantization config with "
-                        "user provided quantization config.")
-                # NOTE: Qwix quantization supports two paths: 1. quantization config file (which we need to parse)
-=======
                 # NOTE: Qwix quantization supports two paths:
                 #  1. quantization config file (which we need to parse to a dictionary)
->>>>>>> 10fe0c05
                 #  2. quantization config JSON
                 if isinstance(quantization_config, str):
                     quantization_config = quantization_config_file_path_to_dict(
