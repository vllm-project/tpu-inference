# SPDX-License-Identifier: Apache-2.0
# SPDX-FileCopyrightText: Copyright contributors to the vLLM project
import functools
import os
from typing import TYPE_CHECKING, Callable, List

import jax
import jax.numpy as jnp
import qwix
import yaml
from flax import nnx
from jax.sharding import Mesh
from qwix import pallas as qpl

if TYPE_CHECKING:
    from vllm.config import VllmConfig

if TYPE_CHECKING:
    from vllm.config import VllmConfig

from tpu_commons import utils
from tpu_commons.logger import init_logger
from tpu_commons.models.jax.attention_metadata import AttentionMetadata
from tpu_commons.runner.kv_cache import create_kv_caches
from tpu_commons.utils import device_array

logger = init_logger(__name__)

QUANTIZATION_CONFIG_PATH = os.path.join(os.path.dirname(__file__), "configs")
DEFAULT_NUM_BLOCKS_FOR_JIT_KV_CACHE = 2000
DEFAULT_NUM_TOKENS_FOR_MODEL_INPUTS = 512
DEFAULT_MAX_NUM_SEQS_FOR_MODEL_INPUTS = 256
DEFAULT_MAX_NUM_BLOCKS_PER_REQ = 16

AWQ_REVERSE_ORDER = [0, 4, 1, 5, 2, 6, 3, 7]


def parse_qwix_config_to_rules(
        qwix_config: List[dict]) -> List[qwix.QuantizationRule]:
    """
    Parse a list of dictionaries containing Qwix quantization rules into a list of QuantizationRule objects.

    Args:
        qwix_config: a dictionary containing the Qwix quantization rules

    Returns:
        a list of QuantizationRule objects
    """
    rules = []
    for rule in qwix_config:
        rules.append(qwix.QuantizationRule(**rule))

    return rules


def qwix_quantize_nnx_model(model: nnx.Module, qwix_config: List[dict],
                            rng: jax.Array, mesh: Mesh, num_hidden_layers: int,
                            kv_cache_block_size: int,
                            kv_cache_num_kv_heads: int,
                            kv_cache_head_size: int) -> nnx.Module:
    """
    Quantizes a Flax NNX model using Qwix.

    Args:
        model: the model to quantize
        qwix_config: a list of dictionaries, where each dictionary corresponds to a Qwix quantization rule
            For example:
            [
                {
                    "module_path": ".*attn.*",
                    "weight_qtype": "int8",
                },
                {
                    "module_path": ".*mlp.*",
                    "weight_qtype": "int8",
                    "act_qtype": "int8",
                    "tile_size": None,
                },
            ]
        rng: the random number generator to use
        mesh: the mesh to use
        num_hidden_layers: the number of hidden layers in the model
        kv_cache_page_size: the page size of the kv cache
        kv_cache_num_kv_heads: the number of kv heads
        head_size: the head size of the kv cache
        rules_file_path: the path to the YAML file containing the quantization rules.
            See the README for more information on how to create/use this file.
            (optional)

    Returns:
        model: the quantized model
    """
    qwix_rules = parse_qwix_config_to_rules(qwix_config)
    logger.info(f"Qwix rules: {qwix_rules}")
    logger.info(f"Memory usage before applying quantization of params: "
                f"hbm={utils.hbm_usage_gb(jax.local_devices())}Gb")

    kv_caches = create_kv_caches(
        num_blocks=DEFAULT_NUM_BLOCKS_FOR_JIT_KV_CACHE,
        block_size=kv_cache_block_size,
        num_kv_heads=kv_cache_num_kv_heads,
        head_size=kv_cache_head_size,
        mesh=mesh,
        layer_names=[f"layer.{i}" for i in range(num_hidden_layers)],
    )

    # NOTE: the inputs don't need to match the actual ones, as long as the consumed weights are the same
    input_ids = jax.random.randint(rng,
                                   (DEFAULT_NUM_TOKENS_FOR_MODEL_INPUTS, ),
                                   0,
                                   100,
                                   dtype=jnp.int32)
    positions = jax.random.randint(rng,
                                   (DEFAULT_NUM_TOKENS_FOR_MODEL_INPUTS, ),
                                   0,
                                   100,
                                   dtype=jnp.int32)
    block_tables = jax.random.randint(rng,
                                      (DEFAULT_MAX_NUM_SEQS_FOR_MODEL_INPUTS *
                                       DEFAULT_MAX_NUM_BLOCKS_PER_REQ, ),
                                      0,
                                      100,
                                      dtype=jnp.int32)
    query_start_loc = jax.random.randint(
        rng, (DEFAULT_MAX_NUM_SEQS_FOR_MODEL_INPUTS + 1, ),
        0,
        100,
        dtype=jnp.int32)
    seq_lens = jax.random.randint(rng,
                                  (DEFAULT_MAX_NUM_SEQS_FOR_MODEL_INPUTS, ),
                                  0,
                                  100,
                                  dtype=jnp.int32)
    num_seqs = jax.random.randint(rng, (1, ), 0, 100, dtype=jnp.int32)
    request_distribution = jnp.array([0, 0, num_seqs[0]], dtype=jnp.int32)

    (input_ids, positions, block_tables,
     query_start_loc, seq_lens, request_distribution) = device_array(
         mesh, (input_ids, positions, block_tables, query_start_loc, seq_lens,
                request_distribution))

    model_input = {
        "kv_caches":
        kv_caches,
        "input_ids":
        input_ids,
        "attention_metadata":
        AttentionMetadata(input_positions=positions,
                          block_tables=block_tables,
                          seq_lens=seq_lens,
                          query_start_loc=query_start_loc,
                          request_distribution=request_distribution),
    }
    model = qwix.quantize_model(model, qwix.PtqProvider(qwix_rules),
                                **model_input)
    return model


def quantization_config_file_path_to_dict(
        quantization_config_file_path: str) -> dict:
    """
    Converts a quantization config YAML file path to a dictionary.

    The expected format of the quantization config YAML file is as follows:
    ```yaml
        qwix:
            # optional, defaults to False if not specified
            use_abstract_model: True
            rules:
                # NOTE: each entry corresponds to a qwix.QuantizationRule
                - module_path: '.*attn.*'
                weight_qtype: 'int8'
                - module_path: '.*'
                weight_qtype: 'int8'
                act_qtype: 'int8'
    ```

    Args:
        quantization_config_file_path: the path to the quantization config YAML file

    Returns:
        a dictionary containing the quantization config
    """
    all_entries = os.listdir(QUANTIZATION_CONFIG_PATH)
    for filename in all_entries:
        if filename == quantization_config_file_path:
            path = os.path.join(QUANTIZATION_CONFIG_PATH, filename)
            with open(path, "r") as f:
                return yaml.safe_load(f)
    raise ValueError(
        f"Could not find quantization config file with name '{quantization_config_file_path}' in 'tpu_commons/models/jax/utils/quantization/configs."
    )


def apply_qwix_quantization(
        vllm_config: "VllmConfig", model_or_model_fn: Callable | nnx.Module,
        rng: jax.Array, mesh: Mesh,
        apply_to_abstract_model: bool) -> nnx.Module | Callable:
    """
    Will apply quantization if a valid quantization config with Qwix rules is provided.  See README
    for more details on Qwix.
<<<<<<< HEAD
    Note that we currently support different methods for applying Qwix quantization.  The typical
    approach has is to apply quantization on the concrete model, which already has the weights
    loaded in.  However, for models like DeepSeek, which are already quantized, we need to
    first create the abstract model, then apply Qwix quantization to the abstract model, and
    finally load the weights in.
=======

    Note that we currently support different methods for applying Qwix quantization.  The typical
    approach is to apply quantization on the concrete model, which already has the weights
    loaded in.  However, for models like DeepSeek, which are already quantized, we need to
    first create the abstract model, then apply Qwix quantization to the abstract model, and
    finally load the weights in.  To use the latter approach, you will need to modify the
    model weight loading code appropriately (see deepseek_v3.py for an example) and
    pass and `use_abstract_model=True` in the quantization config.

>>>>>>> 1fcf5245
    Args:
        vllm_config: the base VLLM config
        model_or_model_fn: if `apply_to_abstract_model` is True, this will be a Callable that returns the abstract model
            (e.g. _create_abstract_model).  Otherwise, this will be the concrete model (nnx.Module).
        rng: JAX RNG
        mesh: model Mesh
        apply_to_abstract_model: if True, we will apply Qwix quantization to the abstract model, which
            assumes that, during weight loading, the caller will thus override the QArray weights
            (see deepseek_v3.py for an example).  Otherwise, we will will apply Qwix quantization to the
            concrete model, which already has the weights loaded in.
<<<<<<< HEAD
=======

>>>>>>> 1fcf5245
    Returns:
        Either the concrete model (nnx.Module) or the abstract model (Callable) (if `apply_to_abstract_model` is True)
    """
    qwix_config = None
    if quantization_config := vllm_config.additional_config.get(
            "quantization"):
        if isinstance(quantization_config, str):
            quantization_config = quantization_config_file_path_to_dict(
                quantization_config)
        qwix_config = quantization_config.get("qwix").get("rules")
    if not qwix_config:
        return model_or_model_fn

    logging_abstract_model_str = "abstract" if apply_to_abstract_model else "concrete"
    logger.info(
        f"Applying Qwix quantization on {logging_abstract_model_str} model")

    block_size = vllm_config.cache_config.block_size
    model_config = vllm_config.model_config

    # Pad num_kv_heads to multiple of TP size
    num_kv_heads = utils.get_padded_num_heads(
        model_config.get_total_num_kv_heads(), mesh.shape["model"])

    # Pad head_dim to multiple of 128
    head_size = model_config.get_head_size()
    head_size = utils.get_padded_head_dim(head_size)

    if not apply_to_abstract_model:
        assert isinstance(model_or_model_fn, nnx.Module)
        qwix_quantize_nnx_model_with_config = functools.partial(
            qwix_quantize_nnx_model, qwix_config=qwix_config)
<<<<<<< HEAD
=======
        # NOTE: it's REALLY important `qwix_quantize_nnx_model_with_config` is jitted
        # or else you'll run into hanging
>>>>>>> 1fcf5245
        model_or_model_fn = nnx.jit(
            qwix_quantize_nnx_model_with_config,
            donate_argnums=(0, ),
            static_argnames=(
                "mesh",
                "num_hidden_layers",
                "kv_cache_block_size",
                "kv_cache_num_kv_heads",
                "kv_cache_head_size",
            ))(model=model_or_model_fn,
               rng=rng,
               mesh=mesh,
               num_hidden_layers=vllm_config.model_config.hf_config.
               num_hidden_layers,
               kv_cache_block_size=block_size,
               kv_cache_num_kv_heads=num_kv_heads,
               kv_cache_head_size=head_size)

        return model_or_model_fn

<<<<<<< HEAD
    # NOTE: it's REALLY important this is jitted, or else you'll run into hanging
=======
>>>>>>> 1fcf5245
    qwix_quantize_fn_for_eval = functools.partial(
        qwix_quantize_nnx_model,
        qwix_config=qwix_config,
        mesh=mesh,
        num_hidden_layers=vllm_config.model_config.hf_config.num_hidden_layers,
        kv_cache_block_size=block_size,
        kv_cache_num_kv_heads=num_kv_heads,
        kv_cache_head_size=head_size)

<<<<<<< HEAD
    def create_and_quantize_model_factory():
=======
    def create_and_quantize_model_factory() -> Callable:
        """
        Helper function to create and quantize the abstract model.
        """
>>>>>>> 1fcf5245
        model = model_or_model_fn()
        # Handle the DeepSeek case, where this needs to be called in the abstract model
        if hasattr(model, 'initialize_cache'):
            model.initialize_cache()
        return qwix_quantize_fn_for_eval(model=model, rng=rng)

    return create_and_quantize_model_factory


<<<<<<< HEAD
def determine_whether_to_apply_qwix_on_abstract_model(
        vllm_config: "VllmConfig") -> bool:
=======
def apply_qwix_on_abstract_model(vllm_config: "VllmConfig") -> bool:
>>>>>>> 1fcf5245
    """
    Determines whether to apply Qwix quantization on the abstract model (e.g. for DeepSeek)
    or the concrete model.  See `apply_qwix_quantization` for more details on the differences
    between these two approaches.
    Args:
        vllm_config: the vllm config
    Returns:
        whether to apply Qwix quantization on the abstract model
    """
    quantization_config = None
    if quantization_config := vllm_config.additional_config.get(
            "quantization", {}):
        if isinstance(quantization_config, str):
            quantization_config = quantization_config_file_path_to_dict(
                quantization_config)
<<<<<<< HEAD
    return quantization_config.get("qwix", {}).get("use_abstract_model", False)


def unpack_awq_weight_to_int4(matrix: jnp.ndarray, bits: int) -> jnp.ndarray:
    """Unpacks AWQ weights from int32 to int4 values inside int8 datatype.
    Converted to JAX from https://github.com/casper-hansen/AutoAWQ/blob/f0321eedca887c12680553fc561d176b03b1b9a5/awq/utils/packing_utils.py#L8

    Args:
        matrix: the JAX weight array to unpack
        bits: the number of bits to unpack to

    Returns:
        the unpacked JAX weight array
    """

    shifts = jnp.arange(0, 32, bits)
    # zero-point quantization will need uint4 otherwise int4.
    # https://github.com/casper-hansen/AutoAWQ/blob/f0321eedca887c12680553fc561d176b03b1b9a5/awq/quantize/quantizer.py#L76
    iweights = jnp.right_shift(matrix[..., None],
                               shifts[None, None, :]).astype(jnp.uint4)
    return iweights.reshape(iweights.shape[0], -1)


def reverse_awq_order(matrix: jnp.ndarray, bits: int) -> jnp.ndarray:
    """Reorders the packed int4 values.
    Converted to JAX from https://github.com/casper-hansen/AutoAWQ/blob/f0321eedca887c12680553fc561d176b03b1b9a5/awq/utils/packing_utils.py#L29

    Args:
        matrix: the JAX weight array to reorder
        bits: the number of bits to unpack to

    Returns:
        the reordered JAX weight array
    """
    reverse_order_tensor = jnp.arange(matrix.shape[-1], dtype=jnp.int32)
    reverse_order_tensor = reverse_order_tensor.reshape(-1, 32 // bits)
    reverse_order_tensor = reverse_order_tensor[:,
                                                jnp.array(AWQ_REVERSE_ORDER)]
    reverse_order_tensor = reverse_order_tensor.reshape(-1)

    return matrix[:, reverse_order_tensor]


def awq_dict_to_qarray(weight_dict: dict,
                       qarray_dtype: jnp.dtype) -> qpl.QArray:
    """
    Converts a dictioanry containing AWQ weights (qweight, qzeros, scales) to a Qwix
    QArray object.

    Args:
        weight_dict: a dictionary containing the AWQ weights
        qarray_dtype: the dtype of the QArray

    Returns:
        a Qwix QArray
    """
    qweight = weight_dict['qweight']
    qzeros = weight_dict['qzeros']
    scales = weight_dict['scales']
    return qpl.QArray(qweight, scales, qzeros, qarray_dtype)
=======
    return quantization_config.get("qwix", {}).get("use_abstract_model", False)
>>>>>>> 1fcf5245
<|MERGE_RESOLUTION|>--- conflicted
+++ resolved
@@ -11,9 +11,6 @@
 from flax import nnx
 from jax.sharding import Mesh
 from qwix import pallas as qpl
-
-if TYPE_CHECKING:
-    from vllm.config import VllmConfig
 
 if TYPE_CHECKING:
     from vllm.config import VllmConfig
@@ -199,13 +196,6 @@
     """
     Will apply quantization if a valid quantization config with Qwix rules is provided.  See README
     for more details on Qwix.
-<<<<<<< HEAD
-    Note that we currently support different methods for applying Qwix quantization.  The typical
-    approach has is to apply quantization on the concrete model, which already has the weights
-    loaded in.  However, for models like DeepSeek, which are already quantized, we need to
-    first create the abstract model, then apply Qwix quantization to the abstract model, and
-    finally load the weights in.
-=======
 
     Note that we currently support different methods for applying Qwix quantization.  The typical
     approach is to apply quantization on the concrete model, which already has the weights
@@ -215,7 +205,6 @@
     model weight loading code appropriately (see deepseek_v3.py for an example) and
     pass and `use_abstract_model=True` in the quantization config.
 
->>>>>>> 1fcf5245
     Args:
         vllm_config: the base VLLM config
         model_or_model_fn: if `apply_to_abstract_model` is True, this will be a Callable that returns the abstract model
@@ -226,10 +215,6 @@
             assumes that, during weight loading, the caller will thus override the QArray weights
             (see deepseek_v3.py for an example).  Otherwise, we will will apply Qwix quantization to the
             concrete model, which already has the weights loaded in.
-<<<<<<< HEAD
-=======
-
->>>>>>> 1fcf5245
     Returns:
         Either the concrete model (nnx.Module) or the abstract model (Callable) (if `apply_to_abstract_model` is True)
     """
@@ -262,11 +247,8 @@
         assert isinstance(model_or_model_fn, nnx.Module)
         qwix_quantize_nnx_model_with_config = functools.partial(
             qwix_quantize_nnx_model, qwix_config=qwix_config)
-<<<<<<< HEAD
-=======
         # NOTE: it's REALLY important `qwix_quantize_nnx_model_with_config` is jitted
         # or else you'll run into hanging
->>>>>>> 1fcf5245
         model_or_model_fn = nnx.jit(
             qwix_quantize_nnx_model_with_config,
             donate_argnums=(0, ),
@@ -287,10 +269,6 @@
 
         return model_or_model_fn
 
-<<<<<<< HEAD
-    # NOTE: it's REALLY important this is jitted, or else you'll run into hanging
-=======
->>>>>>> 1fcf5245
     qwix_quantize_fn_for_eval = functools.partial(
         qwix_quantize_nnx_model,
         qwix_config=qwix_config,
@@ -300,14 +278,10 @@
         kv_cache_num_kv_heads=num_kv_heads,
         kv_cache_head_size=head_size)
 
-<<<<<<< HEAD
-    def create_and_quantize_model_factory():
-=======
     def create_and_quantize_model_factory() -> Callable:
         """
         Helper function to create and quantize the abstract model.
         """
->>>>>>> 1fcf5245
         model = model_or_model_fn()
         # Handle the DeepSeek case, where this needs to be called in the abstract model
         if hasattr(model, 'initialize_cache'):
@@ -317,12 +291,7 @@
     return create_and_quantize_model_factory
 
 
-<<<<<<< HEAD
-def determine_whether_to_apply_qwix_on_abstract_model(
-        vllm_config: "VllmConfig") -> bool:
-=======
 def apply_qwix_on_abstract_model(vllm_config: "VllmConfig") -> bool:
->>>>>>> 1fcf5245
     """
     Determines whether to apply Qwix quantization on the abstract model (e.g. for DeepSeek)
     or the concrete model.  See `apply_qwix_quantization` for more details on the differences
@@ -338,7 +307,6 @@
         if isinstance(quantization_config, str):
             quantization_config = quantization_config_file_path_to_dict(
                 quantization_config)
-<<<<<<< HEAD
     return quantization_config.get("qwix", {}).get("use_abstract_model", False)
 
 
@@ -398,7 +366,4 @@
     qweight = weight_dict['qweight']
     qzeros = weight_dict['qzeros']
     scales = weight_dict['scales']
-    return qpl.QArray(qweight, scales, qzeros, qarray_dtype)
-=======
-    return quantization_config.get("qwix", {}).get("use_abstract_model", False)
->>>>>>> 1fcf5245
+    return qpl.QArray(qweight, scales, qzeros, qarray_dtype)