--- conflicted
+++ resolved
@@ -111,10 +111,6 @@
     logger.info(f"Memory usage before applying quantization of params: "
                 f"hbm={utils.hbm_usage_gb(jax.local_devices())}Gb")
 
-<<<<<<< HEAD
-    kv_cache_jnp_dtype = utils.TPU_STR_DTYPE_TO_JAX_DTYPE.get(
-        kv_cache_dtype.lower().strip())
-=======
     # TODO (jacobplatin): we should refactor this to pass a dtype (or config) directly
     kv_cache_jnp_dtype = utils.get_jax_dtype_from_str_dtype(kv_cache_dtype)
 
@@ -122,7 +118,6 @@
     if kv_cache_jnp_dtype is None:
         assert kv_cache_dtype == "auto", "kv_cache_dtype must be 'auto' if kv_cache_jnp_dtype is None"
         kv_cache_jnp_dtype = DEFAULT_KV_CACHE_DTYPE
->>>>>>> 5a2fa547
 
     kv_caches = create_kv_caches(
         num_blocks=DEFAULT_NUM_BLOCKS_FOR_JIT_KV_CACHE,
