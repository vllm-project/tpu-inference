# SPDX-License-Identifier: Apache-2.0
# SPDX-FileCopyrightText: Copyright contributors to the vLLM project
import functools
import os
from typing import TYPE_CHECKING, Callable, List

import jax
import jax.numpy as jnp
import qwix
import yaml
from flax import nnx
from flax.typing import PRNGKey
from jax.sharding import Mesh, NamedSharding
from jax.sharding import PartitionSpec as P

if TYPE_CHECKING:
    from vllm.config import VllmConfig

from tpu_commons import utils
from tpu_commons.logger import init_logger
from tpu_commons.models.jax.attention_metadata import AttentionMetadata
from tpu_commons.runner.kv_cache import create_kv_caches
from tpu_commons.utils import device_array

logger = init_logger(__name__)

QUANTIZATION_CONFIG_PATH = os.path.join(os.path.dirname(__file__), "configs")
DEFAULT_NUM_BLOCKS_FOR_JIT_KV_CACHE = 2000
DEFAULT_NUM_TOKENS_FOR_MODEL_INPUTS = 512
DEFAULT_MAX_NUM_SEQS_FOR_MODEL_INPUTS = 256
DEFAULT_MAX_NUM_BLOCKS_PER_REQ = 16

DEFAULT_DEEPSEEK_FP8_CONFIG = {
    "qwix": {
        "use_abstract_model":
        True,
        "scale_dtype":
        "bfloat16",
        "rules": [
            {
                "module_path": ".*.custom_module.router.*",
                "weight_qtype": None,
            },
            {
                "module_path": ".*",
                "weight_qtype": "float8_e4m3fn",
                "act_qtype": "float8_e4m3fn",
            },
        ],
    }
}


def parse_qwix_config_to_rules(
        qwix_config: List[dict]) -> List[qwix.QuantizationRule]:
    """
    Parse a list of dictionaries containing Qwix quantization rules into a list of QuantizationRule objects.

    Args:
        qwix_config: a dictionary containing the Qwix quantization rules

    Returns:
        a list of QuantizationRule objects
    """
    rules = []
    for rule in qwix_config:
        rules.append(qwix.QuantizationRule(**rule))

    return rules


def qwix_quantize_nnx_model(model: nnx.Module, qwix_config: List[dict],
                            rng: jax.Array, mesh: Mesh, num_hidden_layers: int,
                            kv_cache_block_size: int,
                            kv_cache_num_kv_heads: int,
                            kv_cache_head_size: int) -> nnx.Module:
    """
    Quantizes a Flax NNX model using Qwix.

    Args:
        model: the model to quantize
        qwix_config: a list of dictionaries, where each dictionary corresponds to a Qwix quantization rule
            For example:
            [
                {
                    "module_path": ".*attn.*",
                    "weight_qtype": "int8",
                },
                {
                    "module_path": ".*mlp.*",
                    "weight_qtype": "int8",
                    "act_qtype": "int8",
                    "tile_size": None,
                },
            ]
        rng: the random number generator to use
        mesh: the mesh to use
        num_hidden_layers: the number of hidden layers in the model
        kv_cache_page_size: the page size of the kv cache
        kv_cache_num_kv_heads: the number of kv heads
        head_size: the head size of the kv cache
        rules_file_path: the path to the YAML file containing the quantization rules.
            See the README for more information on how to create/use this file.
            (optional)

    Returns:
        model: the quantized model
    """
    qwix_rules = parse_qwix_config_to_rules(qwix_config)
    logger.info(f"Qwix rules: {qwix_rules}")
    logger.info(f"Memory usage before applying quantization of params: "
                f"hbm={utils.hbm_usage_gb(jax.local_devices())}Gb")

    kv_caches = create_kv_caches(
        num_blocks=DEFAULT_NUM_BLOCKS_FOR_JIT_KV_CACHE,
        block_size=kv_cache_block_size,
        num_kv_heads=kv_cache_num_kv_heads,
        head_size=kv_cache_head_size,
        mesh=mesh,
        layer_names=[f"layer.{i}" for i in range(num_hidden_layers)],
    )

    # NOTE: the inputs don't need to match the actual ones, as long as the consumed weights are the same
    input_ids = jax.random.randint(rng,
                                   (DEFAULT_NUM_TOKENS_FOR_MODEL_INPUTS, ),
                                   0,
                                   100,
                                   dtype=jnp.int32)
    positions = jax.random.randint(rng,
                                   (DEFAULT_NUM_TOKENS_FOR_MODEL_INPUTS, ),
                                   0,
                                   100,
                                   dtype=jnp.int32)
    block_tables = jax.random.randint(rng,
                                      (DEFAULT_MAX_NUM_SEQS_FOR_MODEL_INPUTS *
                                       DEFAULT_MAX_NUM_BLOCKS_PER_REQ, ),
                                      0,
                                      100,
                                      dtype=jnp.int32)
    query_start_loc = jax.random.randint(
        rng, (DEFAULT_MAX_NUM_SEQS_FOR_MODEL_INPUTS + 1, ),
        0,
        100,
        dtype=jnp.int32)
    seq_lens = jax.random.randint(rng,
                                  (DEFAULT_MAX_NUM_SEQS_FOR_MODEL_INPUTS, ),
                                  0,
                                  100,
                                  dtype=jnp.int32)
    num_seqs = jax.random.randint(rng, (1, ), 0, 100, dtype=jnp.int32)
    request_distribution = jnp.array([0, 0, num_seqs[0]], dtype=jnp.int32)

    (input_ids, positions, block_tables,
     query_start_loc, seq_lens, request_distribution) = device_array(
         mesh, (input_ids, positions, block_tables, query_start_loc, seq_lens,
                request_distribution))

    model_input = {
        "kv_caches":
        kv_caches,
        "input_ids":
        input_ids,
        "attention_metadata":
        AttentionMetadata(input_positions=positions,
                          block_tables=block_tables,
                          seq_lens=seq_lens,
                          query_start_loc=query_start_loc,
                          request_distribution=request_distribution),
    }
    model = qwix.quantize_model(model, qwix.PtqProvider(qwix_rules),
                                **model_input)
    return model


def quantization_config_file_path_to_dict(
        quantization_config_file_path: str) -> dict:
    """
    Converts a quantization config YAML file path to a dictionary.

    The expected format of the quantization config YAML file is as follows:
    ```yaml
        qwix:
            # optional, defaults to False if not specified
            use_abstract_model: True
            rules:
                # NOTE: each entry corresponds to a qwix.QuantizationRule
                - module_path: '.*attn.*'
                weight_qtype: 'int8'
                - module_path: '.*'
                weight_qtype: 'int8'
                act_qtype: 'int8'
    ```

    Args:
        quantization_config_file_path: the path to the quantization config YAML file

    Returns:
        a dictionary containing the quantization config
    """
    all_entries = os.listdir(QUANTIZATION_CONFIG_PATH)
    for filename in all_entries:
        if filename == quantization_config_file_path:
            path = os.path.join(QUANTIZATION_CONFIG_PATH, filename)
            with open(path, "r") as f:
                return yaml.safe_load(f)
    raise ValueError(
        f"Could not find quantization config file with name '{quantization_config_file_path}' in 'tpu_commons/models/jax/utils/quantization/configs."
    )


def apply_qwix_quantization(
        vllm_config: "VllmConfig", model_or_model_fn: Callable | nnx.Module,
        rng: jax.Array, mesh: Mesh,
        apply_to_abstract_model: bool) -> nnx.Module | Callable:
    """
    Will apply quantization if a valid quantization config with Qwix rules is provided.  See README
    for more details on Qwix.

    Note that we currently support different methods for applying Qwix quantization.  The typical
    approach is to apply quantization on the concrete model, which already has the weights
    loaded in.  However, for models like DeepSeek, which are already quantized, we need to
    first create the abstract model, then apply Qwix quantization to the abstract model, and
    finally load the weights in.  To use the latter approach, you will need to modify the
    model weight loading code appropriately (see deepseek_v3.py for an example) and
    pass and `use_abstract_model=True` in the quantization config.

    Args:
        vllm_config: the base VLLM config
        model_or_model_fn: if `apply_to_abstract_model` is True, this will be a Callable that returns the abstract model
            (e.g. _create_abstract_model).  Otherwise, this will be the concrete model (nnx.Module).
        rng: JAX RNG
        mesh: model Mesh
        apply_to_abstract_model: if True, we will apply Qwix quantization to the abstract model, which
            assumes that, during weight loading, the caller will thus override the QArray weights
            (see deepseek_v3.py for an example).  Otherwise, we will will apply Qwix quantization to the
            concrete model, which already has the weights loaded in.

    Returns:
        Either the concrete model (nnx.Module) or the abstract model (Callable) (if `apply_to_abstract_model` is True)
    """
    qwix_config = None
    if quantization_config := vllm_config.additional_config.get(
            "quantization"):
        qwix_config = quantization_config.get("qwix").get("rules")
    if not qwix_config:
        return model_or_model_fn

    logging_abstract_model_str = "abstract" if apply_to_abstract_model else "concrete"
    logger.info(
        f"Applying Qwix quantization on {logging_abstract_model_str} model")

    block_size = vllm_config.cache_config.block_size
    model_config = vllm_config.model_config

    # Pad num_kv_heads to multiple of TP size
    num_kv_heads = utils.get_padded_num_heads(
        model_config.get_total_num_kv_heads(), mesh.shape["model"])

    # Pad head_dim to multiple of 128
    head_size = model_config.get_head_size()
    head_size = utils.get_padded_head_dim(head_size)

    if not apply_to_abstract_model:
        assert isinstance(model_or_model_fn, nnx.Module)
        qwix_quantize_nnx_model_with_config = functools.partial(
            qwix_quantize_nnx_model, qwix_config=qwix_config)
        # NOTE: it's REALLY important `qwix_quantize_nnx_model_with_config` is jitted
        # or else you'll run into hanging
        model_or_model_fn = nnx.jit(
            qwix_quantize_nnx_model_with_config,
            donate_argnums=(0, ),
            static_argnames=(
                "mesh",
                "num_hidden_layers",
                "kv_cache_block_size",
                "kv_cache_num_kv_heads",
                "kv_cache_head_size",
            ))(model=model_or_model_fn,
               rng=rng,
               mesh=mesh,
               num_hidden_layers=vllm_config.model_config.hf_config.
               num_hidden_layers,
               kv_cache_block_size=block_size,
               kv_cache_num_kv_heads=num_kv_heads,
               kv_cache_head_size=head_size)

        return model_or_model_fn

    qwix_quantize_fn_for_eval = functools.partial(
        qwix_quantize_nnx_model,
        qwix_config=qwix_config,
        mesh=mesh,
        num_hidden_layers=vllm_config.model_config.hf_config.num_hidden_layers,
        kv_cache_block_size=block_size,
        kv_cache_num_kv_heads=num_kv_heads,
        kv_cache_head_size=head_size)

    def create_and_quantize_model_factory() -> Callable:
        """
        Helper function to create and quantize the abstract model.
        """
        model = model_or_model_fn()
        # Handle the DeepSeek case, where this needs to be called in the abstract model
        if hasattr(model, 'initialize_cache'):
            model.initialize_cache()
        return qwix_quantize_fn_for_eval(model=model, rng=rng)

    return create_and_quantize_model_factory


def apply_qwix_on_abstract_model(vllm_config: "VllmConfig") -> bool:
    """
    Determines whether to apply Qwix quantization on the abstract model (e.g. for DeepSeek)
    or the concrete model.  See `apply_qwix_quantization` for more details on the differences
    between these two approaches.
    Args:
        vllm_config: the vllm config
    Returns:
        whether to apply Qwix quantization on the abstract model
    """
    quantization_config = vllm_config.additional_config.get("quantization", {})
    return quantization_config.get("qwix", {}).get("use_abstract_model", False)


def get_default_qwix_quantization_config(
        model_type: str, quant_method: str,
        skip_quantization: bool) -> dict | None:
    """
    Some models are pre-quantized and in those cases, we want to return a default set of
    Qwix quantization rules (instead of forcing the user to pass in a quantization config each time).

    Note that if a user passes in a quantization config (via `additional_config`), then
    we'll use that instead of this function.

    Args:
        model_type: the name of the model
        quant_method: the quantization method
        skip_quantization: whether to skip quantization.  In this case, we'll return None

    Returns:
        a dictionary containing the default Qwix quantization rules
    """
    if skip_quantization:
        return None
    # TODO (jacobplatin): remove this so that we can support various quantization types
    if model_type == "deepseek_v3" and quant_method == "fp8":
        return DEFAULT_DEEPSEEK_FP8_CONFIG


def update_vllm_config_for_qwix_quantization(vllm_config: "VllmConfig"):
    """
    Updates the vLLM config to unpack the Qwix quantization config if it exists.
    By default, we'll check if the checkpoint is quantized and update the
    Qwix quantization config to use the default quantization config if it exists,
    but we'll override this if the user passes in a quantization config via `additional_config`.
    """
    # Automatically detect whether checkpoint is quantized and update the
    # Qwix quantization config accordingly
    # NOTE: if a Qwix config is provided (via the`additional_config`), we'll
    # use that instead
    model_type = vllm_config.model_config.hf_config.model_type.lower(
    ) if hasattr(vllm_config.model_config.hf_config, "model_type") else None
    quant_method = vllm_config.model_config.hf_config.quantization_config[
        "quant_method"] if hasattr(vllm_config.model_config.hf_config,
                                   "quantization_config") else None
    default_quantization_config = get_default_qwix_quantization_config(
        model_type, quant_method,
        vllm_config.additional_config.get("skip_quantization", False))

    maybe_existing_quantization_config = vllm_config.additional_config.get(
        "quantization")
    if maybe_existing_quantization_config:
        logger.warning("Overwriting default Qwix quantization config with "
                       "user provided quantization config.")
    elif default_quantization_config is not None:
        vllm_config.additional_config[
            "quantization"] = default_quantization_config

    # Validate additional config
    if additional_config := vllm_config.additional_config:
        # Try loading/parsing the quantization config so that we can fail fast
        if quantization_config := additional_config.get("quantization"):
            try:
                # NOTE: Qwix quantization supports two paths:
                #  1. quantization config file (which we need to parse to a dictionary)
                #  2. quantization config JSON
                if isinstance(quantization_config, str):
                    quantization_config = quantization_config_file_path_to_dict(
                        quantization_config)
                    # NOTE: unpack the quantization config now so we don't need to keep doing this every time
                    vllm_config.additional_config[
                        "quantization"] = quantization_config
                parse_qwix_config_to_rules(
                    quantization_config["qwix"]["rules"])
            except Exception as e:
                raise ValueError(
                    f"Invalid quantization config; please see README for details on quantization config: {e}"
<<<<<<< HEAD
                )


# TODO (jacobplatin): make quantization_block_size configurable
def load_random_weights_into_qwix_abstract_model(
        rng: PRNGKey,
        state: nnx.State,
        mesh: Mesh,
        scale_dtype: jnp.dtype,
        scale_shape_map: dict,
        quantization_block_size: int = 128):
    """
    Loads random weights for an abstract, Qwix-quantized model.

    Args:
        rng: The random key.
        state: The state of the model.
        mesh: The mesh.
        scale_dtype: The dtype of the scales.
        scale_shape_map: a mapping from parameter name to scale shape, e.g.:
            {
                "kernel_kv_down_proj_DA": (56, 576),
                "kernel_kv_up_proj_ANH": (4, 128, 2),
                "kernel_q_up_proj_ANH": (12, 1, 192),
                "kernel_o_proj_NHD": (128, 1, 56),
                "kernel_down_proj_EFD": (256, 16, 56),
                "kernel_up_proj_EDF": (256, 56, 16),
                "kernel_gating_EDF": (256, 56, 16),
            }
        quantization_block_size: The size of the quantization block.
    """

    def _get_random_sharded_array(key: PRNGKey, param: nnx.Param,
                                  param_shape: tuple, dtype: jnp.dtype,
                                  param_name: str) -> jax.Array:
        """
        Returns a random sharded array for the given parameter for the given shape.

        Args:
            key: The random key.
            param: The parameter.
            param_shape: The shape of the parameter.
            dtype: The dtype of the parameter.
            param_name: The name of the parameter.

        Returns:
            A random sharded array for the given parameter for the given shape.
        """
        is_int = jnp.issubdtype(dtype, jnp.integer)
        if is_int:
            # These need to be JAX arrays or else you'll run into an overflow error
            minval = jnp.array(jnp.iinfo(dtype).min, dtype=dtype)
            maxval = jnp.array(jnp.iinfo(dtype).max, dtype=dtype)
            weight = jax.random.randint(key, param_shape, minval, maxval,
                                        dtype)
        else:
            weight = jax.random.normal(key, param_shape, dtype)

        def get_slice(index):
            return weight[index]

        try:
            sharded_array = jax.make_array_from_callback(
                param_shape, NamedSharding(mesh, P(*param.sharding)),
                get_slice)
        except (ValueError, TypeError):
            logger.warning(
                f"Could not create sharded scale for {param_name} with shape {param_shape} and sharding {param.sharding}, skipping sharding..."
            )
            sharded_array = jax.make_array_from_callback(
                param_shape, NamedSharding(mesh, P()), get_slice)

        return sharded_array

    # Iterate through all variables and initialize them
    prev_param_shape = None
    for path, param in nnx.iter_graph(state):
        if not isinstance(param, nnx.Variable):
            continue
        if path[0] == 'rng' and path[-1] == "key":
            param.value = rng
            continue
        is_qwix_scale = (path[-1] == 'scale' and path[-2] == "array")
        param_dtype = scale_dtype if is_qwix_scale else param.value.dtype
        param_shape = param.value.shape
        # TODO (jacobplatin): I'd like to make this more dynamic/abstract
        if is_qwix_scale:
            param_shape = scale_shape_map.get(
                path[3],
                tuple(dim // quantization_block_size
                      for dim in prev_param_shape))
        param.value = _get_random_sharded_array(
            rng, param, param_shape, param_dtype,
            ".".join([str(x) for x in path]))
        prev_param_shape = param_shape
=======
                )
>>>>>>> 74123434
<|MERGE_RESOLUTION|>--- conflicted
+++ resolved
@@ -395,18 +395,12 @@
             except Exception as e:
                 raise ValueError(
                     f"Invalid quantization config; please see README for details on quantization config: {e}"
-<<<<<<< HEAD
                 )
 
 
-# TODO (jacobplatin): make quantization_block_size configurable
-def load_random_weights_into_qwix_abstract_model(
-        rng: PRNGKey,
-        state: nnx.State,
-        mesh: Mesh,
-        scale_dtype: jnp.dtype,
-        scale_shape_map: dict,
-        quantization_block_size: int = 128):
+def load_random_weights_into_qwix_abstract_model(rng: PRNGKey,
+                                                 model: nnx.Module, mesh: Mesh,
+                                                 quantization_config: dict):
     """
     Loads random weights for an abstract, Qwix-quantized model.
 
@@ -414,19 +408,21 @@
         rng: The random key.
         state: The state of the model.
         mesh: The mesh.
-        scale_dtype: The dtype of the scales.
-        scale_shape_map: a mapping from parameter name to scale shape, e.g.:
-            {
-                "kernel_kv_down_proj_DA": (56, 576),
-                "kernel_kv_up_proj_ANH": (4, 128, 2),
-                "kernel_q_up_proj_ANH": (12, 1, 192),
-                "kernel_o_proj_NHD": (128, 1, 56),
-                "kernel_down_proj_EFD": (256, 16, 56),
-                "kernel_up_proj_EDF": (256, 56, 16),
-                "kernel_gating_EDF": (256, 56, 16),
-            }
-        quantization_block_size: The size of the quantization block.
-    """
+        model: The model.
+        quantization_config: The quantization config for the model.
+    """
+    logger.info("Initializing Qwix-quantized model with random weights...")
+    # TODO (jacobplatin): clean up this logic
+    scale_dtype = model.weight_loader.scale_dtype
+    scale_shape_map = model.weight_loader.scale_shap_map_for_random_weight_loading if hasattr(
+        model.weight_loader,
+        'scale_shap_map_for_random_weight_loading') else {}
+    quantization_block_sizes = quantization_config["weight_block_size"]
+    assert len(
+        quantization_block_sizes
+    ) == 2, f"Expected only 2 quantization block sizes but got {quantization_block_sizes}"
+    quantization_block_size_n, _ = quantization_block_sizes[
+        0], quantization_block_sizes[1]
 
     def _get_random_sharded_array(key: PRNGKey, param: nnx.Param,
                                   param_shape: tuple, dtype: jnp.dtype,
@@ -472,7 +468,7 @@
 
     # Iterate through all variables and initialize them
     prev_param_shape = None
-    for path, param in nnx.iter_graph(state):
+    for path, param in nnx.iter_graph(model):
         if not isinstance(param, nnx.Variable):
             continue
         if path[0] == 'rng' and path[-1] == "key":
@@ -481,16 +477,19 @@
         is_qwix_scale = (path[-1] == 'scale' and path[-2] == "array")
         param_dtype = scale_dtype if is_qwix_scale else param.value.dtype
         param_shape = param.value.shape
-        # TODO (jacobplatin): I'd like to make this more dynamic/abstract
+        # TODO (jacobplatin): clean this up
         if is_qwix_scale:
             param_shape = scale_shape_map.get(
                 path[3],
-                tuple(dim // quantization_block_size
+                tuple(dim // quantization_block_size_n
                       for dim in prev_param_shape))
         param.value = _get_random_sharded_array(
             rng, param, param_shape, param_dtype,
             ".".join([str(x) for x in path]))
         prev_param_shape = param_shape
-=======
-                )
->>>>>>> 74123434
+
+    # Handles the DeepSeek case, where this needs to be called to make the cache weights
+    # concrete
+    if hasattr(model, 'initialize_cache'):
+        model.initialize_cache()
+    logger.info("Done initializing Qwix-quantized model with random weights")