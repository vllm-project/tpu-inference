from typing import List, Optional, Tuple

import jax
import jax.numpy as jnp
from flax import nnx
from jax.sharding import Mesh
from transformers import Qwen3Config
from vllm.config import VllmConfig

from tpu_commons import utils
from tpu_commons.logger import init_logger
from tpu_commons.models.jax.attention import attention
from tpu_commons.models.jax.attention_metadata import AttentionMetadata
from tpu_commons.models.jax.layers.rope import apply_rope
from tpu_commons.models.jax.qwen2 import Qwen2DecoderLayer
from tpu_commons.models.jax.qwen2 import Qwen2MLP as Qwen3MLP
from tpu_commons.models.jax.qwen2 import Qwen2Model
from tpu_commons.models.jax.utils.weight_utils import (get_default_maps,
                                                       load_hf_weights)

logger = init_logger(__name__)

init_fn = nnx.initializers.uniform()


class Qwen3Attention(nnx.Module):

    def __init__(self, config: Qwen3Config, dtype: jnp.dtype, rng: nnx.Rngs,
                 mesh: Mesh, kv_cache_dtype: str):
        self.hidden_size = config.hidden_size
        self.num_heads = config.num_attention_heads
        self.num_kv_heads = config.num_key_value_heads
        self.rope_theta = config.rope_theta
        self.rope_scaling = getattr(config, "rope_scaling", None)
        self.rms_norm_eps = config.rms_norm_eps

        self.head_dim_original = getattr(config, "head_dim",
                                         self.hidden_size // self.num_heads)
        self.head_dim = utils.get_padded_head_dim(self.head_dim_original)

        sharding_size = mesh.shape["model"]
        self.num_heads = utils.get_padded_num_heads(self.num_heads,
                                                    sharding_size)
        self.num_kv_heads = utils.get_padded_num_heads(self.num_kv_heads,
                                                       sharding_size)

        self.mesh = mesh

        self.q_proj = nnx.Einsum(
            "TD,DNH->TNH",
            (self.hidden_size, self.num_heads, self.head_dim),
            param_dtype=dtype,
            kernel_init=nnx.with_partitioning(init_fn, (None, "model", None)),
            rngs=rng,
        )
        self.q_norm = nnx.RMSNorm(
            self.head_dim,
            epsilon=self.rms_norm_eps,
            param_dtype=dtype,
            scale_init=nnx.with_partitioning(init_fn, (None, )),
            rngs=rng,
        )
        self.k_proj = nnx.Einsum(
            "TD,DKH->TKH",
            (self.hidden_size, self.num_kv_heads, self.head_dim),
            param_dtype=dtype,
            kernel_init=nnx.with_partitioning(init_fn, (None, "model", None)),
            rngs=rng,
        )
        self.k_norm = nnx.RMSNorm(
            self.head_dim,
            epsilon=self.rms_norm_eps,
            param_dtype=dtype,
            scale_init=nnx.with_partitioning(init_fn, (None, )),
            rngs=rng,
        )
        self.v_proj = nnx.Einsum(
            "TD,DKH->TKH",
            (self.hidden_size, self.num_kv_heads, self.head_dim),
            param_dtype=dtype,
            kernel_init=nnx.with_partitioning(init_fn, (None, "model", None)),
            rngs=rng,
        )
        self.o_proj = nnx.Einsum(
            "TNH,NHD->TD",
            (self.num_heads, self.head_dim, self.hidden_size),
            param_dtype=dtype,
            kernel_init=nnx.with_partitioning(init_fn, ("model", None, None)),
            rngs=rng,
        )

        self._q_scale = 1.0
        self._k_scale = 1.0
        self._v_scale = 1.0
        self.kv_cache_quantized_dtype = None
        if kv_cache_dtype != "auto":
<<<<<<< HEAD
            self.kv_cache_quantized_dtype = utils.TPU_STR_DTYPE_TO_JAX_DTYPE.get(
                kv_cache_dtype.lower().strip())

    def quantize_kv(self, key: jax.Array,
                    value: jax.Array) -> Tuple[jax.Array, jax.Array]:
        """
        Quantize the key and value tensors.

        Args:
            key: The key tensor to quantize.
            value: The value tensor to quantize.

        Returns:
            Tuple[jax.Array, jax.Array]: The quantized key and value tensors.
        """
        dtype_info = jnp.finfo(self.kv_cache_quantized_dtype)
        minval, maxval = float(dtype_info.min), float(dtype_info.max)
        key = key.astype(jnp.float32) / self._k_scale
        key = jnp.clip(key, minval, maxval)
        key = key.astype(self.kv_cache_quantized_dtype)
        value = value.astype(jnp.float32) / self._v_scale
        value = jnp.clip(value, minval, maxval)
        value = value.astype(self.kv_cache_quantized_dtype)

        return key, value
=======
            self.kv_cache_quantized_dtype = utils.get_jax_dtype_from_str_dtype(
                kv_cache_dtype)
>>>>>>> 5a2fa547

    def __call__(
        self,
        kv_cache: Optional[jax.Array],
        x: jax.Array,
        attention_metadata: AttentionMetadata,
    ) -> Tuple[jax.Array, jax.Array]:
        md = attention_metadata
        # q: (T, N, H)
        q = self.q_proj(x)
        q = self.q_norm(q)
        q = apply_rope(q, md.input_positions, self.head_dim_original,
                       self.rope_theta, self.rope_scaling)

        # k: (T, K, H)
        k = self.k_proj(x)
        k = self.k_norm(k)
        k = apply_rope(k, md.input_positions, self.head_dim_original,
                       self.rope_theta, self.rope_scaling)

        # v: (T, K, H)
        v = self.v_proj(x)
        # o: (T, N, H)
        q_scale = k_scale = v_scale = None
        if self.kv_cache_quantized_dtype:
<<<<<<< HEAD
            q_scale = self._q_scale
=======
            # TODO(kyuyeunk/jacobplatin): Enable w8a8 when VREG spill issue is resolved.
            # q_scale = self._q_scale
>>>>>>> 5a2fa547
            k_scale = self._k_scale
            v_scale = self._v_scale
            k, v = utils.quantize_kv(k, v, self.kv_cache_quantized_dtype,
                                     k_scale, v_scale)
        new_kv_cache, outputs = attention(
            kv_cache,
            q,
            k,
            v,
            attention_metadata,
            self.mesh,
            self.head_dim_original,
            q_scale=q_scale,
            k_scale=k_scale,
            v_scale=v_scale,
        )
        # (T, D)
        o = self.o_proj(outputs)
        return new_kv_cache, o


class Qwen3DecoderLayer(Qwen2DecoderLayer):

    def __init__(self, config: Qwen3Config, dtype: jnp.dtype, rng: nnx.Rngs,
                 mesh: Mesh, kv_cache_dtype: str):
        rms_norm_eps = config.rms_norm_eps
        hidden_size = config.hidden_size

        self.input_layernorm = nnx.RMSNorm(
            hidden_size,
            epsilon=rms_norm_eps,
            param_dtype=dtype,
            scale_init=nnx.with_partitioning(init_fn, (None, )),
            rngs=rng,
        )
        self.self_attn = Qwen3Attention(config=config,
                                        dtype=dtype,
                                        rng=rng,
                                        mesh=mesh,
                                        kv_cache_dtype=kv_cache_dtype)
        self.post_attention_layernorm = nnx.RMSNorm(
            hidden_size,
            epsilon=rms_norm_eps,
            param_dtype=dtype,
            scale_init=nnx.with_partitioning(init_fn, (None, )),
            rngs=rng,
        )
        self.mlp = Qwen3MLP(
            config=config,
            dtype=dtype,
            rng=rng,
        )


class Qwen3Model(Qwen2Model):

    def __init__(self, vllm_config: VllmConfig, rng: nnx.Rngs,
                 mesh: Mesh) -> None:
        model_config = vllm_config.model_config
        hf_config = model_config.hf_config
        vocab_size = model_config.get_vocab_size()
        dtype = model_config.dtype
        rms_norm_eps = hf_config.rms_norm_eps
        hidden_size = hf_config.hidden_size

        self.embed = nnx.Embed(
            num_embeddings=vocab_size,
            features=hidden_size,
            param_dtype=dtype,
            embedding_init=nnx.with_partitioning(init_fn, ("model", None)),
            rngs=rng,
        )
        self.layers = [
            Qwen3DecoderLayer(
                config=hf_config,
                dtype=dtype,
                rng=rng,
                mesh=mesh,
<<<<<<< HEAD
=======
                # TODO (jacobplatin): we should refactor this to pass a dtype (or config) directly
>>>>>>> 5a2fa547
                kv_cache_dtype=vllm_config.cache_config.cache_dtype)
            for _ in range(hf_config.num_hidden_layers)
        ]
        self.norm = nnx.RMSNorm(
            hidden_size,
            epsilon=rms_norm_eps,
            param_dtype=dtype,
            scale_init=nnx.with_partitioning(init_fn, (None, )),
            rngs=rng,
        )
        if model_config.hf_config.tie_word_embeddings:
            self.lm_head = self.embed.embedding
        else:
            self.lm_head = nnx.Param(
                init_fn(rng.params(), (hidden_size, vocab_size), dtype),
                sharding=(None, "model"),
            )


class Qwen3ForCausalLM(nnx.Module):

    def __init__(self, vllm_config: VllmConfig, rng_key: jax.Array,
                 mesh: Mesh) -> None:
        self.vllm_config = vllm_config
        self.rng = nnx.Rngs(rng_key)
        self.mesh = mesh

        self.model = Qwen3Model(
            vllm_config=vllm_config,
            rng=self.rng,
            mesh=mesh,
        )

    def __call__(
        self,
        kv_caches: List[jax.Array],
        input_ids: jax.Array,
        attention_metadata: AttentionMetadata,
        *args,
    ) -> Tuple[List[jax.Array], jax.Array, List[jax.Array]]:
        kv_caches, x = self.model(
            kv_caches,
            input_ids,
            attention_metadata,
        )
        return kv_caches, x, []

    def compute_logits(self, hidden_states: jax.Array) -> jax.Array:
        if self.vllm_config.model_config.hf_config.tie_word_embeddings:
            logits = jnp.dot(hidden_states, self.model.lm_head.value.T)
        else:
            logits = jnp.dot(hidden_states, self.model.lm_head.value)
        return logits

    def load_weights(self, rng_key: jax.Array):
        # NOTE: Since we are using nnx.eval_shape to init the model,
        # we have to pass dynamic arrays here for __call__'s usage.
        self.rng = nnx.Rngs(rng_key)

        # Key: path to a HF layer weight
        # Value: path to a nnx layer weight
        mappings = {
            "model.embed_tokens": "model.embed.embedding",
            "model.layers.*.input_layernorm":
            "model.layers.*.input_layernorm.scale",
            "model.layers.*.mlp.down_proj":
            "model.layers.*.mlp.down_proj.kernel",
            "model.layers.*.mlp.gate_proj":
            "model.layers.*.mlp.gate_proj.kernel",
            "model.layers.*.mlp.up_proj": "model.layers.*.mlp.up_proj.kernel",
            "model.layers.*.post_attention_layernorm":
            "model.layers.*.post_attention_layernorm.scale",
            "model.layers.*.self_attn.k_norm":
            "model.layers.*.self_attn.k_norm.scale",
            "model.layers.*.self_attn.k_proj":
            "model.layers.*.self_attn.k_proj.kernel",
            "model.layers.*.self_attn.o_proj":
            "model.layers.*.self_attn.o_proj.kernel",
            "model.layers.*.self_attn.q_norm":
            "model.layers.*.self_attn.q_norm.scale",
            "model.layers.*.self_attn.q_proj":
            "model.layers.*.self_attn.q_proj.kernel",
            "model.layers.*.self_attn.v_proj":
            "model.layers.*.self_attn.v_proj.kernel",
            "model.norm": "model.norm.scale",
        }

        # Add lm_head mapping only if it's not tied to embeddings
        if not self.vllm_config.model_config.hf_config.tie_word_embeddings:
            mappings.update({
                "lm_head": "model.lm_head",
            })

        metadata_map = get_default_maps(self.vllm_config, self.mesh, mappings)
        load_hf_weights(vllm_config=self.vllm_config,
                        model=self,
                        metadata_map=metadata_map,
                        mesh=self.mesh)<|MERGE_RESOLUTION|>--- conflicted
+++ resolved
@@ -94,36 +94,8 @@
         self._v_scale = 1.0
         self.kv_cache_quantized_dtype = None
         if kv_cache_dtype != "auto":
-<<<<<<< HEAD
-            self.kv_cache_quantized_dtype = utils.TPU_STR_DTYPE_TO_JAX_DTYPE.get(
-                kv_cache_dtype.lower().strip())
-
-    def quantize_kv(self, key: jax.Array,
-                    value: jax.Array) -> Tuple[jax.Array, jax.Array]:
-        """
-        Quantize the key and value tensors.
-
-        Args:
-            key: The key tensor to quantize.
-            value: The value tensor to quantize.
-
-        Returns:
-            Tuple[jax.Array, jax.Array]: The quantized key and value tensors.
-        """
-        dtype_info = jnp.finfo(self.kv_cache_quantized_dtype)
-        minval, maxval = float(dtype_info.min), float(dtype_info.max)
-        key = key.astype(jnp.float32) / self._k_scale
-        key = jnp.clip(key, minval, maxval)
-        key = key.astype(self.kv_cache_quantized_dtype)
-        value = value.astype(jnp.float32) / self._v_scale
-        value = jnp.clip(value, minval, maxval)
-        value = value.astype(self.kv_cache_quantized_dtype)
-
-        return key, value
-=======
             self.kv_cache_quantized_dtype = utils.get_jax_dtype_from_str_dtype(
                 kv_cache_dtype)
->>>>>>> 5a2fa547
 
     def __call__(
         self,
@@ -149,12 +121,8 @@
         # o: (T, N, H)
         q_scale = k_scale = v_scale = None
         if self.kv_cache_quantized_dtype:
-<<<<<<< HEAD
-            q_scale = self._q_scale
-=======
             # TODO(kyuyeunk/jacobplatin): Enable w8a8 when VREG spill issue is resolved.
             # q_scale = self._q_scale
->>>>>>> 5a2fa547
             k_scale = self._k_scale
             v_scale = self._v_scale
             k, v = utils.quantize_kv(k, v, self.kv_cache_quantized_dtype,
@@ -233,10 +201,7 @@
                 dtype=dtype,
                 rng=rng,
                 mesh=mesh,
-<<<<<<< HEAD
-=======
                 # TODO (jacobplatin): we should refactor this to pass a dtype (or config) directly
->>>>>>> 5a2fa547
                 kv_cache_dtype=vllm_config.cache_config.cache_dtype)
             for _ in range(hf_config.num_hidden_layers)
         ]
