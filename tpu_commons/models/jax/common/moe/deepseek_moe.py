from dataclasses import InitVar, dataclass
<<<<<<< HEAD
from typing import Any, Tuple
=======
from typing import Tuple
>>>>>>> d83a2d80

import jax
import jax.numpy as jnp
from flax import nnx
from flax.typing import Sharding
from jaxtyping import Float

from tpu_commons.models.jax.common.base import create_param


@dataclass
class DeepSeekV3Router(nnx.Module):
    """Router module for Mixture-of-Experts (MoE) layers.

    This module determines which experts each token should be routed to based on the input.

    """

    hidden_size: int
    num_experts: int
    num_experts_per_tok: int
    n_groups: int
    topk_groups: int
    norm_topk_prob: bool
    routed_scaling_factor: float
    dtype: jnp.dtype
<<<<<<< HEAD
    kernel_dtype: jnp.dtype
=======
>>>>>>> d83a2d80
    rngs: InitVar[nnx.Rngs]

    # Sharding Attributes
    activation_ffw_td: Sharding = ()
    ed_sharding: Sharding = ()
    e_sharding: Sharding = ()

    random_init: bool = False

    def get_topk_indices(self, scores_TE: Float) -> Float:
        """Get the topk indices of the scores.

        Args:
            scores_TE: The scores to get the topk indices of. Shape (sequence, num_experts).

        Returns:
            The topk indices of the scores. Shape (sequence, num_experts_per_tok).
        """

        scores_TE = scores_TE + self.bias_E
        if self.n_groups > 1:
            experts_per_group = self.num_experts // self.n_groups
            group_scores_TGM = jnp.reshape(
                scores_TE, (-1, self.n_groups, experts_per_group))
            group_scores_TG2 = jax.lax.top_k(group_scores_TGM, k=2)[0]
            group_scores_TG = jnp.sum(group_scores_TG2, axis=-1)
            indices = jax.lax.top_k(group_scores_TG, k=self.topk_groups)[1]

            mask_TG = jnp.any(jnp.arange(
                self.n_groups)[:, None] == indices[..., None, :],
                              axis=-1)
            mask_TE = jnp.repeat(mask_TG,
                                 scores_TE.shape[-1] // mask_TG.shape[-1], -1)
            scores_TE = jnp.where(mask_TE, scores_TE, 0.0)

        indices_TX = jax.lax.top_k(scores_TE, k=self.num_experts_per_tok)[1]

        return indices_TX

    def __call__(self, x_TD: Float) -> Tuple[Float, Float]:
        """Routes tokens to top k experts.

        Args:
            x_TD: Input array of shape (sequence, d_model).

        Returns:
            A tuple containing:
                - weights: Normalized weights for selected experts, shape (sequence, num_experts_per_tok).
                - indices: Indices of selected experts, shape (sequence, num_experts_per_tok).
        """
        x_TD = jnp.asarray(x_TD, self.dtype)
        x_TD = nnx.with_sharding_constraint(x_TD, self.activation_ffw_td)

        scores_TE = jnp.einsum("TD,DE -> TE", x_TD, self.kernel_DE.value)
        scores_TE = nnx.sigmoid(scores_TE)

        original_scores_TE = scores_TE
        topk_indices_TX = self.get_topk_indices(scores_TE)
        weights_TX = jnp.take_along_axis(original_scores_TE,
                                         topk_indices_TX,
                                         axis=-1)

        if self.norm_topk_prob:
            weights_TX /= jnp.sum(weights_TX, axis=-1)[..., None] + 1e-20

        weights_TX *= self.routed_scaling_factor

        return weights_TX, topk_indices_TX

<<<<<<< HEAD
    def __post_init__(self, rngs):
=======
    def __post_init__(self, rngs: nnx.Rngs):
>>>>>>> d83a2d80
        """Generates the router kernel (weights and bias) for routing."""
        D = self.hidden_size
        E = self.num_experts
        self.kernel_DE = create_param(rngs,
                                      shape=(D, E),
                                      dtype=self.kernel_dtype,
                                      sharding=self.ed_sharding,
                                      random_init=self.random_init)
        self.bias_E = create_param(rngs,
                                   shape=(E, ),
                                   dtype=jnp.float32,
                                   sharding=self.e_sharding,
                                   random_init=self.random_init)<|MERGE_RESOLUTION|>--- conflicted
+++ resolved
@@ -1,9 +1,5 @@
 from dataclasses import InitVar, dataclass
-<<<<<<< HEAD
-from typing import Any, Tuple
-=======
 from typing import Tuple
->>>>>>> d83a2d80
 
 import jax
 import jax.numpy as jnp
@@ -30,10 +26,7 @@
     norm_topk_prob: bool
     routed_scaling_factor: float
     dtype: jnp.dtype
-<<<<<<< HEAD
     kernel_dtype: jnp.dtype
-=======
->>>>>>> d83a2d80
     rngs: InitVar[nnx.Rngs]
 
     # Sharding Attributes
@@ -103,11 +96,7 @@
 
         return weights_TX, topk_indices_TX
 
-<<<<<<< HEAD
-    def __post_init__(self, rngs):
-=======
     def __post_init__(self, rngs: nnx.Rngs):
->>>>>>> d83a2d80
         """Generates the router kernel (weights and bias) for routing."""
         D = self.hidden_size
         E = self.num_experts
