--- conflicted
+++ resolved
@@ -108,10 +108,6 @@
                                       random_init=self.random_init)
         self.bias_E = create_param(rngs,
                                    shape=(E, ),
-<<<<<<< HEAD
-                                   dtype=jnp.float32,
-=======
                                    dtype=self.router_bias_dtype,
->>>>>>> 10fe0c05
                                    sharding=self.e_sharding,
                                    random_init=self.random_init)