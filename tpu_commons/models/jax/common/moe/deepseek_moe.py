--- conflicted
+++ resolved
@@ -30,11 +30,8 @@
     norm_topk_prob: bool
     routed_scaling_factor: float
     dtype: jnp.dtype
-<<<<<<< HEAD
     kernel_dtype: jnp.dtype
-=======
     rngs: nnx.Rngs
->>>>>>> eac273cb
 
     # Sharding Attributes
     activation_ffw_td: NamedSharding
@@ -108,28 +105,13 @@
         """Generates the router kernel (weights and bias) for routing."""
         D = self.hidden_size
         E = self.num_experts
-<<<<<<< HEAD
-        self.kernel_DE = self.param_factory.create_kernel_param(
-            rngs,
-            shape=(D, E),
-            dtype=self.kernel_dtype,
-            sharding=self.ed_sharding)
-        # TODO (jacobplatin): should this be FP32?
-        self.bias_E = self.param_factory.create_scale_param(
-            rngs,
-            shape=(E, ),
-            dtype=jnp.float32,  # TODO
-            sharding=self.e_sharding,
-        )
-=======
         self.kernel_DE = create_param(self.rngs,
                                       shape=(D, E),
-                                      dtype=self.dtype,
+                                      dtype=self.kernel_dtype,
                                       sharding=self.ed_sharding,
                                       random_init=self.random_init)
         self.bias_E = create_param(self.rngs,
                                    shape=(E, ),
-                                   dtype=self.dtype,
+                                   dtype=jnp.float32,
                                    sharding=self.e_sharding,
-                                   random_init=self.random_init)
->>>>>>> eac273cb
+                                   random_init=self.random_init)