--- conflicted
+++ resolved
@@ -1,9 +1,5 @@
-<<<<<<< HEAD
+import math
 from dataclasses import InitVar, dataclass
-=======
-import math
-from dataclasses import dataclass
->>>>>>> 005f6e78
 from typing import Any, Tuple
 
 import jax
