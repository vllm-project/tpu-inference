--- conflicted
+++ resolved
@@ -57,14 +57,9 @@
     query_tnh: P = P()
     keyvalue_skh: P = P()
 
-<<<<<<< HEAD
-    attn_o_tnh: NamedSharding
-    activation_attention_out_td: NamedSharding
-    rngs: InitVar[nnx.Rngs]
-=======
     attn_o_tnh: P = P()
     activation_attention_out_td: Sharding = ()
->>>>>>> d83a2d80
+    # rngs: InitVar[nnx.Rngs]
 
     random_init: bool = False
     attention_chunk_size: int | None = None
@@ -72,13 +67,9 @@
     quant: Any | None = None
     rope_mscale_all_dim: float = 1.0
 
-<<<<<<< HEAD
-    def __post_init__(self, rngs):
-=======
     rngs: InitVar[nnx.Rngs]
 
     def __post_init__(self, rngs: nnx.Rngs):
->>>>>>> d83a2d80
         self.N = self.num_attention_heads
         self.K = self.num_key_value_heads
         self.D = self.hidden_size
@@ -154,11 +145,7 @@
             random_init=self.random_init,
             epsilon=self.rms_norm_eps,
             with_scale=True,
-<<<<<<< HEAD
             dtype=self.unquant_dtype,
-=======
-            dtype=self.dtype,
->>>>>>> d83a2d80
             rngs=rngs,
         )
 
@@ -309,26 +296,12 @@
             P(),  # query_start_loc: Replicated
             P(),  # distribution: Replicated
         )
-<<<<<<< HEAD
-        out_specs = (self.attn_o_tnh.spec, P())
-        if self.rope_scaling["factor"] <= 1.0:
-            yarn_mscale = 1.0
-        else:
-            yarn_mscale = 0.1 * self.rope_mscale_all_dim * math.log(
-                self.rope_scaling["factor"]) + 1.0
-        scale = self.qk_head_dim**-0.5 * yarn_mscale**2
-=======
         out_specs = (self.attn_o_tnh, P())
->>>>>>> d83a2d80
 
         def _ragged_paged_attention(*args):
             return ragged_paged_attention(
                 *args,
-<<<<<<< HEAD
-                sm_scale=scale,
-=======
                 sm_scale=self.scale,
->>>>>>> d83a2d80
             )
 
         output_TNH, kv_cache = jax.jit(
