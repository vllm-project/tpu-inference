--- conflicted
+++ resolved
@@ -108,17 +108,13 @@
         """Initializes the weight kernels."""
 
         self.kernel_q_down_proj_DA = self.param_factory.create_kernel_param(
-<<<<<<< HEAD
             rngs, (self.D, self.query_lora_rank), self.q_da_sharding,
-            self.cfg.dtype)
+            self.dtype)
         # FP8 Scale
         # TODO: update 128 to use config
         self.kernel_q_down_proj_scale_DA = self.param_factory.create_kernel_param(
             rngs, (self.D // 128, self.query_lora_rank // 128),
-            self.q_da_sharding, self.cfg.dtype)
-=======
-            rngs, (self.D, self.q_lora_rank), self.q_da_sharding, self.dtype)
->>>>>>> 59d1afa8
+            self.q_da_sharding, self.dtype)
         self.kernel_q_up_proj_ANH = self.param_factory.create_kernel_param(
             rngs,
             (self.q_lora_rank, self.N, self.qk_head_dim),
@@ -132,7 +128,7 @@
             (self.query_lora_rank // 128, self.N // 128,
              self.qk_head_dim // 128),
             self.anh_sharding,
-            self.cfg.dtype,
+            self.dtype,
         )
         self.kernel_kv_down_proj_DA = self.param_factory.create_kernel_param(
             rngs,
@@ -167,16 +163,12 @@
         )
         self.kernel_o_proj_NHD = self.param_factory.create_kernel_param(
             rngs, (self.N, self.v_head_dim, self.D), self.nhd_sharding,
-<<<<<<< HEAD
-            self.cfg.dtype)
+            self.dtype)
         # FP8 Scale
         # TODO: update 128 to use config
         self.kernel_o_proj_scale_NHD = self.param_factory.create_kernel_param(
             rngs, (self.N // 128, self.v_head_dim // 128, self.D),
             self.nhd_sharding, self.cfg.dtype)
-=======
-            self.dtype)
->>>>>>> 59d1afa8
         self.q_rms_norm = RMSNorm(
             dims=self.q_lora_rank,
             mesh=self.mesh,
