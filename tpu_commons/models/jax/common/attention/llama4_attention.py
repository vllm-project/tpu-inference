--- conflicted
+++ resolved
@@ -111,12 +111,8 @@
 
         q_scale = k_scale = v_scale = None
         if self.kv_cache_quantized_dtype:
-<<<<<<< HEAD
-            q_scale = self._q_scale
-=======
             # TODO(kyuyeunk/jacobplatin): Enable w8a8 when VREG spill issue is resolved.
             # q_scale = self._q_scale
->>>>>>> 5a2fa547
             k_scale = self._k_scale
             v_scale = self._v_scale
             k_SKH, v_SKH = utils.quantize_kv(k_SKH, v_SKH,
