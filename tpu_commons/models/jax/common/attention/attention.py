from dataclasses import InitVar, dataclass
from typing import Any, Tuple

import jax
import jax.numpy as jnp
from flax import nnx
from flax.typing import Sharding
from jax.experimental import shard_map
from jax.sharding import Mesh
from jax.sharding import PartitionSpec as P

from tpu_commons import utils
from tpu_commons.kernels.ragged_paged_attention.v3.kernel import \
    ragged_paged_attention
from tpu_commons.models.jax.attention_metadata import AttentionMetadata
from tpu_commons.models.jax.common.base import create_param
from tpu_commons.models.jax.layers.rope import apply_rope

KVCache = Tuple[jax.Array, jax.Array]


@dataclass(kw_only=True)
class Attention(nnx.Module):
    """An implementation of attention.

    This module performs the attention mechanism for a transformer model,
    including query, key, and value projections, application of Rotary
    Position Embeddings (RoPE), and management of a KV cache for efficient
    autoregressive generation. It supports both prefill and generation
    (decode) modes and handles tensor sharding for distributed computation.

    Attributes:
        mesh: The JAX device mesh for distributed computation.
    """
    hidden_size: int
    num_attention_heads: int
    num_key_value_heads: int
    head_dim: int
    rope_theta: float
    rope_scaling: dict[str, Any]
    dtype: jnp.dtype
    mesh: Mesh
    kv_cache_dtype: str

    dnh_sharding: Sharding = ()
    dkh_sharding: Sharding = ()
    nhd_sharding: Sharding = ()

    activation_q_td: Sharding = ()
    query_tnh: P = P()
    keyvalue_skh: P = P()

    attn_o_tnh: P = P()
    rngs: InitVar[nnx.Rngs]

    random_init: bool = False
    attention_chunk_size: int | None = None
    rope_input_ordering: str = "split"

<<<<<<< HEAD
    q_scale: float = 1
    k_scale: float = 1
    v_scale: float = 1
=======
    _q_scale: float = 1.0
    _k_scale: float = 1.0
    _v_scale: float = 1.0

    kv_cache_quantized_dtype = None
>>>>>>> 5a2fa547

    def __post_init__(self, rngs: nnx.Rngs):
        """Initializes the weight kernels for Q, K, V, and O projections."""
        N = self.num_attention_heads
        K = self.num_key_value_heads
        D = self.hidden_size
        H = self.head_dim

        self.kernel_q_proj_DNH = create_param(rngs, (D, N, H),
                                              self.dnh_sharding,
                                              self.dtype,
                                              random_init=self.random_init)
        self.kernel_k_proj_DKH = create_param(rngs, (D, K, H),
                                              self.dkh_sharding,
                                              self.dtype,
                                              random_init=self.random_init)
        self.kernel_v_proj_DKH = create_param(rngs, (D, K, H),
                                              self.dkh_sharding,
                                              self.dtype,
                                              random_init=self.random_init)
        self.kernel_o_proj_NHD = create_param(rngs, (N, H, D),
                                              self.nhd_sharding,
                                              self.dtype,
                                              random_init=self.random_init)

<<<<<<< HEAD
        self.kv_cache_quantized_dtype = None
        if self.kv_cache_dtype != "auto":
            self.kv_cache_quantized_dtype = utils.TPU_STR_DTYPE_TO_JAX_DTYPE.get(
                self.kv_cache_dtype.lower().strip())
=======
        if self.kv_cache_dtype != "auto":
            self.kv_cache_quantized_dtype = utils.get_jax_dtype_from_str_dtype(
                self.kv_cache_dtype)
>>>>>>> 5a2fa547

    def __call__(self,
                 x,
                 is_prefill,
                 kv_cache: KVCache,
                 attention_metadata: AttentionMetadata,
                 use_attention_rope: bool = True):
        """Performs the forward pass of the attention module.

        This method computes the attention output by projecting the input `x`
        to queries, keys, and values, applying RoPE, performing scaled
        dot-product attention, and projecting the result back to the model
        dimension. It updates and utilizes a KV cache.

        Args:
            x: The input tensor of shape `(seq_len, d_model)`.
            is_prefill: Whether the operation mode is prefill (otherwise it is generate).
            kv_cache: The key-value cache for storing past attention states.
            attention_metadata: Metadata for attention, such as input positions.
            use_attention_rope: Whether to use RoPE.

        Returns:
            A tuple containing:
                - The updated KV cache.
                - The attention output tensor of shape
                  `(batch_size, seq_len, d_model)`.
        """
        md = attention_metadata
        x_SD = jnp.asarray(x, self.dtype)
        x_q_TD = nnx.with_sharding_constraint(x, self.activation_q_td)
        H = self.head_dim
        with jax.named_scope("q_proj"):
            q_TNH = jnp.einsum('TD,DNH -> TNH', x_q_TD,
                               self.kernel_q_proj_DNH.value)
            if use_attention_rope:
                q_TNH = apply_rope(q_TNH, md.input_positions, H,
                                   self.rope_theta, self.rope_scaling,
                                   self.rope_input_ordering)
            q_TNH = nnx.with_sharding_constraint(q_TNH, self.query_tnh)
        with jax.named_scope("k_proj"):
            k_SKH = jnp.einsum('SD,DKH -> SKH', x_SD,
                               self.kernel_k_proj_DKH.value)
            if use_attention_rope:
                k_SKH = apply_rope(k_SKH, md.input_positions, H,
                                   self.rope_theta, self.rope_scaling,
                                   self.rope_input_ordering)
            k_SKH = nnx.with_sharding_constraint(k_SKH, self.keyvalue_skh)

        with jax.named_scope("v_proj"):
            v_SKH = jnp.einsum('SD,DKH -> SKH', x_SD,
                               self.kernel_v_proj_DKH.value)

        q_scale = k_scale = v_scale = None
        if self.kv_cache_quantized_dtype:
<<<<<<< HEAD
            q_scale = self._q_scale
=======
            # TODO(kyuyeunk/jacobplatin): Enable w8a8 when VREG spill issue is resolved.
            # q_scale = self._q_scale
>>>>>>> 5a2fa547
            k_scale = self._k_scale
            v_scale = self._v_scale
            k_SKH, v_SKH = utils.quantize_kv(k_SKH, v_SKH,
                                             self.kv_cache_quantized_dtype,
                                             k_scale, v_scale)

        with jax.named_scope("attn_op"):
            new_kv_cache, outputs_TNH = self.attention(
                is_prefill,
                kv_cache,
                q_TNH,
                k_SKH,
                v_SKH,
                attention_metadata,
                self.mesh,
                q_scale=q_scale,
                k_scale=k_scale,
                v_scale=v_scale,
            )

        with jax.named_scope("o_proj"):
            o_TD = jnp.einsum('TNH,NHD -> TD', outputs_TNH,
                              self.kernel_o_proj_NHD.value)
        return new_kv_cache, o_TD

    def attention(
        self,
        is_prefill: bool,
        kv_cache: KVCache,
        q_TNH: jax.Array,
        k_SKH: jax.Array,
        v_SKH: jax.Array,
        attention_metadata: AttentionMetadata,
        mesh: Mesh,
        q_scale: float | None = None,
        k_scale: float | None = None,
        v_scale: float | None = None,
    ) -> Tuple[KVCache, jax.Array]:
        """Performs scaled dot-product attention and updates the KV cache.

        This function handles the core attention logic, which varies between
        prefill and generation modes. In prefill, it computes self-attention
        over the input sequence with a causal mask. In generation, it attends
        to the full history of keys and values stored in the cache.

        Args:
            is_prefill: A boolean indicating if the mode is 'prefill'.
            kv_cache: The key-value cache to be updated and used.
            q_TNH: Query tensor of shape `(query_seq, num_attention_heads, head_dim)`.
            k_SKH: Key tensor of shape `(kv_seq, num_key_value_heads, head_dim)`.
            v_SKH: Value tensor of shape `(kv_seq, num_key_value_heads, head_dim)`.
            attention_metadata: Metadata containing sequence lengths.
            mesh: The JAX device mesh (unused in this specific function but
                kept for potential future use or API consistency).
            q_scale: Quantization scale for q.
            k_scale: Quantization scale for k.
            v_scale: Quantization scale for v.

        Returns:
            A tuple containing:
                - The updated KV cache.
                - The attention output tensor of shape
                  `(seq, num_q_heads, head_dim)`.
        """
        md = attention_metadata
        kv_cache_spec = P(None, None, "model")
        in_specs = (
            self.query_tnh,  # q
            self.keyvalue_skh,  # k
            self.keyvalue_skh,  # v
            kv_cache_spec,  # kv_cache
            P(),  # md.seq_lens: Replicated
            P(),  # page_indices_flat: Replicated
            P(),  # query_start_loc: Replicated
            P(),  # distribution: Replicated
        )

        out_specs = (self.attn_o_tnh, kv_cache_spec)

        def _ragged_paged_attention(*args):
            return ragged_paged_attention(
                *args,
                sm_scale=q_TNH.shape[-1]**-0.5,
                q_scale=q_scale,
                k_scale=k_scale,
                v_scale=v_scale,
            )

        output_TNH, kv_cache = jax.jit(
            shard_map.shard_map(
                _ragged_paged_attention,
                mesh=mesh,
                in_specs=in_specs,
                out_specs=out_specs,
                check_rep=False,
            ))(
                q_TNH,
                k_SKH,
                v_SKH,
                kv_cache,
                md.seq_lens,
                md.block_tables,
                md.query_start_loc,
                md.request_distribution,
            )
        return kv_cache, output_TNH<|MERGE_RESOLUTION|>--- conflicted
+++ resolved
@@ -57,17 +57,11 @@
     attention_chunk_size: int | None = None
     rope_input_ordering: str = "split"
 
-<<<<<<< HEAD
-    q_scale: float = 1
-    k_scale: float = 1
-    v_scale: float = 1
-=======
     _q_scale: float = 1.0
     _k_scale: float = 1.0
     _v_scale: float = 1.0
 
     kv_cache_quantized_dtype = None
->>>>>>> 5a2fa547
 
     def __post_init__(self, rngs: nnx.Rngs):
         """Initializes the weight kernels for Q, K, V, and O projections."""
@@ -93,16 +87,9 @@
                                               self.dtype,
                                               random_init=self.random_init)
 
-<<<<<<< HEAD
-        self.kv_cache_quantized_dtype = None
-        if self.kv_cache_dtype != "auto":
-            self.kv_cache_quantized_dtype = utils.TPU_STR_DTYPE_TO_JAX_DTYPE.get(
-                self.kv_cache_dtype.lower().strip())
-=======
         if self.kv_cache_dtype != "auto":
             self.kv_cache_quantized_dtype = utils.get_jax_dtype_from_str_dtype(
                 self.kv_cache_dtype)
->>>>>>> 5a2fa547
 
     def __call__(self,
                  x,
@@ -157,12 +144,8 @@
 
         q_scale = k_scale = v_scale = None
         if self.kv_cache_quantized_dtype:
-<<<<<<< HEAD
-            q_scale = self._q_scale
-=======
             # TODO(kyuyeunk/jacobplatin): Enable w8a8 when VREG spill issue is resolved.
             # q_scale = self._q_scale
->>>>>>> 5a2fa547
             k_scale = self._k_scale
             v_scale = self._v_scale
             k_SKH, v_SKH = utils.quantize_kv(k_SKH, v_SKH,
