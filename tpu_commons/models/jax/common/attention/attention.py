--- conflicted
+++ resolved
@@ -182,27 +182,13 @@
         md = attention_metadata
         kv_cache_spec = P()  # Replicated
         in_specs = (
-<<<<<<< HEAD
             self.query_tnh,  # q
             self.keyvalue_skh,  # k
             self.keyvalue_skh,  # v
-            P(),  # kv_cache: Replicated
-=======
-            self.query_tnh.spec,  # q
-            self.keyvalue_skh.spec,  # k
-            self.keyvalue_skh.spec,  # v
             kv_cache_spec,  # kv_cache
->>>>>>> 276c265e
-            P(),  # md.seq_lens: Replicated
-            P(),  # page_indices_flat: Replicated
-            P(),  # query_start_loc: Replicated
-            P(),  # distribution: Replicated
         )
-<<<<<<< HEAD
-        out_specs = self.attn_o_tnh
-=======
-        out_specs = (self.attn_o_tnh.spec, kv_cache_spec)
->>>>>>> 276c265e
+
+        out_specs = (self.attn_o_tnh, kv_cache_spec)
 
         def _ragged_paged_attention(*args):
             return ragged_paged_attention(
