--- conflicted
+++ resolved
@@ -48,22 +48,14 @@
     query_tnh: P = P()
     keyvalue_skh: P = P()
 
-<<<<<<< HEAD
-    attn_o_tnh: NamedSharding
-=======
     attn_o_tnh: P = P()
->>>>>>> d83a2d80
     rngs: InitVar[nnx.Rngs]
 
     random_init: bool = False
     attention_chunk_size: int | None = None
     rope_input_ordering: str = "split"
 
-<<<<<<< HEAD
-    def __post_init__(self, rngs):
-=======
     def __post_init__(self, rngs: nnx.Rngs):
->>>>>>> d83a2d80
         """Initializes the weight kernels for Q, K, V, and O projections."""
         N = self.num_attention_heads
         K = self.num_key_value_heads
