--- conflicted
+++ resolved
@@ -1,10 +1,6 @@
 import json
 from dataclasses import dataclass
-<<<<<<< HEAD
-from typing import List, Any
-=======
 from typing import Any, List
->>>>>>> 4bc5cc9a
 
 import jax
 import numpy as np
