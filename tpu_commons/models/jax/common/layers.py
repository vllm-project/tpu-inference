from dataclasses import dataclass, field, make_dataclass
from typing import Any

import jax
import jax.numpy as jnp
from flax import nnx
from jax.sharding import Mesh, NamedSharding
from jax.sharding import PartitionSpec as P
from jaxtyping import DTypeLike, Float, Int
from vllm.config import VllmConfig

from tpu_commons.models.jax.common.base import Config, ParamFactory
from tpu_commons.models.jax.common.constants import HuggingFaceArgNames
from tpu_commons.models.jax.common.sharding import (ShardingConfig,
                                                    ShardingRulesConfig)


# A dummy for modeling_flax_utils which might contain activation functions
class FlaxUtils:
    """A dummy class to namespace activation functions, mimicking external utilities."""
    ACT2FN = {
        'silu': nnx.silu,
        'gelu': nnx.gelu,
        'relu': nnx.relu,
        'sigmoid': nnx.sigmoid,
        'softmax': nnx.softmax
    }


modeling_flax_utils = FlaxUtils()


@dataclass
class RuntimeParams:
    """A container for runtime parameters needed by neural network blocks.

    This dataclass acts as a flexible container to pass objects that are only
    available at runtime (like a pre-allocated KV cache or dynamic sharding
    configurations) into the initialization of stateful modules. This avoids
    having to update the constructor signature of every module when a new
    runtime dependency is introduced.

    Attributes:
        kv_cache: The key-value cache object for attention layers.
        sharding_cfg: The configuration for tensor sharding.
        quantization: Configuration for quantization schemes.
    """
    kv_cache: Any = None
    sharding_cfg: Any = None
    quantization: Any = None


@dataclass
class RMSNorm(nnx.Module):
    """An implementation of Root Mean Square Layer Normalization.

    Attributes:
        dims: The feature dimension to normalize over.
        mesh: The JAX device mesh for distributed computation.
        param_factory: A factory for creating and initializing model parameters.
        sharding_cfg: Configuration for tensor sharding strategies.
        epsilon: A small float added to the variance to avoid division by zero.
        with_scale: If True, learns a multiplicative scale parameter.
        dtype: The data type for computations.
        quant: Optional configuration for quantization.
    """
    dims: int
    mesh: Mesh
    param_factory: ParamFactory
    prefill_rules: ShardingRulesConfig
    generate_rules: ShardingRulesConfig
    epsilon: float = 1e-6
    with_scale: bool = True
    dtype: Any = jnp.float32
    quant: Any | None = None

    def __post_init__(self):
        """Initializes the scale parameter."""
        self.create_sharding()

    def __call__(self, x_TD: Float, op_mode='generate') -> Float:
        """Applies RMS Normalization to the input tensor.

        Args:
            x_TD: The input tensor. The normalization is applied over the last dimension.

        Returns:
            The normalized tensor with the same shape as the input.
        """
        x_TD = jnp.asarray(x_TD, self.dtype)
        x_TD = nnx.with_sharding_constraint(x_TD,
                                            self.activation_ffw_td[op_mode])

        with jax.named_scope("rms_norm_variance"):
            var_T1 = jnp.mean(jnp.square(x_TD), axis=-1, keepdims=True)
        with jax.named_scope("rms_norm_rsqrt"):
            normed_x_TD = x_TD * jax.lax.rsqrt(var_T1 + self.epsilon)

        with jax.named_scope("rms_norm_scale_apply"):
            normed_x_TD *= self.scale.value
        normed_x_TD = nnx.with_sharding_constraint(
            normed_x_TD, self.activation_ffw_td[op_mode])
        return normed_x_TD.astype(self.dtype)

    def generate_kernel(self, rngs: nnx.Rngs):
        self.scale = self.param_factory.create_scale_param(
            rngs,
            shape=(self.dims, ),
            sharding=self.scale_sharding,
            dtype=self.dtype)

    def create_sharding(self):
        """Creates and sets sharding attributes for weights and activations."""
        mode_dependent_attrs = [
            "activation_ffw_td",
        ]
        for attr_name in mode_dependent_attrs:
            prefill_sharding_config = getattr(self.prefill_rules, attr_name)
            generate_sharding_config = getattr(self.generate_rules, attr_name)

            sharding_dict = {
                'prefill': NamedSharding(self.mesh,
                                         P(*prefill_sharding_config)),
                'generate': NamedSharding(self.mesh,
                                          P(*generate_sharding_config))
            }
            setattr(self, attr_name, sharding_dict)

        # No Sharding on the scale parameter
        self.scale_sharding = NamedSharding(self.mesh, P())

        return


DenseFFWConfig = make_dataclass(
    "FFWConfig",
    [(HuggingFaceArgNames.HIDDEN_SIZE.value, int),
     (HuggingFaceArgNames.INTERMEDIATE_SIZE.value, int),
     (HuggingFaceArgNames.HIDDEN_ACT.value, str), ("dtype", DTypeLike),
     ("vllm_config", VllmConfig, field(repr=False, default=None))],
    bases=(Config, ))

DenseFFWConfig.__doc__ = f"""Configuration for the Dense Feed-Forward (FFW) layer.

     Attributes:
        {HuggingFaceArgNames.HIDDEN_SIZE.value}: The dimension of the model.
        {HuggingFaceArgNames.INTERMEDIATE_SIZE.value}: The size of the intermediate hidden layer.
        {HuggingFaceArgNames.HIDDEN_ACT.value}: The name of the activation function to use (e.g., 'silu').
         dtype: The data type for computations.
         vllm_config: The VLLM config containing any overrides to apply.
     """


@dataclass
class DenseFFW(nnx.Module):
    """A Gated Feed-Forward Network (FFN) layer.

    This module consists of two linear projections (gating and up-projection),
    an element-wise multiplication of the activated gating projection and the
    up-projection, followed by a final downward projection.

    Attributes:
        cfg: The `DenseFFWConfig` configuration object.
        mesh: The JAX device mesh.
        param_factory: The factory for creating parameters.
        sharding_cfg: The configuration for tensor sharding.
        quant: Optional configuration for quantization.
    """
    mesh: Mesh
    dtype: jnp.dtype
    hidden_act: str
    hidden_size: int
    intermediate_size: int
    param_factory: ParamFactory
    sharding_cfg: ShardingConfig
    quant: Any | None = None

    def __post_init__(self):
        """Initializes the weight kernels for the feed-forward layer."""
        self.create_sharding()

    def __call__(self, x_TD, op_mode):
        """Performs the forward pass of the FFW layer.

        Args:
            x_TD: The input tensor of shape either `(sequence, d_model)`
            op_mode: The operational mode ('prefill' or 'generate'), used for
                selecting sharding annotations.

        Returns:
            The output tensor of shape `(batch, sequence, d_model)`.
        """
        # TODO consider to create factories for einsum(?)
        x_TD = jnp.asarray(x_TD, self.dtype)
        x_TD = nnx.with_sharding_constraint(x_TD,
                                            self.activation_ffw_td[op_mode])
        with jax.named_scope("wi_0"):
            gating_TF = jnp.einsum('TD,DF -> TF', x_TD,
                                   self.kernel_gating_DF.value)
            activated_gating_TF = modeling_flax_utils.ACT2FN[self.hidden_act](
                gating_TF)
        with jax.named_scope("wi_1"):
            up_proj_TF = jnp.einsum('TD,DF -> TF', x_TD,
                                    self.kernel_up_proj_DF.value)
        fuse_TF = activated_gating_TF * up_proj_TF
        with jax.named_scope("wo"):
            output_TD = jnp.einsum('TF,FD -> TD', fuse_TF,
                                   self.kernel_down_proj_FD.value)

        return output_TD

    def generate_kernel(self, rngs: nnx.Rngs):
        D = self.hidden_size
        F = self.intermediate_size

        self.kernel_gating_DF = self.param_factory.create_kernel_param(
<<<<<<< HEAD
            rngs,
            shape=(D, F),
            dtype=self.cfg.dtype,
            sharding=self.df_sharding)
        # FP8
        # TODO: update 128 to use config
        self.kernel_gating_scale_DF = self.param_factory.create_kernel_param(
            rngs,
            shape=(D // 128, F // 128),
            dtype=self.cfg.dtype,
            sharding=self.df_sharding)
        self.kernel_up_proj_DF = self.param_factory.create_kernel_param(
            rngs,
            shape=(D, F),
            dtype=self.cfg.dtype,
            sharding=self.df_sharding)
        # FP8
        # TODO: update 128 to use config
        self.kernel_up_proj_scale_DF = self.param_factory.create_kernel_param(
            rngs,
            shape=(D // 128, F // 128),
            dtype=self.cfg.dtype,
            sharding=self.df_sharding)
        self.kernel_down_proj_FD = self.param_factory.create_kernel_param(
            rngs,
            shape=(F, D),
            dtype=self.cfg.dtype,
            sharding=self.fd_sharding)
        # FP8
        # TODO: update 128 to use config
        self.kernel_down_proj_scale_FD = self.param_factory.create_kernel_param(
            rngs,
            shape=(F // 128, D // 128),
            dtype=self.cfg.dtype,
            sharding=self.fd_sharding)
=======
            rngs, shape=(D, F), dtype=self.dtype, sharding=self.df_sharding)
        self.kernel_up_proj_DF = self.param_factory.create_kernel_param(
            rngs, shape=(D, F), dtype=self.dtype, sharding=self.df_sharding)
        self.kernel_down_proj_FD = self.param_factory.create_kernel_param(
            rngs, shape=(F, D), dtype=self.dtype, sharding=self.fd_sharding)
>>>>>>> 59d1afa8

    def create_sharding(self):
        """Creates and sets sharding attributes for weights and activations."""
        mode_dependent_attrs = [
            "activation_ffw_td",
        ]
        for attr_name in mode_dependent_attrs:
            prefill_sharding_config = getattr(self.sharding_cfg.prefill_rules,
                                              attr_name)
            generate_sharding_config = getattr(
                self.sharding_cfg.generate_rules, attr_name)

            sharding_dict = {
                'prefill': NamedSharding(self.mesh,
                                         P(*prefill_sharding_config)),
                'generate': NamedSharding(self.mesh,
                                          P(*generate_sharding_config))
            }
            setattr(self, attr_name, sharding_dict)

        # static sharding for kernel/weights
        self.df_sharding = NamedSharding(
            self.mesh, P(*self.sharding_cfg.generate_rules.ffw_weight_df))
        self.fd_sharding = NamedSharding(
            self.mesh, P(*self.sharding_cfg.generate_rules.ffw_weight_fd))

        return


EmbedderConfig = make_dataclass(
    "EmbedderConfig",
    [(HuggingFaceArgNames.VOCAB_SIZE.value, int),
     (HuggingFaceArgNames.HIDDEN_SIZE.value, int), ("dtype", DTypeLike),
     ("normalize_embeddings", bool),
     ("vllm_config", VllmConfig, field(repr=False, default=None))],
    bases=(Config, ))
EmbedderConfig.__doc__ = f"""Configuration for the Embedder module.

     Attributes:
         {HuggingFaceArgNames.VOCAB_SIZE.value}: The size of the vocabulary.
         {HuggingFaceArgNames.HIDDEN_SIZE.value}: The hidden dimension of the model.
         dtype: The data type for the embedding table.
         normalize_embeddings: If True, scale embeddings by `sqrt(d_model)`.
         vllm_config: The VLLM config containing any overrides to apply.
     """


@dataclass
class Embedder(nnx.Module):
    """A module for token embedding and, optionally, decoding (tied embeddings).

    This class handles both the "encoding" step of converting token IDs to dense
    vectors and the "decoding" step of projecting model outputs back to logits
    over the vocabulary.

    Attributes:
        cfg: The `EmbedderConfig` configuration object.
        mesh: The JAX device mesh for distributed computation.
        param_factory: A factory for creating and initializing model parameters.
        sharding_cfg: Configuration for tensor sharding strategies.
        quant: Optional configuration for quantization.
    """
    vocab_size: int
    hidden_size: int
    dtype: jnp.dtype
    mesh: Mesh
    param_factory: ParamFactory
    normalize_embeddings: bool = False
    generate_rules_prelogit_td: tuple = (None, None)
    generate_rules_vocab_vd: tuple = (None, None)

    def __post_init__(self):
        """Initializes the embedding table."""
        self.create_sharding()

    def __call__(self, x, decode=False):
        """Dispatches to either the encode or decode method.

        Args:
            x: The input tensor. Either token IDs for encoding or hidden states
                for decoding.
            decode: A boolean flag. If False (default), performs encoding. If
                True, performs decoding.

        Returns:
            Either embedding vectors or logit scores.
        """
        if decode:
            return self.decode(x)
        else:
            return self.encode(x)

    def generate_kernel(self, rngs: nnx.Rngs):
        self.input_embedding_table_VD = self.param_factory.create_kernel_param(
            rngs,
            shape=(self.vocab_size, self.hidden_size),
            sharding=self.vd_sharding,
            dtype=self.dtype)

    def decode(self, x_TD: Float) -> Float:
        """Projects hidden states to vocabulary logits.

        Args:
            x_TD: The input tensor of hidden states from the model backbone, with
                shape `(sequence, d_model)`.

        Returns:
            The output logits over the vocabulary, with shape
            `(sequence, vocab_size)`.
        """
        x_TD = jnp.asarray(x_TD, self.dtype)
        x_TD = nnx.with_sharding_constraint(x_TD, self.prelogit_td)

        with jax.named_scope("embedder_decode_projection"):
            logits_TV = jnp.einsum('VD,TD -> TV',
                                   self.input_embedding_table_VD.value, x_TD)
        return logits_TV

    def encode(self, x_T: Int) -> Float:
        """Converts integer token IDs to dense embedding vectors.

        Args:
            x_T: The input tensor of token IDs, with shape `(sequence, )`.

        Returns:
            The corresponding embedding vectors, with shape
            `(batch, sequence, d_model)`.
        """
        with jax.named_scope("embedder_encode_lookup"):
            embedding_TD = jnp.take(self.input_embedding_table_VD.value,
                                    x_T,
                                    axis=0)

        if self.normalize_embeddings:
            with jax.named_scope("embedder_normalize_embeddings"):
                embedding_TD *= jnp.sqrt(self.hidden_size).astype(self.dtype)
        return embedding_TD

    def create_sharding(self):
        """Creates and sets sharding attributes for weights and activations."""
        self.prelogit_td = NamedSharding(self.mesh,
                                         P(*self.generate_rules_prelogit_td))
        self.vd_sharding = NamedSharding(self.mesh,
                                         P(*self.generate_rules_vocab_vd))


@dataclass
class LMhead(Embedder):
    """
    An Embedder that uses a (D, V) shaped embedding table, inheriting from
    the base Embedder class.

    This implementation overrides the kernel generation, encoding, and decoding
    methods to work with the transposed embedding matrix layout.
    """
    generate_rules_vocab_dv: tuple = (None, None)

    def generate_kernel(self, rngs: nnx.Rngs):
        self.input_embedding_table_DV = self.param_factory.create_kernel_param(
            rngs,
            shape=(self.hidden_size, self.vocab_size),
            sharding=self.dv_sharding,
            dtype=self.dtype)

    def __call__(self, x):
        """Dispatches to decode method.

        Args:
            x: The input tensor. Either token IDs for encoding or hidden states
                for decoding.
            decode: A boolean flag. If False (default), performs encoding. If
                True, performs decoding.

        Returns:
            Either embedding vectors or logit scores.
        """
        return self.decode(x)

    def decode(self, x_TD: Float) -> Float:
        """Projects hidden states to vocabulary logits.

        Args:
            x_TD: The input tensor of hidden states from the model backbone, with
                shape `(sequence, d_model)`.

        Returns:
            The output logits over the vocabulary, with shape
            `(sequence, vocab_size)`.
        """
        x_TD = jnp.asarray(x_TD, self.dtype)
        x_TD = nnx.with_sharding_constraint(x_TD, self.prelogit_td)

        with jax.named_scope("lmhead_decode_projection"):
            logits_TV = jnp.einsum('DV,TD -> TV',
                                   self.input_embedding_table_DV.value, x_TD)
        return logits_TV

    def create_sharding(self):
        """Creates and sets sharding attributes for weights and activations."""
        self.prelogit_td = NamedSharding(self.mesh,
                                         P(*self.generate_rules_prelogit_td))
        self.dv_sharding = NamedSharding(self.mesh,
                                         P(*self.generate_rules_vocab_dv))<|MERGE_RESOLUTION|>--- conflicted
+++ resolved
@@ -214,49 +214,32 @@
         F = self.intermediate_size
 
         self.kernel_gating_DF = self.param_factory.create_kernel_param(
-<<<<<<< HEAD
-            rngs,
-            shape=(D, F),
-            dtype=self.cfg.dtype,
-            sharding=self.df_sharding)
+            rngs, shape=(D, F), dtype=self.dtype, sharding=self.df_sharding)
         # FP8
         # TODO: update 128 to use config
         self.kernel_gating_scale_DF = self.param_factory.create_kernel_param(
             rngs,
             shape=(D // 128, F // 128),
-            dtype=self.cfg.dtype,
+            dtype=self.dtype,
             sharding=self.df_sharding)
         self.kernel_up_proj_DF = self.param_factory.create_kernel_param(
-            rngs,
-            shape=(D, F),
-            dtype=self.cfg.dtype,
-            sharding=self.df_sharding)
+            rngs, shape=(D, F), dtype=self.dtype, sharding=self.df_sharding)
         # FP8
         # TODO: update 128 to use config
         self.kernel_up_proj_scale_DF = self.param_factory.create_kernel_param(
             rngs,
             shape=(D // 128, F // 128),
-            dtype=self.cfg.dtype,
+            dtype=self.dtype,
             sharding=self.df_sharding)
         self.kernel_down_proj_FD = self.param_factory.create_kernel_param(
-            rngs,
-            shape=(F, D),
-            dtype=self.cfg.dtype,
-            sharding=self.fd_sharding)
+            rngs, shape=(F, D), dtype=self.dtype, sharding=self.fd_sharding)
         # FP8
         # TODO: update 128 to use config
         self.kernel_down_proj_scale_FD = self.param_factory.create_kernel_param(
             rngs,
             shape=(F // 128, D // 128),
-            dtype=self.cfg.dtype,
+            dtype=self.dtype,
             sharding=self.fd_sharding)
-=======
-            rngs, shape=(D, F), dtype=self.dtype, sharding=self.df_sharding)
-        self.kernel_up_proj_DF = self.param_factory.create_kernel_param(
-            rngs, shape=(D, F), dtype=self.dtype, sharding=self.df_sharding)
-        self.kernel_down_proj_FD = self.param_factory.create_kernel_param(
-            rngs, shape=(F, D), dtype=self.dtype, sharding=self.fd_sharding)
->>>>>>> 59d1afa8
 
     def create_sharding(self):
         """Creates and sets sharding attributes for weights and activations."""
