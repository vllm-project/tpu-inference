import functools
import os
from typing import Any

import jax
from flax import nnx
from jax.sharding import Mesh, NamedSharding, PartitionSpec
from transformers import PretrainedConfig
from vllm.config import VllmConfig

from tpu_commons.logger import init_logger
from tpu_commons.models.jax.utils.quantization.quantization_utils import (
    quantization_config_file_path_to_dict, qwix_quantize_nnx_model)

logger = init_logger(__name__)


def _apply_qwix_quantization(vllm_config: VllmConfig, model: nnx.Module,
                             rng: jax.Array, mesh: Mesh) -> nnx.Module:
    """
    Will apply quantization if a valid quantization config with Qwix rules is provided.  See README
    for more details.

    Args:
        vllm_config: the vllm config
        model: the model to quantize
        rng: the random number generator to use
        mesh: the mesh to use

    Returns:
        the potentially quantized model
    """
    # NOTE: we expect the value of "quantization" to be the name of a file in `tpu_commons/models/jax/utils/quantization/configs`
    # if given
    qwix_config = None
    if vllm_config.additional_config.get("quantization"):
        quantization_config = quantization_config_file_path_to_dict(
            vllm_config.additional_config["quantization"])
        qwix_config = quantization_config.get("qwix").get("rules")
    if qwix_config:
        block_size = vllm_config.cache_config.block_size
        model_config = vllm_config.model_config
        head_size = model_config.get_head_size()
        num_kv_heads = model_config.get_total_num_kv_heads()
        # NOTE: it's REALLY important this is jitted, or else you'll run into hanging
        qwix_quantize_nnx_model_with_config = functools.partial(
            qwix_quantize_nnx_model, qwix_config=qwix_config)
        model = nnx.jit(qwix_quantize_nnx_model_with_config,
                        donate_argnums=(0, ),
                        static_argnames=(
                            "mesh",
                            "num_hidden_layers",
                            "kv_cache_block_size",
                            "kv_cache_num_kv_heads",
                            "kv_cache_head_size",
                        ))(model=model,
                           rng=rng,
                           mesh=mesh,
                           num_hidden_layers=vllm_config.model_config.
                           hf_config.num_hidden_layers,
                           kv_cache_block_size=block_size,
                           kv_cache_num_kv_heads=num_kv_heads,
                           kv_cache_head_size=head_size)

    return model


def _get_model_architecture(config: PretrainedConfig) -> nnx.Module:
    # NOTE: Use inline imports here, otherwise the normal imports
    # would cause JAX init failure when using multi hosts with Ray.
    _MODEL_REGISTRY = {}

    from tpu_commons.models.jax.qwen2 import Qwen2ForCausalLM
    from tpu_commons.models.jax.recipes.llama3 import LlamaForCausalLM
    _MODEL_REGISTRY["LlamaForCausalLM"] = LlamaForCausalLM
    _MODEL_REGISTRY["Qwen2ForCausalLM"] = Qwen2ForCausalLM

    architectures = getattr(config, "architectures", [])
    for arch in architectures:
        if arch in _MODEL_REGISTRY:
            return _MODEL_REGISTRY[arch]
    raise ValueError(
        f"Model architectures {architectures} are not supported for now. "
        f"Supported architectures: {list(_MODEL_REGISTRY.keys())}")


def _get_nnx_model(
    model_class: Any,
    vllm_config: VllmConfig,
    rng: jax.Array,
    mesh: Mesh,
) -> nnx.Module:
    if os.getenv("JAX_RANDOM_WEIGHTS", False):
        # Create a sharded model with random inited weights.
<<<<<<< HEAD
        @nnx.jit
        def create_sharded_model():
            model = model_class(vllm_config, rng, mesh)
            state = nnx.state(model)
            pspecs = nnx.get_partition_spec(state)
            sharded_state = jax.lax.with_sharding_constraint(state, pspecs)
            nnx.update(model, sharded_state)
            model = _apply_qwix_quantization(vllm_config, model, rng, mesh)
            return model

        with mesh:
            jit_model = create_sharded_model()
=======
        if model_class.__name__ == "Qwen2ForCausalLM":
            # TODO: currently Qwen2ForCausalLM is using legacy model implementation
            # will merge the random init logic when all model are migrated to new model implementation
            @nnx.jit
            def create_sharded_model():
                model = model_class(vllm_config, rng, mesh)
                state = nnx.state(model)
                pspecs = nnx.get_partition_spec(state)
                sharded_state = jax.lax.with_sharding_constraint(state, pspecs)
                nnx.update(model, sharded_state)
                return model

            with mesh:
                jit_model = create_sharded_model()
        else:

            @nnx.jit
            def create_sharded_model(model):
                state = nnx.state(model)
                nnx.update(model, state)
                return model

            with mesh:
                model = model_class.create_model_with_random_weights(
                    vllm_config, rng, mesh)
                jit_model = create_sharded_model(model)
>>>>>>> 88659f12
    else:
        # We first create an abstract model without allocating any weights,
        # then fill in its weigths during load_weights from HF.
        # This shows 3 advantages than the normal way:
        # 1. The model weights will only be allocated once. Otherwise the normal way
        #    will random-init the model weights first, then load the real weights.
        #    The two pass weights allocation causes model loading slow.
        # 2. The model loading won't be OOM. Otherwise the normal way will hold
        #    a full model weights after random-init, then duplicate a layer during
        #    the load_weights. This would be easy to OOM if the layer is super large.
        # 3. The model architecture definition won't need to worry about the sharding.
        #    The sharding definition is taken over by the load_weights instead.
        if model_class.__name__ == "Qwen2ForCausalLM":
            model = nnx.eval_shape(lambda: model_class(vllm_config, rng, mesh))
        else:
            model = nnx.eval_shape(
                lambda: model_class.create_model_for_checkpoint_loading(
                    vllm_config, rng, mesh))
        model.load_weights(rng)
        # Although the created model can already work, we still need to jit
        # the model creation again, otherwise the model forward will have
        # non-trivial overhead in PjitFunction.
        @nnx.jit(donate_argnums=(0, ))
        def create_jit_model(model):
            state = nnx.state(model)
            nnx.update(model, state)
            model = _apply_qwix_quantization(vllm_config, model, rng, mesh)
            return model

        with mesh:
            jit_model = create_jit_model(model)
    return jit_model


def get_flax_model(
    vllm_config: VllmConfig,
    rng: jax.Array,
    mesh: Mesh,
) -> nnx.Module:
    model_class = _get_model_architecture(vllm_config.model_config.hf_config)
    jit_model = _get_nnx_model(model_class, vllm_config, rng, mesh)
    kv_cache_sharding = NamedSharding(mesh, PartitionSpec(None, None, "model"))
    hidden_states_sharding = NamedSharding(mesh, PartitionSpec(None,
                                                               None))  # (T, D)

    # For performance consideration, refer to:
    # https://flax.readthedocs.io/en/latest/guides/performance.html
    graphdef, state = nnx.split(jit_model)

    @functools.partial(
        jax.jit,
        out_shardings=(
            kv_cache_sharding,
            hidden_states_sharding,
        ),
        donate_argnums=2,  # 0 is graphdef, 1 is state, 2 is kv_cache
    )
    def run_model(graphdef, state, *args):
        model = nnx.merge(graphdef, state)
        return model(*args)

    logits_sharding = NamedSharding(mesh, PartitionSpec(None, "model"))

    @functools.partial(
        jax.jit,
        out_shardings=(logits_sharding),
    )
    def run_compute_logits(graphdef, state, *args):
        model = nnx.merge(graphdef, state)
        return model.compute_logits(*args)

    model_fn = functools.partial(run_model, graphdef)
    compute_logits_fn = functools.partial(run_compute_logits, graphdef)
    return model_fn, compute_logits_fn, state


def get_vllm_model(
    vllm_config: VllmConfig,
    rng: jax.Array,
    mesh: Mesh,
):
    from tpu_commons.models.vllm.vllm_model_wrapper import VllmModelWrapper

    model = VllmModelWrapper(
        vllm_config=vllm_config,
        rng=rng,
        mesh=mesh,
    )
    params = model.load_weights()

    jit_model = model.jit_step_func()
    compute_logits_fn = model.jit_compute_logits_func()
    return jit_model, compute_logits_fn, params


def get_model(
    vllm_config: VllmConfig,
    rng: jax.Array,
    mesh: Mesh,
) -> Any:
    impl = os.getenv("MODEL_IMPL_TYPE", "flax_nnx").lower()
    logger.info(f"Loading model, implementation type={impl}")
    if impl == "flax_nnx":
        return get_flax_model(vllm_config, rng, mesh)
    elif impl == "vllm":
        return get_vllm_model(vllm_config, rng, mesh)
    else:
        raise NotImplementedError("Unsupported MODEL_IMPL_TYPE")<|MERGE_RESOLUTION|>--- conflicted
+++ resolved
@@ -92,20 +92,6 @@
 ) -> nnx.Module:
     if os.getenv("JAX_RANDOM_WEIGHTS", False):
         # Create a sharded model with random inited weights.
-<<<<<<< HEAD
-        @nnx.jit
-        def create_sharded_model():
-            model = model_class(vllm_config, rng, mesh)
-            state = nnx.state(model)
-            pspecs = nnx.get_partition_spec(state)
-            sharded_state = jax.lax.with_sharding_constraint(state, pspecs)
-            nnx.update(model, sharded_state)
-            model = _apply_qwix_quantization(vllm_config, model, rng, mesh)
-            return model
-
-        with mesh:
-            jit_model = create_sharded_model()
-=======
         if model_class.__name__ == "Qwen2ForCausalLM":
             # TODO: currently Qwen2ForCausalLM is using legacy model implementation
             # will merge the random init logic when all model are migrated to new model implementation
@@ -116,6 +102,7 @@
                 pspecs = nnx.get_partition_spec(state)
                 sharded_state = jax.lax.with_sharding_constraint(state, pspecs)
                 nnx.update(model, sharded_state)
+                # NOTE: we don't support quantization for the old Qwen2ForCausalLM implementation
                 return model
 
             with mesh:
@@ -126,13 +113,13 @@
             def create_sharded_model(model):
                 state = nnx.state(model)
                 nnx.update(model, state)
+                model = _apply_qwix_quantization(vllm_config, model, rng, mesh)
                 return model
 
             with mesh:
                 model = model_class.create_model_with_random_weights(
                     vllm_config, rng, mesh)
                 jit_model = create_sharded_model(model)
->>>>>>> 88659f12
     else:
         # We first create an abstract model without allocating any weights,
         # then fill in its weigths during load_weights from HF.
