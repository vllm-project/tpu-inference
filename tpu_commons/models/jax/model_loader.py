import functools
import os
from typing import Any

import jax
from flax import nnx
from jax.sharding import Mesh, NamedSharding, PartitionSpec
from transformers import PretrainedConfig
from vllm.config import VllmConfig

<<<<<<< HEAD
from tpu_commons.models.jax.utils.param_overview import get_parameter_overview
from tpu_commons.utils_jax import count_model_parameters
=======
from tpu_commons.logger import init_logger
from tpu_commons.models.jax.common.model import Model
>>>>>>> 69e2e7d4

logger = init_logger(__name__)


def _get_model_architecture(config: PretrainedConfig) -> nnx.Module:
    # NOTE: Use inline imports here, otherwise the normal imports
    # would cause JAX init failure when using multi hosts with Ray.
    _MODEL_REGISTRY = {}

    # TODO(xiang): unify the model interface
    if os.getenv("USE_JAX_V1", False):
        from tpu_commons.models.jax.llama_v1 import LlamaForCausalLM
        from tpu_commons.models.jax.qwen2_v1 import Qwen2ForCausalLM
    else:
        from tpu_commons.models.jax.llama import LlamaForCausalLM
        from tpu_commons.models.jax.qwen2 import Qwen2ForCausalLM
    _MODEL_REGISTRY["LlamaForCausalLM"] = LlamaForCausalLM
    _MODEL_REGISTRY["Qwen2ForCausalLM"] = Qwen2ForCausalLM

    if os.getenv("NEW_MODEL_DESIGN", False):
        from tpu_commons.models.jax.recipes.llama3 import Llama3_8B

        # from tpu_commons.models.jax.recipes.llama4 import Llama4Scout
        _MODEL_REGISTRY["Llama3_8B"] = Llama3_8B
        # _MODEL_REGISTRY["Llama4Scout"] = Llama4Scout

    architectures = getattr(config, "architectures", [])
    for arch in architectures:
        if arch in _MODEL_REGISTRY:
            return _MODEL_REGISTRY[arch]
    raise ValueError(
        f"Model architectures {architectures} are not supported for now. "
        f"Supported architectures: {list(_MODEL_REGISTRY.keys())}")


def _get_common_model(
    model_class: Any,
    vllm_config: VllmConfig,
    rng: jax.Array,
    mesh: Mesh,
<<<<<<< HEAD
):
    model_class = _get_model_architecture(vllm_config.model_config.hf_config)
    model = model_class(
        vllm_config=vllm_config,
        rng=rng,
        mesh=mesh,
    )
    params = model.load_weights(vllm_config.model_config.model)
    if os.getenv("INSPECT_MODEL", False):
        print(
            "Model params:\n%s",
            get_parameter_overview(params, include_stats="sharding"),
        )

    kv_cache_sharding = NamedSharding(mesh, PartitionSpec("model"))
    outputs_sharding = NamedSharding(mesh, PartitionSpec(None))
    logits_cache_sharding = NamedSharding(mesh, PartitionSpec(None))
    jit_model = jax.jit(
        model.apply,
        out_shardings=(
            kv_cache_sharding,
            outputs_sharding,
            logits_cache_sharding,
        ),
        static_argnums=(1, 2),
        donate_argnums=3,
    )
    model_fn = functools.partial(jit_model, params)
    total_model_params = count_model_parameters(params)
    return model_fn, total_model_params
=======
) -> nnx.Module:
    model = model_class(vllm_config, rng, mesh)
    model.load_weights(model)
    return model
>>>>>>> 69e2e7d4


def _get_nnx_model(
    model_class: Any,
    vllm_config: VllmConfig,
    rng: jax.Array,
    mesh: Mesh,
) -> nnx.Module:
    if os.getenv("JAX_RANDOM_WEIGHTS", False):
        # Create a sharded model with random inited weights.
        @nnx.jit
        def create_sharded_model():
            model = model_class(vllm_config, rng, mesh)
            state = nnx.state(model)
            pspecs = nnx.get_partition_spec(state)
            sharded_state = jax.lax.with_sharding_constraint(state, pspecs)
            nnx.update(model, sharded_state)
            return model

        with mesh:
            jit_model = create_sharded_model()
    else:
        # We first create an abstract model without allocating any weights,
        # then fill in its weigths during load_weights from HF.
        # This shows 3 advantages than the normal way:
        # 1. The model weights will only be allocated once. Otherwise the normal way
        #    will random-init the model weights first, then load the real weights.
        #    The two pass weights allocation causes model loading slow.
        # 2. The model loading won't be OOM. Otherwise the normal way will hold
        #    a full model weights after random-init, then duplicate a layer during
        #    the load_weights. This would be easy to OOM if the layer is super large.
        # 3. The model architecture definition won't need to worry about the sharding.
        #    The sharding definition is taken over by the load_weights instead.
        model = nnx.eval_shape(lambda: model_class(vllm_config, rng, mesh))
        model.load_weights(rng)
        # Although the created model can already work, we still need to jit
        # the model creation again, otherwise the model forward will have
        # non-trivial overhead in PjitFunction.
        @nnx.jit(donate_argnums=(0, ))
        def create_jit_model(model):
            state = nnx.state(model)
            nnx.update(model, state)
            return model

        with mesh:
            jit_model = create_jit_model(model)
    return jit_model


def get_flax_model(
    vllm_config: VllmConfig,
    rng: jax.Array,
    mesh: Mesh,
) -> nnx.Module:
    model_class = _get_model_architecture(vllm_config.model_config.hf_config)
    if issubclass(model_class,
                  Model):  # TODO: Get this to work for nnx.eval_shape.
        jit_model = _get_common_model(model_class, vllm_config, rng, mesh)
    else:
        jit_model = _get_nnx_model(model_class, vllm_config, rng, mesh)

    kv_cache_sharding = NamedSharding(mesh, PartitionSpec(None, None, "model"))
    outputs_sharding = NamedSharding(mesh, PartitionSpec(None))
    logits_cache_sharding = NamedSharding(mesh, PartitionSpec(None))

    # For performance consideration, refer to:
    # https://flax.readthedocs.io/en/latest/guides/performance.html
    graphdef, state = nnx.split(jit_model)

    @functools.partial(
        jax.jit,
        out_shardings=(
            kv_cache_sharding,
            outputs_sharding,
            logits_cache_sharding,
        ),
        static_argnums=(2, 3),
        donate_argnums=4,
    )
    def run_model(graphdef, state, *args):
        model = nnx.merge(graphdef, state)
        return model(*args)

    model_fn = functools.partial(run_model, graphdef, state)
    total_model_params = count_model_parameters(state)
    return model_fn, total_model_params


def get_vllm_model(
    vllm_config: VllmConfig,
    rng: jax.Array,
    mesh: Mesh,
):
    from tpu_commons.models.vllm.vllm_model_wrapper import VllmModelWrapper

    model = VllmModelWrapper(
        vllm_config=vllm_config,
        rng=rng,
        mesh=mesh,
    )
    params = model.load_weights()

    jit_model = model.jit_step_func()
    model_fn = functools.partial(jit_model, params)
    total_model_params = count_model_parameters(params)
    return model_fn, total_model_params


def get_model(
    vllm_config: VllmConfig,
    rng: jax.Array,
    mesh: Mesh,
) -> Any:
    impl = os.getenv("MODEL_IMPL_TYPE", "flax_nnx").lower()
    logger.info(f"Loading model, implementation type={impl}")
    if impl == "flax_nnx":
        return get_flax_model(vllm_config, rng, mesh)
    elif impl == "vllm":
        return get_vllm_model(vllm_config, rng, mesh)
    else:
        raise NotImplementedError("Unsupported MODEL_IMPL_TYPE")<|MERGE_RESOLUTION|>--- conflicted
+++ resolved
@@ -8,13 +8,9 @@
 from transformers import PretrainedConfig
 from vllm.config import VllmConfig
 
-<<<<<<< HEAD
-from tpu_commons.models.jax.utils.param_overview import get_parameter_overview
-from tpu_commons.utils_jax import count_model_parameters
-=======
 from tpu_commons.logger import init_logger
 from tpu_commons.models.jax.common.model import Model
->>>>>>> 69e2e7d4
+from tpu_commons.utils_jax import count_model_parameters
 
 logger = init_logger(__name__)
 
@@ -55,43 +51,10 @@
     vllm_config: VllmConfig,
     rng: jax.Array,
     mesh: Mesh,
-<<<<<<< HEAD
-):
-    model_class = _get_model_architecture(vllm_config.model_config.hf_config)
-    model = model_class(
-        vllm_config=vllm_config,
-        rng=rng,
-        mesh=mesh,
-    )
-    params = model.load_weights(vllm_config.model_config.model)
-    if os.getenv("INSPECT_MODEL", False):
-        print(
-            "Model params:\n%s",
-            get_parameter_overview(params, include_stats="sharding"),
-        )
-
-    kv_cache_sharding = NamedSharding(mesh, PartitionSpec("model"))
-    outputs_sharding = NamedSharding(mesh, PartitionSpec(None))
-    logits_cache_sharding = NamedSharding(mesh, PartitionSpec(None))
-    jit_model = jax.jit(
-        model.apply,
-        out_shardings=(
-            kv_cache_sharding,
-            outputs_sharding,
-            logits_cache_sharding,
-        ),
-        static_argnums=(1, 2),
-        donate_argnums=3,
-    )
-    model_fn = functools.partial(jit_model, params)
-    total_model_params = count_model_parameters(params)
-    return model_fn, total_model_params
-=======
 ) -> nnx.Module:
     model = model_class(vllm_config, rng, mesh)
     model.load_weights(model)
     return model
->>>>>>> 69e2e7d4
 
 
 def _get_nnx_model(
