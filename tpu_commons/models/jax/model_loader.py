import functools
import os
from typing import Any

import jax
from flax import nnx
from jax.sharding import Mesh, NamedSharding, PartitionSpec
from transformers import PretrainedConfig
from vllm.config import VllmConfig

from tpu_commons.logger import init_logger
from tpu_commons.models.jax.utils.quantization.quantization_utils import (
<<<<<<< HEAD
    apply_qwix_quantization, determine_whether_to_apply_qwix_on_abstract_model)

logger = init_logger(__name__)

=======
    apply_qwix_on_abstract_model, apply_qwix_quantization)

logger = init_logger(__name__)

_MODEL_REGISTRY = {}

>>>>>>> 1fcf5245

def _get_model_architecture(config: PretrainedConfig) -> nnx.Module:
    # NOTE: Use inline imports here, otherwise the normal imports
    # would cause JAX init failure when using multi hosts with Ray.
    _MODEL_REGISTRY = {}

    from tpu_commons.models.jax.deepseek_v3 import DeepSeekV3
    from tpu_commons.models.jax.llama4 import Llama4ForCausalLM
    from tpu_commons.models.jax.phi3 import Phi3ForCausalLM
    from tpu_commons.models.jax.qwen2 import Qwen2ForCausalLM
    from tpu_commons.models.jax.qwen2_5_vl import \
        Qwen2_5_VLForConditionalGeneration
    from tpu_commons.models.jax.qwen3 import Qwen3ForCausalLM

    if os.getenv("NEW_MODEL_DESIGN", False):
        from tpu_commons.experimental.llama3_jax_stashed import \
            LlamaForCausalLM
    else:
        from tpu_commons.models.jax.llama3 import LlamaForCausalLM

    _MODEL_REGISTRY["Llama4ForCausalLM"] = Llama4ForCausalLM
    _MODEL_REGISTRY["DeepSeekV3"] = DeepSeekV3
    _MODEL_REGISTRY["LlamaForCausalLM"] = LlamaForCausalLM
    _MODEL_REGISTRY["Qwen2ForCausalLM"] = Qwen2ForCausalLM
    _MODEL_REGISTRY["Qwen3ForCausalLM"] = Qwen3ForCausalLM
    _MODEL_REGISTRY[
        "Qwen2_5_VLForConditionalGeneration"] = Qwen2_5_VLForConditionalGeneration
    _MODEL_REGISTRY["Phi3ForCausalLM"] = Phi3ForCausalLM

    architectures = getattr(config, "architectures", [])
    for arch in architectures:
        if arch in _MODEL_REGISTRY:
            return _MODEL_REGISTRY[arch]
    raise ValueError(
        f"Model architectures {architectures} are not supported for now. "
        f"Supported architectures: {list(_MODEL_REGISTRY.keys())}")


def _get_nnx_model(
    model_class: Any,
    vllm_config: VllmConfig,
    rng: jax.Array,
    mesh: Mesh,
) -> nnx.Module:
    if os.getenv("JAX_RANDOM_WEIGHTS", False):
        # Create a sharded model with random inited weights.
        # TODO: currently Qwen2ForCausalLM is using legacy model implementation
        # will merge the random init logic when all model are migrated to new model implementation
        @nnx.jit
        def create_sharded_model():
            model = model_class(vllm_config, rng, mesh)
            state = nnx.state(model)
            pspecs = nnx.get_partition_spec(state)
            sharded_state = jax.lax.with_sharding_constraint(state, pspecs)
            nnx.update(model, sharded_state)
            # NOTE: we don't support quantization for the old Qwen2ForCausalLM implementation
            return model

        with mesh:
            jit_model = create_sharded_model()
            # In this case, we are applying Qwix quantization to the true, concrete model
            jit_model = apply_qwix_quantization(vllm_config,
                                                jit_model,
                                                rng,
                                                mesh,
                                                apply_to_abstract_model=False)
            if hasattr(jit_model, 'initialize_cache'):
                jit_model.initialize_cache()
    else:
        # We first create an abstract model without allocating any weights,
        # then fill in its weigths during load_weights from HF.
        # This shows 2 advantages than the normal way:
        # 1. The model weights will only be allocated once. Otherwise the normal way
        #    will random-init the model weights first, then load the real weights.
        #    The two pass weights allocation causes model loading slow.
        # 2. The model loading won't be OOM. Otherwise the normal way will hold
        #    a full model weights after random-init, then duplicate a layer during
        #    the load_weights. This would be easy to OOM if the layer is super large.
        def _create_abstract_model() -> nnx.Module:
            """
            Helper class to create an abstract model for `nnx.eval_shape`.
<<<<<<< HEAD
=======

            Returns:
                An abstract model function.
>>>>>>> 1fcf5245
            """
            return model_class(vllm_config, rng, mesh)

        abstract_model_fn = _create_abstract_model
        # NOTE: only one of the abstract (this) or or concrete Qwix quantization paths should
        # be taken
<<<<<<< HEAD
        if apply_qwix_on_abstract_model := determine_whether_to_apply_qwix_on_abstract_model(
=======
        if should_apply_qwix_on_abstract_model := apply_qwix_on_abstract_model(
>>>>>>> 1fcf5245
                vllm_config):
            # NOTE: if Qwix is not configured, this will return `_create_abstract_model` and
            # thus be a no-op
            abstract_model_fn = apply_qwix_quantization(
                vllm_config,
                _create_abstract_model,
                rng,
                mesh,
                apply_to_abstract_model=True)
        model = nnx.eval_shape(abstract_model_fn)
        model.load_weights(rng)
        # Although the created model can already work, we still need to jit
        # the model creation again, otherwise the model forward will have
        # non-trivial overhead in PjitFunction.
        @nnx.jit(donate_argnums=(0, ))
        def create_jit_model(model):
            state = nnx.state(model)
            nnx.update(model, state)
<<<<<<< HEAD
            if not apply_qwix_on_abstract_model:
=======
            # NOTE: only one of the abstract (this) or or concrete Qwix quantization paths should
            # be taken
            if not should_apply_qwix_on_abstract_model:
>>>>>>> 1fcf5245
                # NOTE: if Qwix is not configured, this will be a no-op
                model = apply_qwix_quantization(vllm_config,
                                                model,
                                                rng,
                                                mesh,
                                                apply_to_abstract_model=False)
            return model

        with mesh:
            jit_model = create_jit_model(model)
    return jit_model


def get_flax_model(
    vllm_config: VllmConfig,
    rng: jax.Array,
    mesh: Mesh,
) -> nnx.Module:
    model_class = _get_model_architecture(vllm_config.model_config.hf_config)
    jit_model = _get_nnx_model(model_class, vllm_config, rng, mesh)
    kv_cache_sharding = NamedSharding(mesh, PartitionSpec(None, None, "model"))
    hidden_states_sharding = NamedSharding(mesh, PartitionSpec(None,
                                                               None))  # (T, D)

    # For performance consideration, refer to:
    # https://flax.readthedocs.io/en/latest/guides/performance.html
    graphdef, state = nnx.split(jit_model)

    @functools.partial(
        jax.jit,
        out_shardings=(
            kv_cache_sharding,
            hidden_states_sharding,
        ),
        donate_argnums=2,  # 0 is graphdef, 1 is state, 2 is kv_cache
        static_argnums=6,  #6 is layer_name_to_kvcache_index
    )
    def run_model(graphdef, state, *args):
        model = nnx.merge(graphdef, state)
        return model(*args)

    logits_sharding = NamedSharding(mesh, PartitionSpec(None, "model"))

    @functools.partial(
        jax.jit,
        out_shardings=(logits_sharding),
    )
    def run_compute_logits(graphdef, state, *args):
        model = nnx.merge(graphdef, state)
        return model.compute_logits(*args)

    # Multi-modal support only
    # This function calculates the image token's embeddings by VIT
    @functools.partial(jax.jit,
                       out_shardings=(logits_sharding),
                       static_argnames=['image_grid_thw'])
    def run_get_multimodal_embeddings(graphdef, state, image_grid_thw,
                                      **kwargs):
        model = nnx.merge(graphdef, state)
        return model.get_multimodal_embeddings(image_grid_thw, **kwargs)

    # This function will calculates the embeddings of input texts and then merge with the image embeddings
    @functools.partial(
        jax.jit,
        out_shardings=(logits_sharding),
    )
    def run_get_input_embeddings(graphdef, state, *args, **kwargs):
        model = nnx.merge(graphdef, state)
        return model.get_input_embeddings(*args, **kwargs)

    model_fn = functools.partial(run_model, graphdef)
    compute_logits_fn = functools.partial(run_compute_logits, graphdef)
    get_multimodal_embeddings_fn = functools.partial(
        run_get_multimodal_embeddings, graphdef)
    get_input_embeddings_fn = functools.partial(run_get_input_embeddings,
                                                graphdef)
    return model_fn, compute_logits_fn, get_multimodal_embeddings_fn, get_input_embeddings_fn, state


def get_vllm_model(
    vllm_config: VllmConfig,
    rng: jax.Array,
    mesh: Mesh,
):
    from tpu_commons.models.vllm.vllm_model_wrapper import VllmModelWrapper

    model = VllmModelWrapper(
        vllm_config=vllm_config,
        rng=rng,
        mesh=mesh,
    )
    params = model.load_weights()

    jit_model = model.jit_step_func()
    compute_logits_fn = model.jit_compute_logits_func()
    return jit_model, compute_logits_fn, None, None, params


def get_model(
    vllm_config: VllmConfig,
    rng: jax.Array,
    mesh: Mesh,
) -> Any:
    impl = os.getenv("MODEL_IMPL_TYPE", "flax_nnx").lower()
    logger.info(f"Loading model with MODEL_IMPL_TYPE={impl}")
    if impl == "flax_nnx":
        return get_flax_model(vllm_config, rng, mesh)
    elif impl == "vllm":
        return get_vllm_model(vllm_config, rng, mesh)
    else:
        raise NotImplementedError("Unsupported MODEL_IMPL_TYPE")<|MERGE_RESOLUTION|>--- conflicted
+++ resolved
@@ -10,19 +10,12 @@
 
 from tpu_commons.logger import init_logger
 from tpu_commons.models.jax.utils.quantization.quantization_utils import (
-<<<<<<< HEAD
-    apply_qwix_quantization, determine_whether_to_apply_qwix_on_abstract_model)
+    apply_qwix_on_abstract_model, apply_qwix_quantization)
 
 logger = init_logger(__name__)
 
-=======
-    apply_qwix_on_abstract_model, apply_qwix_quantization)
-
-logger = init_logger(__name__)
-
 _MODEL_REGISTRY = {}
 
->>>>>>> 1fcf5245
 
 def _get_model_architecture(config: PretrainedConfig) -> nnx.Module:
     # NOTE: Use inline imports here, otherwise the normal imports
@@ -104,23 +97,16 @@
         def _create_abstract_model() -> nnx.Module:
             """
             Helper class to create an abstract model for `nnx.eval_shape`.
-<<<<<<< HEAD
-=======
 
             Returns:
                 An abstract model function.
->>>>>>> 1fcf5245
             """
             return model_class(vllm_config, rng, mesh)
 
         abstract_model_fn = _create_abstract_model
         # NOTE: only one of the abstract (this) or or concrete Qwix quantization paths should
         # be taken
-<<<<<<< HEAD
-        if apply_qwix_on_abstract_model := determine_whether_to_apply_qwix_on_abstract_model(
-=======
         if should_apply_qwix_on_abstract_model := apply_qwix_on_abstract_model(
->>>>>>> 1fcf5245
                 vllm_config):
             # NOTE: if Qwix is not configured, this will return `_create_abstract_model` and
             # thus be a no-op
@@ -139,13 +125,9 @@
         def create_jit_model(model):
             state = nnx.state(model)
             nnx.update(model, state)
-<<<<<<< HEAD
-            if not apply_qwix_on_abstract_model:
-=======
             # NOTE: only one of the abstract (this) or or concrete Qwix quantization paths should
             # be taken
             if not should_apply_qwix_on_abstract_model:
->>>>>>> 1fcf5245
                 # NOTE: if Qwix is not configured, this will be a no-op
                 model = apply_qwix_quantization(vllm_config,
                                                 model,
