--- conflicted
+++ resolved
@@ -132,18 +132,9 @@
         model = nnx.merge(graphdef, state)
         return model(*args)
 
-<<<<<<< HEAD
-    def model_fn(graphdef, state, *args):
-        with mesh:
-            return run_model(graphdef, state, *args)
-
-    model_fn = functools.partial(model_fn, graphdef, state)
+    model_fn = functools.partial(run_model, graphdef, state)
     total_model_params = count_model_parameters(state)
     return model_fn, total_model_params
-=======
-    model_fn = functools.partial(run_model, graphdef, state)
-    return model_fn
->>>>>>> 04ebda4b
 
 
 def get_vllm_model(
