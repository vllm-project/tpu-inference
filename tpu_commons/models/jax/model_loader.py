--- conflicted
+++ resolved
@@ -83,16 +83,6 @@
     if os.getenv("NEW_MODEL_DESIGN", False):
         from tpu_commons.experimental.llama3_jax_stashed import \
             LlamaForCausalLM
-<<<<<<< HEAD
-        from tpu_commons.models.jax.deepseek_v3 import DeepSeekV3
-        from tpu_commons.models.jax.llama4 import Llama4ForCausalLM
-        from tpu_commons.models.jax.llama_guard_4 import LlamaGuard4ForCausalLM
-        _MODEL_REGISTRY["DeepSeekV3"] = DeepSeekV3
-        _MODEL_REGISTRY["LlamaForCausalLM"] = LlamaForCausalLM
-        _MODEL_REGISTRY["Llama4ForCausalLM"] = Llama4ForCausalLM
-        _MODEL_REGISTRY["LlamaGuard4ForCausalLM"] = LlamaGuard4ForCausalLM
-=======
->>>>>>> 18eb3c65
     else:
         from tpu_commons.models.jax.llama3 import LlamaForCausalLM
 
