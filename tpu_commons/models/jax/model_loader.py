--- conflicted
+++ resolved
@@ -23,16 +23,6 @@
         _MODEL_REGISTRY["LlamaForCausalLM"] = LlamaForCausalLM
     elif impl == "flax_nnx":
         from tpu_commons.models.jax.llama import LlamaForCausalLM
-<<<<<<< HEAD
-    else:
-        raise NotImplementedError("Unsupported MODEL_IMPL_TYPE")
-
-    _MODEL_REGISTRY = {
-        "LlamaForCausalLM": LlamaForCausalLM,
-        # "Qwen2ForCausalLM": Qwen2ForCausalLM,
-    }
-
-=======
         _MODEL_REGISTRY["LlamaForCausalLM"] = LlamaForCausalLM
         from tpu_commons.models.jax.qwen2 import Qwen2ForCausalLM
         _MODEL_REGISTRY["Qwen2ForCausalLM"] = Qwen2ForCausalLM
@@ -42,7 +32,6 @@
     else:
         raise NotImplementedError("Unsupported MODEL_IMPL_TYPE")
 
->>>>>>> 92a6e51f
     architectures = getattr(config, "architectures", [])
     for arch in architectures:
         if arch in _MODEL_REGISTRY:
