import functools
import os
from typing import Any

import jax
from flax import nnx
from jax.sharding import Mesh, NamedSharding, PartitionSpec
from transformers import PretrainedConfig
from vllm.config import VllmConfig

from tpu_commons.logger import init_logger
from tpu_commons.models.jax.utils.quantization.quantization_utils import (
    apply_qwix_on_abstract_model, apply_qwix_quantization)

logger = init_logger(__name__)

_MODEL_REGISTRY = {}


def _get_model_architecture(config: PretrainedConfig) -> nnx.Module:
    # NOTE: Use inline imports here, otherwise the normal imports
    # would cause JAX init failure when using multi hosts with Ray.

    from tpu_commons.models.jax.deepseek_v3 import DeepSeekV3
    from tpu_commons.models.jax.llama4 import Llama4ForCausalLM
    from tpu_commons.models.jax.phi3 import Phi3ForCausalLM
    from tpu_commons.models.jax.qwen2 import Qwen2ForCausalLM
    from tpu_commons.models.jax.qwen2_5_vl import \
        Qwen2_5_VLForConditionalGeneration
    from tpu_commons.models.jax.qwen3 import Qwen3ForCausalLM

    if os.getenv("NEW_MODEL_DESIGN", False):
        from tpu_commons.experimental.llama3_jax_stashed import \
            LlamaForCausalLM
    else:
        from tpu_commons.models.jax.llama3 import LlamaForCausalLM

    _MODEL_REGISTRY["Llama4ForCausalLM"] = Llama4ForCausalLM
    _MODEL_REGISTRY["DeepseekV3ForCausalLM"] = DeepSeekV3
    _MODEL_REGISTRY["LlamaForCausalLM"] = LlamaForCausalLM
    _MODEL_REGISTRY["Qwen2ForCausalLM"] = Qwen2ForCausalLM
    _MODEL_REGISTRY["Qwen3ForCausalLM"] = Qwen3ForCausalLM
    _MODEL_REGISTRY[
        "Qwen2_5_VLForConditionalGeneration"] = Qwen2_5_VLForConditionalGeneration
    _MODEL_REGISTRY["Phi3ForCausalLM"] = Phi3ForCausalLM

    architectures = getattr(config, "architectures", [])
    for arch in architectures:
        if arch in _MODEL_REGISTRY:
            return _MODEL_REGISTRY[arch]
    raise ValueError(
        f"Model architectures {architectures} are not supported for now. "
        f"Supported architectures: {list(_MODEL_REGISTRY.keys())}")


def _get_nnx_model(
    model_class: Any,
    vllm_config: VllmConfig,
    rng: jax.Array,
    mesh: Mesh,
) -> nnx.Module:

    def _create_abstract_model() -> nnx.Module:
        """
        Helper class to create an abstract model for `nnx.eval_shape`.
        """
        return model_class(vllm_config, rng, mesh)

    @nnx.jit(donate_argnums=(0, ),
             static_argnames=('apply_qwix_on_abstract_model', ))
    def create_jit_model(model, apply_qwix_on_abstract_model=False):
        state = nnx.state(model)
        nnx.update(model, state)
        if not apply_qwix_on_abstract_model:
            # NOTE: if Qwix is not configured, this will be a no-op
            model = apply_qwix_quantization(vllm_config,
                                            model,
                                            rng,
                                            mesh,
                                            apply_to_abstract_model=False)
        return model

    if os.getenv("JAX_RANDOM_WEIGHTS", False):
        # Create a sharded model with random inited weights.
        # TODO: currently Qwen2ForCausalLM is using legacy model implementation
        # will merge the random init logic when all model are migrated to new model implementation
        # Handle the DeepSeek case, where we need to run an abstract pass for Qwix first and
        # then load in the random weights.
        if determine_whether_to_apply_qwix_on_abstract_model(vllm_config):
            abstract_model_fn = apply_qwix_quantization(
                vllm_config,
                _create_abstract_model,
                rng,
                mesh,
                apply_to_abstract_model=True)

            model = nnx.eval_shape(abstract_model_fn)
            model.init_random_weights(rng)
            with mesh:
                jit_model = create_jit_model(model,
                                             apply_qwix_on_abstract_model=True)
            return jit_model

        @nnx.jit
        def create_sharded_model():
            model = model_class(vllm_config, rng, mesh)
            state = nnx.state(model)
            pspecs = nnx.get_partition_spec(state)
            sharded_state = jax.lax.with_sharding_constraint(state, pspecs)
            nnx.update(model, sharded_state)
            # NOTE: we don't support quantization for the old Qwen2ForCausalLM implementation
            return model

        with mesh:
            jit_model = create_sharded_model()
            # In this case, we are applying Qwix quantization to the true, concrete model
            jit_model = apply_qwix_quantization(vllm_config,
                                                jit_model,
                                                rng,
                                                mesh,
                                                apply_to_abstract_model=False)
            if hasattr(jit_model, 'initialize_cache'):
                jit_model.initialize_cache()
    else:
        # We first create an abstract model without allocating any weights,
        # then fill in its weigths during load_weights from HF.
        # This shows 2 advantages than the normal way:
        # 1. The model weights will only be allocated once. Otherwise the normal way
        #    will random-init the model weights first, then load the real weights.
        #    The two pass weights allocation causes model loading slow.
        # 2. The model loading won't be OOM. Otherwise the normal way will hold
        #    a full model weights after random-init, then duplicate a layer during
        #    the load_weights. This would be easy to OOM if the layer is super large.
<<<<<<< HEAD
=======
        def _create_abstract_model() -> nnx.Module:
            """
            Helper class to create an abstract model for `nnx.eval_shape`.

            Returns:
                An abstract model function.
            """
            return model_class(vllm_config, rng, mesh)

>>>>>>> e8742644
        abstract_model_fn = _create_abstract_model
        # NOTE: only one of the abstract (this) or or concrete Qwix quantization paths should
        # be taken
        if should_apply_qwix_on_abstract_model := apply_qwix_on_abstract_model(
                vllm_config):
            # NOTE: if Qwix is not configured, this will return `_create_abstract_model` and
            # thus be a no-op
            abstract_model_fn = apply_qwix_quantization(
                vllm_config,
                _create_abstract_model,
                rng,
                mesh,
                apply_to_abstract_model=True)
        model = nnx.eval_shape(abstract_model_fn)
        model.load_weights(rng)
        # Although the created model can already work, we still need to jit
        # the model creation again, otherwise the model forward will have
        # non-trivial overhead in PjitFunction.
<<<<<<< HEAD
=======
        @nnx.jit(donate_argnums=(0, ))
        def create_jit_model(model):
            state = nnx.state(model)
            nnx.update(model, state)
            # NOTE: only one of the abstract (this) or or concrete Qwix quantization paths should
            # be taken
            if not should_apply_qwix_on_abstract_model:
                # NOTE: if Qwix is not configured, this will be a no-op
                model = apply_qwix_quantization(vllm_config,
                                                model,
                                                rng,
                                                mesh,
                                                apply_to_abstract_model=False)
            return model

>>>>>>> e8742644
        with mesh:
            jit_model = create_jit_model(model, apply_qwix_on_abstract_model)
    return jit_model


def get_flax_model(
    vllm_config: VllmConfig,
    rng: jax.Array,
    mesh: Mesh,
) -> nnx.Module:
    model_class = _get_model_architecture(vllm_config.model_config.hf_config)
    jit_model = _get_nnx_model(model_class, vllm_config, rng, mesh)
    kv_cache_sharding = NamedSharding(mesh, PartitionSpec(None, None, "model"))
    hidden_states_sharding = NamedSharding(mesh, PartitionSpec(None,
                                                               None))  # (T, D)

    # For performance consideration, refer to:
    # https://flax.readthedocs.io/en/latest/guides/performance.html
    graphdef, state = nnx.split(jit_model)

    @functools.partial(
        jax.jit,
        out_shardings=(
            kv_cache_sharding,
            hidden_states_sharding,
        ),
        donate_argnums=2,  # 0 is graphdef, 1 is state, 2 is kv_cache
        static_argnums=6,  #6 is layer_name_to_kvcache_index
    )
    def run_model(graphdef, state, *args):
        model = nnx.merge(graphdef, state)
        return model(*args)

    logits_sharding = NamedSharding(mesh, PartitionSpec(None, "model"))

    @functools.partial(
        jax.jit,
        out_shardings=(logits_sharding),
    )
    def run_compute_logits(graphdef, state, *args):
        model = nnx.merge(graphdef, state)
        return model.compute_logits(*args)

    # Multi-modal support only
    # This function calculates the image token's embeddings by VIT
    @functools.partial(jax.jit,
                       out_shardings=(logits_sharding),
                       static_argnames=['image_grid_thw'])
    def run_get_multimodal_embeddings(graphdef, state, image_grid_thw,
                                      **kwargs):
        model = nnx.merge(graphdef, state)
        return model.get_multimodal_embeddings(image_grid_thw, **kwargs)

    # This function will calculates the embeddings of input texts and then merge with the image embeddings
    @functools.partial(
        jax.jit,
        out_shardings=(logits_sharding),
    )
    def run_get_input_embeddings(graphdef, state, *args, **kwargs):
        model = nnx.merge(graphdef, state)
        return model.get_input_embeddings(*args, **kwargs)

    model_fn = functools.partial(run_model, graphdef)
    compute_logits_fn = functools.partial(run_compute_logits, graphdef)
    get_multimodal_embeddings_fn = functools.partial(
        run_get_multimodal_embeddings, graphdef)
    get_input_embeddings_fn = functools.partial(run_get_input_embeddings,
                                                graphdef)
    return model_fn, compute_logits_fn, get_multimodal_embeddings_fn, get_input_embeddings_fn, state


def get_vllm_model(
    vllm_config: VllmConfig,
    rng: jax.Array,
    mesh: Mesh,
):
    from tpu_commons.models.vllm.vllm_model_wrapper import VllmModelWrapper

    model = VllmModelWrapper(
        vllm_config=vllm_config,
        rng=rng,
        mesh=mesh,
    )
    params = model.load_weights()

    jit_model = model.jit_step_func()
    compute_logits_fn = model.jit_compute_logits_func()
    return jit_model, compute_logits_fn, None, None, params


def get_model(
    vllm_config: VllmConfig,
    rng: jax.Array,
    mesh: Mesh,
) -> Any:
    impl = os.getenv("MODEL_IMPL_TYPE", "flax_nnx").lower()
    logger.info(f"Loading model with MODEL_IMPL_TYPE={impl}")
    if impl == "flax_nnx":
        return get_flax_model(vllm_config, rng, mesh)
    elif impl == "vllm":
        return get_vllm_model(vllm_config, rng, mesh)
    else:
        raise NotImplementedError("Unsupported MODEL_IMPL_TYPE")


def register_model(arch: str, model: Any):
    """
    Registers a model class for a given architecture name.

    Args:
        arch: The name of the architecture (e.g., "LlamaForCausalLM").
        model: The model class to register.
    """
    # TODO: Support lazy loading (like vllm)
    # TODO: Also call vllm's `ModelRegistry.register_model`.
    _MODEL_REGISTRY[arch] = model<|MERGE_RESOLUTION|>--- conflicted
+++ resolved
@@ -63,15 +63,18 @@
     def _create_abstract_model() -> nnx.Module:
         """
         Helper class to create an abstract model for `nnx.eval_shape`.
+
+        Returns:
+            An abstract model function.
         """
         return model_class(vllm_config, rng, mesh)
 
     @nnx.jit(donate_argnums=(0, ),
-             static_argnames=('apply_qwix_on_abstract_model', ))
-    def create_jit_model(model, apply_qwix_on_abstract_model=False):
+             static_argnames=('use_qwix_on_abstract_model', ))
+    def create_jit_model(model, use_qwix_on_abstract_model=False):
         state = nnx.state(model)
         nnx.update(model, state)
-        if not apply_qwix_on_abstract_model:
+        if not use_qwix_on_abstract_model:
             # NOTE: if Qwix is not configured, this will be a no-op
             model = apply_qwix_quantization(vllm_config,
                                             model,
@@ -86,7 +89,7 @@
         # will merge the random init logic when all model are migrated to new model implementation
         # Handle the DeepSeek case, where we need to run an abstract pass for Qwix first and
         # then load in the random weights.
-        if determine_whether_to_apply_qwix_on_abstract_model(vllm_config):
+        if apply_qwix_on_abstract_model(vllm_config):
             abstract_model_fn = apply_qwix_quantization(
                 vllm_config,
                 _create_abstract_model,
@@ -97,8 +100,8 @@
             model = nnx.eval_shape(abstract_model_fn)
             model.init_random_weights(rng)
             with mesh:
-                jit_model = create_jit_model(model,
-                                             apply_qwix_on_abstract_model=True)
+                jit_model = create_jit_model(
+                    model, should_apply_qwix_on_abstract_model=True)
             return jit_model
 
         @nnx.jit
@@ -131,18 +134,6 @@
         # 2. The model loading won't be OOM. Otherwise the normal way will hold
         #    a full model weights after random-init, then duplicate a layer during
         #    the load_weights. This would be easy to OOM if the layer is super large.
-<<<<<<< HEAD
-=======
-        def _create_abstract_model() -> nnx.Module:
-            """
-            Helper class to create an abstract model for `nnx.eval_shape`.
-
-            Returns:
-                An abstract model function.
-            """
-            return model_class(vllm_config, rng, mesh)
-
->>>>>>> e8742644
         abstract_model_fn = _create_abstract_model
         # NOTE: only one of the abstract (this) or or concrete Qwix quantization paths should
         # be taken
@@ -161,26 +152,9 @@
         # Although the created model can already work, we still need to jit
         # the model creation again, otherwise the model forward will have
         # non-trivial overhead in PjitFunction.
-<<<<<<< HEAD
-=======
-        @nnx.jit(donate_argnums=(0, ))
-        def create_jit_model(model):
-            state = nnx.state(model)
-            nnx.update(model, state)
-            # NOTE: only one of the abstract (this) or or concrete Qwix quantization paths should
-            # be taken
-            if not should_apply_qwix_on_abstract_model:
-                # NOTE: if Qwix is not configured, this will be a no-op
-                model = apply_qwix_quantization(vllm_config,
-                                                model,
-                                                rng,
-                                                mesh,
-                                                apply_to_abstract_model=False)
-            return model
-
->>>>>>> e8742644
         with mesh:
-            jit_model = create_jit_model(model, apply_qwix_on_abstract_model)
+            jit_model = create_jit_model(model,
+                                         should_apply_qwix_on_abstract_model)
     return jit_model
 
 
