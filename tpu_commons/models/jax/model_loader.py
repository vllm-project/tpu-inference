--- conflicted
+++ resolved
@@ -20,9 +20,11 @@
 
 _MODEL_REGISTRY = {}
 
+
 class UnsupportedArchitectureError(ValueError):
     """Raised when a model architecture is not supported in the registry."""
     pass
+
 
 def _get_model_architecture(config: PretrainedConfig) -> nnx.Module:
     # NOTE: Use inline imports here, otherwise the normal imports
@@ -78,8 +80,9 @@
         """
         return model_class(vllm_config, rng, mesh)
 
-    @nnx.jit(donate_argnums=(0, ),
-             static_argnames=('use_qwix_on_abstract_model', ))
+    @functools.partial(jax.jit,
+                       donate_argnums=(0, ),
+                       static_argnames=('use_qwix_on_abstract_model', ))
     def create_jit_model(
             model: nnx.Module,
             use_qwix_on_abstract_model: bool = False) -> nnx.Module:
@@ -108,9 +111,6 @@
         # Create a sharded model with random inited weights.
         # TODO: currently Qwen2ForCausalLM is using legacy model implementation
         # will merge the random init logic when all model are migrated to new model implementation
-<<<<<<< HEAD
-        @jax.jit
-=======
 
         # Handle the case where we want to load in random weights to a Qwix-quantized model.  Here, we
         # need to run an abstract pass for Qwix first and then load in the random weights.
@@ -133,8 +133,7 @@
                                              use_qwix_on_abstract_model=True)
             return jit_model
 
-        @nnx.jit
->>>>>>> a1c7f4b6
+        @jax.jit
         def create_sharded_model():
             model = model_class(vllm_config, rng, mesh)
             state = nnx.state(model)
@@ -181,24 +180,6 @@
         # Although the created model can already work, we still need to jit
         # the model creation again, otherwise the model forward will have
         # non-trivial overhead in PjitFunction.
-<<<<<<< HEAD
-        @functools.partial(jax.jit, donate_argnums=(0, ))
-        def create_jit_model(model):
-            state = nnx.state(model)
-            nnx.update(model, state)
-            # NOTE: only one of the abstract (this) or or concrete Qwix quantization paths should
-            # be taken
-            if not should_apply_qwix_on_abstract_model:
-                # NOTE: if Qwix is not configured, this will be a no-op
-                model = apply_qwix_quantization(vllm_config,
-                                                model,
-                                                rng,
-                                                mesh,
-                                                apply_to_abstract_model=False)
-            return model
-
-=======
->>>>>>> a1c7f4b6
         with mesh:
             model.load_weights(rng)
             jit_model = create_jit_model(
@@ -333,12 +314,11 @@
             # Convert the error message to a string to check its contents
             error_msg = str(e)
 
-            logger.warning(
-                    f"Flax model failed with: '{error_msg}'. "
-                    "Falling back to vLLM implementation."
-                    )
+            logger.warning(f"Flax model failed with: '{error_msg}'. "
+                           "Falling back to vLLM implementation.")
             # Fall back to the vLLM model and updating the dtype accordingly
-            vllm_config.model_config.dtype = j2t_dtype(vllm_config.model_config.dtype.dtype)
+            vllm_config.model_config.dtype = j2t_dtype(
+                vllm_config.model_config.dtype.dtype)
             return get_vllm_model(vllm_config, rng, mesh)
     elif impl == "vllm":
         return get_vllm_model(vllm_config, rng, mesh)
