--- conflicted
+++ resolved
@@ -205,23 +205,11 @@
         # 2. The model loading won't be OOM. Otherwise the normal way will hold
         #    a full model weights after random-init, then duplicate a layer during
         #    the load_weights. This would be easy to OOM if the layer is super large.
-<<<<<<< HEAD
-        if os.getenv("NEW_MODEL_DESIGN", False):
-            model = model_class(vllm_config, rng, mesh)
+        model = model_class(vllm_config, rng, mesh)
+        if False:
+            model = nnx.eval_shape(lambda: model)
         else:
-            model = nnx.eval_shape(lambda: model_class(vllm_config, rng, mesh))
-        model = _eval_qwix_quantization(vllm_config, model, rng, mesh)
-
-        # flat_state_items = list(nnx.state(model).flat_state())
-
-        # # 3. Iterate through the flattened list with an index.
-        # for i, path, in enumerate(flat_state_items):
-
-        #     print(i, path)
-
-=======
-        model = nnx.eval_shape(lambda: model_class(vllm_config, rng, mesh))
->>>>>>> d83a2d80
+            model = _eval_qwix_quantization(vllm_config, model, rng, mesh)
         model.load_weights(rng)
         # Although the created model can already work, we still need to jit
         # the model creation again, otherwise the model forward will have
