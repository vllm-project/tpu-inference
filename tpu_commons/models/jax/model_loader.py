--- conflicted
+++ resolved
@@ -104,8 +104,8 @@
             model = nnx.eval_shape(abstract_model_fn)
             model.init_random_weights(rng)
             with mesh:
-                jit_model = create_jit_model(
-                    model, should_apply_qwix_on_abstract_model=True)
+                jit_model = create_jit_model(model,
+                                             use_qwix_on_abstract_model=True)
             return jit_model
 
         @nnx.jit
@@ -156,13 +156,10 @@
         # the model creation again, otherwise the model forward will have
         # non-trivial overhead in PjitFunction.
         with mesh:
-<<<<<<< HEAD
-            jit_model = create_jit_model(model,
-                                         should_apply_qwix_on_abstract_model)
-=======
             model.load_weights(rng)
-            jit_model = create_jit_model(model)
->>>>>>> d4a4bb02
+            jit_model = create_jit_model(
+                model,
+                use_qwix_on_abstract_model=should_apply_qwix_on_abstract_model)
     return jit_model
 
 
