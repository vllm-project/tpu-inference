import functools
import os
from typing import Any

import jax
from flax import nnx
from jax.sharding import Mesh, NamedSharding, PartitionSpec
from transformers import PretrainedConfig
from vllm.config import VllmConfig

from tpu_commons.logger import init_logger

logger = init_logger(__name__)


def _get_model_architecture(config: PretrainedConfig) -> nnx.Module:
    # NOTE: Use inline imports here, otherwise the normal imports
    # would cause JAX init failure when using multi hosts with Ray.
    _MODEL_REGISTRY = {}

    from tpu_commons.models.jax.recipes.llama3 import LlamaForCausalLM
    from tpu_commons.models.jax.qwen2 import Qwen2ForCausalLM
    _MODEL_REGISTRY["LlamaForCausalLM"] = LlamaForCausalLM
    _MODEL_REGISTRY["Qwen2ForCausalLM"] = Qwen2ForCausalLM

<<<<<<< HEAD
    if os.getenv("NEW_MODEL_DESIGN", False):
        from tpu_commons.models.jax.recipes.llama3 import Llama3_8B
        from tpu_commons.models.jax.recipes.llama4 import Llama4Scout

        # from tpu_commons.models.jax.recipes.llama4 import Llama4Scout
        _MODEL_REGISTRY["Llama3_8B"] = Llama3_8B
        _MODEL_REGISTRY["Llama4Scout"] = Llama4Scout

=======
>>>>>>> 264b3bc3
    architectures = getattr(config, "architectures", [])
    for arch in architectures:
        if arch in _MODEL_REGISTRY:
            return _MODEL_REGISTRY[arch]
    raise ValueError(
        f"Model architectures {architectures} are not supported for now. "
        f"Supported architectures: {list(_MODEL_REGISTRY.keys())}")


def _get_nnx_model(
    model_class: Any,
    vllm_config: VllmConfig,
    rng: jax.Array,
    mesh: Mesh,
) -> nnx.Module:
    if os.getenv("JAX_RANDOM_WEIGHTS", False):
        # Create a sharded model with random inited weights.
        @nnx.jit
        def create_sharded_model():
            model = model_class(vllm_config, rng, mesh)
            state = nnx.state(model)
            pspecs = nnx.get_partition_spec(state)
            sharded_state = jax.lax.with_sharding_constraint(state, pspecs)
            nnx.update(model, sharded_state)
            return model

        with mesh:
            jit_model = create_sharded_model()
    else:
        # We first create an abstract model without allocating any weights,
        # then fill in its weigths during load_weights from HF.
        # This shows 3 advantages than the normal way:
        # 1. The model weights will only be allocated once. Otherwise the normal way
        #    will random-init the model weights first, then load the real weights.
        #    The two pass weights allocation causes model loading slow.
        # 2. The model loading won't be OOM. Otherwise the normal way will hold
        #    a full model weights after random-init, then duplicate a layer during
        #    the load_weights. This would be easy to OOM if the layer is super large.
        # 3. The model architecture definition won't need to worry about the sharding.
        #    The sharding definition is taken over by the load_weights instead.
        model = nnx.eval_shape(lambda: model_class(vllm_config, rng, mesh))
        model.load_weights(rng)
        # Although the created model can already work, we still need to jit
        # the model creation again, otherwise the model forward will have
        # non-trivial overhead in PjitFunction.
        @nnx.jit(donate_argnums=(0, ))
        def create_jit_model(model):
            state = nnx.state(model)
            nnx.update(model, state)
            return model

        with mesh:
            jit_model = create_jit_model(model)
    return jit_model


def get_flax_model(
    vllm_config: VllmConfig,
    rng: jax.Array,
    mesh: Mesh,
) -> nnx.Module:
    model_class = _get_model_architecture(vllm_config.model_config.hf_config)
    jit_model = _get_nnx_model(model_class, vllm_config, rng, mesh)
    kv_cache_sharding = NamedSharding(mesh, PartitionSpec(None, None, "model"))
    hidden_states_sharding = NamedSharding(mesh, PartitionSpec(None,
                                                               None))  # (T, D)

    # For performance consideration, refer to:
    # https://flax.readthedocs.io/en/latest/guides/performance.html
    graphdef, state = nnx.split(jit_model)

    @functools.partial(
        jax.jit,
        out_shardings=(
            kv_cache_sharding,
            hidden_states_sharding,
        ),
        donate_argnums=2,  # 0 is graphdef, 1 is state, 2 is kv_cache
    )
    def run_model(graphdef, state, *args):
        model = nnx.merge(graphdef, state)
        return model(*args)

    logits_sharding = NamedSharding(mesh, PartitionSpec(None, "model"))

    @functools.partial(
        jax.jit,
        out_shardings=(logits_sharding),
    )
    def run_compute_logits(graphdef, state, *args):
        model = nnx.merge(graphdef, state)
        return model.compute_logits(*args)

    model_fn = functools.partial(run_model, graphdef)
    compute_logits_fn = functools.partial(run_compute_logits, graphdef)
    return model_fn, compute_logits_fn, state


def get_vllm_model(
    vllm_config: VllmConfig,
    rng: jax.Array,
    mesh: Mesh,
):
    from tpu_commons.models.vllm.vllm_model_wrapper import VllmModelWrapper

    model = VllmModelWrapper(
        vllm_config=vllm_config,
        rng=rng,
        mesh=mesh,
    )
    params = model.load_weights()

    jit_model = model.jit_step_func()
    compute_logits_fn = model.jit_compute_logits_func()
    return jit_model, compute_logits_fn, params


def get_model(
    vllm_config: VllmConfig,
    rng: jax.Array,
    mesh: Mesh,
) -> Any:
    impl = os.getenv("MODEL_IMPL_TYPE", "flax_nnx").lower()
    logger.info(f"Loading model, implementation type={impl}")
    if impl == "flax_nnx":
        return get_flax_model(vllm_config, rng, mesh)
    elif impl == "vllm":
        return get_vllm_model(vllm_config, rng, mesh)
    else:
        raise NotImplementedError("Unsupported MODEL_IMPL_TYPE")<|MERGE_RESOLUTION|>--- conflicted
+++ resolved
@@ -23,7 +23,6 @@
     _MODEL_REGISTRY["LlamaForCausalLM"] = LlamaForCausalLM
     _MODEL_REGISTRY["Qwen2ForCausalLM"] = Qwen2ForCausalLM
 
-<<<<<<< HEAD
     if os.getenv("NEW_MODEL_DESIGN", False):
         from tpu_commons.models.jax.recipes.llama3 import Llama3_8B
         from tpu_commons.models.jax.recipes.llama4 import Llama4Scout
@@ -32,8 +31,6 @@
         _MODEL_REGISTRY["Llama3_8B"] = Llama3_8B
         _MODEL_REGISTRY["Llama4Scout"] = Llama4Scout
 
-=======
->>>>>>> 264b3bc3
     architectures = getattr(config, "architectures", [])
     for arch in architectures:
         if arch in _MODEL_REGISTRY:
