import functools
import os
from typing import Any, Optional

import jax
import torch
from flax import nnx
from jax.sharding import Mesh, NamedSharding, PartitionSpec
from transformers import PretrainedConfig
from vllm.config import VllmConfig
from vllm.utils import supports_kw

from tpu_commons.logger import init_logger
from tpu_commons.models.jax.utils.quantization.quantization_utils import (
    apply_qwix_on_abstract_model, apply_qwix_quantization)

logger = init_logger(__name__)

<<<<<<< HEAD

def _apply_qwix_quantization(vllm_config: VllmConfig, model: nnx.Module,
                             rng: jax.Array, mesh: Mesh) -> nnx.Module:
    """
    Will apply quantization if a valid quantization config with Qwix rules is provided.  See README
    for more details.

    Args:
        vllm_config: the vllm config
        model: the model to quantize
        rng: the random number generator to use
        mesh: the mesh to use

    Returns:
        the potentially quantized model
    """
    # NOTE: we expect the value of "quantization" to be the name of a file in `tpu_commons/models/jax/utils/quantization/configs`
    # if given
    qwix_config = None
    if vllm_config.additional_config.get("quantization"):
        quantization_config = quantization_config_file_path_to_dict(
            vllm_config.additional_config["quantization"])
        qwix_config = quantization_config.get("qwix").get("rules")
    if qwix_config:
        block_size = vllm_config.cache_config.block_size
        model_config = vllm_config.model_config
        head_size = model_config.get_head_size()
        num_kv_heads = model_config.get_total_num_kv_heads()
        # NOTE: it's REALLY important this is jitted, or else you'll run into hanging
        qwix_quantize_nnx_model_with_config = functools.partial(
            qwix_quantize_nnx_model, qwix_config=qwix_config)
        model = jax.jit(qwix_quantize_nnx_model_with_config,
                        donate_argnums=(0, ),
                        static_argnames=(
                            "mesh",
                            "num_hidden_layers",
                            "kv_cache_block_size",
                            "kv_cache_num_kv_heads",
                            "kv_cache_head_size",
                        ))(model=model,
                           rng=rng,
                           mesh=mesh,
                           num_hidden_layers=vllm_config.model_config.
                           hf_config.num_hidden_layers,
                           kv_cache_block_size=block_size,
                           kv_cache_num_kv_heads=num_kv_heads,
                           kv_cache_head_size=head_size)

    return model
=======
_MODEL_REGISTRY = {}
>>>>>>> c2ef9f8f


def _get_model_architecture(config: PretrainedConfig) -> nnx.Module:
    # NOTE: Use inline imports here, otherwise the normal imports
    # would cause JAX init failure when using multi hosts with Ray.

    from tpu_commons.models.jax.deepseek_v3 import DeepSeekV3
    from tpu_commons.models.jax.llama4 import Llama4ForCausalLM
    from tpu_commons.models.jax.phi3 import Phi3ForCausalLM
    from tpu_commons.models.jax.qwen2 import Qwen2ForCausalLM
    from tpu_commons.models.jax.qwen2_5_vl import \
        Qwen2_5_VLForConditionalGeneration
    from tpu_commons.models.jax.qwen3 import Qwen3ForCausalLM

    if os.getenv("NEW_MODEL_DESIGN", False):
        from tpu_commons.experimental.llama3_jax_stashed import \
            LlamaForCausalLM
    else:
        from tpu_commons.models.jax.llama3 import LlamaForCausalLM

    _MODEL_REGISTRY["Llama4ForCausalLM"] = Llama4ForCausalLM
    _MODEL_REGISTRY["DeepseekV3ForCausalLM"] = DeepSeekV3
    _MODEL_REGISTRY["LlamaForCausalLM"] = LlamaForCausalLM
    _MODEL_REGISTRY["Qwen2ForCausalLM"] = Qwen2ForCausalLM
    _MODEL_REGISTRY["Qwen3ForCausalLM"] = Qwen3ForCausalLM
    _MODEL_REGISTRY[
        "Qwen2_5_VLForConditionalGeneration"] = Qwen2_5_VLForConditionalGeneration
    _MODEL_REGISTRY["Phi3ForCausalLM"] = Phi3ForCausalLM

    architectures = getattr(config, "architectures", [])
    for arch in architectures:
        if arch in _MODEL_REGISTRY:
            return _MODEL_REGISTRY[arch]
    raise ValueError(
        f"Model architectures {architectures} are not supported for now. "
        f"Supported architectures: {list(_MODEL_REGISTRY.keys())}")


def _get_nnx_model(
    model_class: Any,
    vllm_config: VllmConfig,
    rng: jax.Array,
    mesh: Mesh,
) -> nnx.Module:
    if os.getenv("JAX_RANDOM_WEIGHTS", False):
        # Create a sharded model with random inited weights.
<<<<<<< HEAD
        if not os.getenv("NEW_MODEL_DESIGN", False):
            # TODO: currently Qwen2ForCausalLM is using legacy model implementation
            # will merge the random init logic when all model are migrated to new model implementation
            @jax.jit
            def create_sharded_model():
                model = model_class(vllm_config, rng, mesh)
                state = nnx.state(model)
                pspecs = nnx.get_partition_spec(state)
                sharded_state = jax.lax.with_sharding_constraint(state, pspecs)
                nnx.update(model, sharded_state)
                # NOTE: we don't support quantization for the old Qwen2ForCausalLM implementation
                return model

            with mesh:
                jit_model = create_sharded_model()
        else:

            with mesh:
                model = model_class.create_model_with_random_weights(
                    vllm_config, rng, mesh)
                jit_model = _apply_qwix_quantization(vllm_config, model, rng,
                                                     mesh)
=======
        # TODO: currently Qwen2ForCausalLM is using legacy model implementation
        # will merge the random init logic when all model are migrated to new model implementation
        @nnx.jit
        def create_sharded_model():
            model = model_class(vllm_config, rng, mesh)
            state = nnx.state(model)
            pspecs = nnx.get_partition_spec(state)
            sharded_state = jax.lax.with_sharding_constraint(state, pspecs)
            nnx.update(model, sharded_state)
            # NOTE: we don't support quantization for the old Qwen2ForCausalLM implementation
            return model

        with mesh:
            jit_model = create_sharded_model()
            # In this case, we are applying Qwix quantization to the true, concrete model
            jit_model = apply_qwix_quantization(vllm_config,
                                                jit_model,
                                                rng,
                                                mesh,
                                                apply_to_abstract_model=False)
            if hasattr(jit_model, 'initialize_cache'):
                jit_model.initialize_cache()
>>>>>>> c2ef9f8f
    else:
        # We first create an abstract model without allocating any weights,
        # then fill in its weigths during load_weights from HF.
        # This shows 2 advantages than the normal way:
        # 1. The model weights will only be allocated once. Otherwise the normal way
        #    will random-init the model weights first, then load the real weights.
        #    The two pass weights allocation causes model loading slow.
        # 2. The model loading won't be OOM. Otherwise the normal way will hold
        #    a full model weights after random-init, then duplicate a layer during
        #    the load_weights. This would be easy to OOM if the layer is super large.
        def _create_abstract_model() -> nnx.Module:
            """
            Helper class to create an abstract model for `nnx.eval_shape`.

            Returns:
                An abstract model function.
            """
            return model_class(vllm_config, rng, mesh)

        abstract_model_fn = _create_abstract_model
        # NOTE: only one of the abstract (this) or or concrete Qwix quantization paths should
        # be taken
        if should_apply_qwix_on_abstract_model := apply_qwix_on_abstract_model(
                vllm_config):
            # NOTE: if Qwix is not configured, this will return `_create_abstract_model` and
            # thus be a no-op
            abstract_model_fn = apply_qwix_quantization(
                vllm_config,
                _create_abstract_model,
                rng,
                mesh,
                apply_to_abstract_model=True)
        model = nnx.eval_shape(abstract_model_fn)
        # Although the created model can already work, we still need to jit
        # the model creation again, otherwise the model forward will have
        # non-trivial overhead in PjitFunction.
        @jax.jit(donate_argnums=(0, ))
        def create_jit_model(model):
            state = nnx.state(model)
            nnx.update(model, state)
            # NOTE: only one of the abstract (this) or or concrete Qwix quantization paths should
            # be taken
            if not should_apply_qwix_on_abstract_model:
                # NOTE: if Qwix is not configured, this will be a no-op
                model = apply_qwix_quantization(vllm_config,
                                                model,
                                                rng,
                                                mesh,
                                                apply_to_abstract_model=False)
            return model

        with mesh:
            model.load_weights(rng)
            jit_model = create_jit_model(model)
    return jit_model


def get_flax_model(
    vllm_config: VllmConfig,
    rng: jax.Array,
    mesh: Mesh,
) -> nnx.Module:
    model_class = _get_model_architecture(vllm_config.model_config.hf_config)
    jit_model = _get_nnx_model(model_class, vllm_config, rng, mesh)
    kv_cache_sharding = NamedSharding(mesh, PartitionSpec(None, None, "model"))
    hidden_states_sharding = NamedSharding(mesh, PartitionSpec(None,
                                                               None))  # (T, D)

    # For performance consideration, refer to:
    # https://flax.readthedocs.io/en/latest/guides/performance.html
    graphdef, state = nnx.split(jit_model)

    @functools.partial(
        jax.jit,
        out_shardings=(
            kv_cache_sharding,
            hidden_states_sharding,
        ),
        donate_argnums=2,  # 0 is graphdef, 1 is state, 2 is kv_cache
        static_argnums=6,  #6 is layer_name_to_kvcache_index
    )
    def run_model(graphdef, state, *args):
        model = nnx.merge(graphdef, state)
        return model(*args)

    logits_sharding = NamedSharding(mesh, PartitionSpec(None, "model"))

    @functools.partial(
        jax.jit,
        out_shardings=(logits_sharding),
    )
    def run_compute_logits(graphdef, state, *args):
        model = nnx.merge(graphdef, state)
        return model.compute_logits(*args)

    # Multi-modal support only
    # This function calculates the image token's embeddings by VIT
    @functools.partial(jax.jit,
                       out_shardings=(logits_sharding),
                       static_argnames=['image_grid_thw'])
    def run_get_multimodal_embeddings(graphdef, state, image_grid_thw,
                                      **kwargs):
        model = nnx.merge(graphdef, state)
        return model.get_multimodal_embeddings(image_grid_thw, **kwargs)

    # This function will calculates the embeddings of input texts and then merge with the image embeddings
    @functools.partial(
        jax.jit,
        out_shardings=(logits_sharding),
    )
    def run_get_input_embeddings(graphdef, state, *args, **kwargs):
        model = nnx.merge(graphdef, state)
        return model.get_input_embeddings(*args, **kwargs)

    model_fn = functools.partial(run_model, graphdef)
    compute_logits_fn = functools.partial(run_compute_logits, graphdef)
    get_multimodal_embeddings_fn = functools.partial(
        run_get_multimodal_embeddings, graphdef)
    get_input_embeddings_fn = functools.partial(run_get_input_embeddings,
                                                graphdef)
    lora_manager, model = None, None
    return model_fn, compute_logits_fn, get_multimodal_embeddings_fn, get_input_embeddings_fn, state, lora_manager, model


def get_vllm_model(
    vllm_config: VllmConfig,
    rng: jax.Array,
    mesh: Mesh,
):
    from tpu_commons.models.vllm.vllm_model_wrapper import VllmModelWrapper

    model = VllmModelWrapper(
        vllm_config=vllm_config,
        rng=rng,
        mesh=mesh,
    )
    params, lora_manager = model.load_weights()

    jit_model = model.jit_step_func()
    compute_logits_fn = model.jit_compute_logits_func()
    # the model needs to be returned because lora weights are neither torch.nn.parameter nor torch.nn.buffer. After we load the lora weights and set it to the torch.nn.Module, we can shard it and move it to TPU.
    return jit_model, compute_logits_fn, None, None, params, lora_manager, model


def get_model(
    vllm_config: VllmConfig,
    rng: jax.Array,
    mesh: Mesh,
) -> Any:
    impl = os.getenv("MODEL_IMPL_TYPE", "flax_nnx").lower()
    logger.info(f"Loading model with MODEL_IMPL_TYPE={impl}")
    if impl == "flax_nnx":
        return get_flax_model(vllm_config, rng, mesh)
    elif impl == "vllm":
        return get_vllm_model(vllm_config, rng, mesh)
    else:
        raise NotImplementedError("Unsupported MODEL_IMPL_TYPE")


def _validate_model_interface(model: Any) -> None:
    """Validates that the model class has the required methods and signatures.

    A valid model must have:
    - An __init__ method that accepts a 'vllm_config' keyword argument.
    - A __call__ method that accepts 'kv_caches', 'input_ids', and
      'attention_metadata' keyword arguments.

    Args:
        model: The model class to validate.

    Raises:
        TypeError: If the model does not meet the interface requirements.
    """
    # Check for __init__ with vllm_config
    model_init = getattr(model, "__init__", None)
    if not callable(model_init):
        raise TypeError(
            f"Model {model.__name__} must have an __init__ method.")

    if not supports_kw(model_init, "vllm_config"):
        raise TypeError(
            f"Model {model.__name__} __init__ method must accept a "
            "'vllm_config' keyword argument.")

    # Check for __call__ with required arguments
    model_call = getattr(model, "__call__", None)
    # A class object is always callable (it produces an instance).
    # We need to check if the class _explicitly_ defines a __call__ method for its
    # instance, which is different from `type.__call__`.
    has_defined_call = False
    if isinstance(model, type):
        if any("__call__" in C.__dict__ for C in model.__mro__):
            has_defined_call = True
    elif callable(model_call):
        # For an instance, a simple callable check is sufficient.
        has_defined_call = True

    if not has_defined_call:
        raise TypeError(f"Model {model.__name__} must have a __call__ method.")

    required_call_args = ("kv_caches", "input_ids", "attention_metadata")
    missing_args = tuple(arg for arg in required_call_args
                         if not supports_kw(model_call, arg))

    if missing_args:
        raise TypeError(
            f"Model {model.__name__} __call__ method is missing required "
            f"keyword arguments: {missing_args}")


def register_model(arch: str, model: Any) -> None:
    """
    Registers a model class for a given architecture name.

    This function registers the model with both the tpu_commons registry
    and the vLLM registry. For vLLM, it creates a compatible wrapper
    around the JAX model.

    Args:
        arch: The name of the architecture (e.g., "LlamaForCausalLM").
        model: The JAX model class to register (e.g., a flax.nnx.Module).
    """
    _validate_model_interface(model)

    # Register with tpu_commons registry for the JAX backend
    _MODEL_REGISTRY[arch] = model

    # Create a vLLM-compatible wrapper for the JAX model class.
    # This wrapper inherits from the JAX model and torch.nn.Module
    # to pass vLLM's type checks. It is not meant to be instantiated
    # or executed by vLLM's PyTorch backend.
    def unimplemented_forward(
        self,
        input_ids: "torch.Tensor",
        positions: "torch.Tensor",
        intermediate_tensors: Optional[Any] = None,
        inputs_embeds: Optional["torch.Tensor"] = None,
    ) -> None:
        raise NotImplementedError(
            "This is a JAX model and does not implement the PyTorch forward method."
        )

    # We need a custom __init__ that only calls torch.nn.Module's init,
    # to avoid triggering JAX logic when vLLM inspects the class.
    def wrapper_init(self, *args, **kwargs):
        torch.nn.Module.__init__(self)

    # Dynamically create the wrapper class that is a subclass of both the
    # JAX model and torch.nn.Module.
    VllmCompatibleModel = type(
        f"VllmCompatible{model.__name__}",
        (model, torch.nn.Module),
        {
            "__init__": wrapper_init,
            "forward": unimplemented_forward,
            # Prevent vLLM from trying to load weights into this dummy class.
            "load_weights": lambda self, *args, **kwargs: None,
        })

    # Register the wrapped model with vLLM's registry.
    from vllm.model_executor.models.registry import ModelRegistry
    ModelRegistry.register_model(arch, VllmCompatibleModel)
    logger.info(
        f"Registered JAX model {arch} with tpu_commons and vLLM registries.")<|MERGE_RESOLUTION|>--- conflicted
+++ resolved
@@ -16,59 +16,7 @@
 
 logger = init_logger(__name__)
 
-<<<<<<< HEAD
-
-def _apply_qwix_quantization(vllm_config: VllmConfig, model: nnx.Module,
-                             rng: jax.Array, mesh: Mesh) -> nnx.Module:
-    """
-    Will apply quantization if a valid quantization config with Qwix rules is provided.  See README
-    for more details.
-
-    Args:
-        vllm_config: the vllm config
-        model: the model to quantize
-        rng: the random number generator to use
-        mesh: the mesh to use
-
-    Returns:
-        the potentially quantized model
-    """
-    # NOTE: we expect the value of "quantization" to be the name of a file in `tpu_commons/models/jax/utils/quantization/configs`
-    # if given
-    qwix_config = None
-    if vllm_config.additional_config.get("quantization"):
-        quantization_config = quantization_config_file_path_to_dict(
-            vllm_config.additional_config["quantization"])
-        qwix_config = quantization_config.get("qwix").get("rules")
-    if qwix_config:
-        block_size = vllm_config.cache_config.block_size
-        model_config = vllm_config.model_config
-        head_size = model_config.get_head_size()
-        num_kv_heads = model_config.get_total_num_kv_heads()
-        # NOTE: it's REALLY important this is jitted, or else you'll run into hanging
-        qwix_quantize_nnx_model_with_config = functools.partial(
-            qwix_quantize_nnx_model, qwix_config=qwix_config)
-        model = jax.jit(qwix_quantize_nnx_model_with_config,
-                        donate_argnums=(0, ),
-                        static_argnames=(
-                            "mesh",
-                            "num_hidden_layers",
-                            "kv_cache_block_size",
-                            "kv_cache_num_kv_heads",
-                            "kv_cache_head_size",
-                        ))(model=model,
-                           rng=rng,
-                           mesh=mesh,
-                           num_hidden_layers=vllm_config.model_config.
-                           hf_config.num_hidden_layers,
-                           kv_cache_block_size=block_size,
-                           kv_cache_num_kv_heads=num_kv_heads,
-                           kv_cache_head_size=head_size)
-
-    return model
-=======
 _MODEL_REGISTRY = {}
->>>>>>> c2ef9f8f
 
 
 def _get_model_architecture(config: PretrainedConfig) -> nnx.Module:
@@ -115,33 +63,9 @@
 ) -> nnx.Module:
     if os.getenv("JAX_RANDOM_WEIGHTS", False):
         # Create a sharded model with random inited weights.
-<<<<<<< HEAD
-        if not os.getenv("NEW_MODEL_DESIGN", False):
-            # TODO: currently Qwen2ForCausalLM is using legacy model implementation
-            # will merge the random init logic when all model are migrated to new model implementation
-            @jax.jit
-            def create_sharded_model():
-                model = model_class(vllm_config, rng, mesh)
-                state = nnx.state(model)
-                pspecs = nnx.get_partition_spec(state)
-                sharded_state = jax.lax.with_sharding_constraint(state, pspecs)
-                nnx.update(model, sharded_state)
-                # NOTE: we don't support quantization for the old Qwen2ForCausalLM implementation
-                return model
-
-            with mesh:
-                jit_model = create_sharded_model()
-        else:
-
-            with mesh:
-                model = model_class.create_model_with_random_weights(
-                    vllm_config, rng, mesh)
-                jit_model = _apply_qwix_quantization(vllm_config, model, rng,
-                                                     mesh)
-=======
         # TODO: currently Qwen2ForCausalLM is using legacy model implementation
         # will merge the random init logic when all model are migrated to new model implementation
-        @nnx.jit
+        @jax.jit
         def create_sharded_model():
             model = model_class(vllm_config, rng, mesh)
             state = nnx.state(model)
@@ -161,7 +85,6 @@
                                                 apply_to_abstract_model=False)
             if hasattr(jit_model, 'initialize_cache'):
                 jit_model.initialize_cache()
->>>>>>> c2ef9f8f
     else:
         # We first create an abstract model without allocating any weights,
         # then fill in its weigths during load_weights from HF.
@@ -198,7 +121,7 @@
         # Although the created model can already work, we still need to jit
         # the model creation again, otherwise the model forward will have
         # non-trivial overhead in PjitFunction.
-        @jax.jit(donate_argnums=(0, ))
+        @functools.partial(jax.jit, donate_argnums=(0, ))
         def create_jit_model(model):
             state = nnx.state(model)
             nnx.update(model, state)
