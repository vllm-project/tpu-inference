--- conflicted
+++ resolved
@@ -113,11 +113,7 @@
                 "sharding_strategy"]
         except (KeyError, TypeError):
             strategy_dict = {"tensor_parallelism": 1}
-<<<<<<< HEAD
         #TODO: after all models are migrated to the new sharding,
-=======
-        #TODO: after all models are migrated to the new sharding, 
->>>>>>> f5f2f849
         # we need to only create sharding obj in TPU runner
         self.sharding = Sharding(strategy_dict=strategy_dict,
                                  mesh=self.mesh,
@@ -239,12 +235,8 @@
         return kv_caches, final_activation
 
     def compute_logits(self, hidden_states: jax.Array) -> jax.Array:
-<<<<<<< HEAD
         logits = jnp.dot(hidden_states,
                          self.lm_head.input_embedding_table_DV.value)
-=======
-        logits = jnp.dot(hidden_states, self.lm_head.input_embedding_table_DV.value)
->>>>>>> f5f2f849
 
         return logits
 
