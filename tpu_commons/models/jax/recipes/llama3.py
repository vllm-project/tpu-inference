--- conflicted
+++ resolved
@@ -214,11 +214,7 @@
     ) -> Tuple[List[KVCacheType], jax.Array]:
         is_prefill = False
         with jax.named_scope("llama_embed_input"):  #Embedding
-<<<<<<< HEAD
-            x = self.embedder.encode(input_ids)
-=======
             x_TD = self.embedder.encode(input_ids)
->>>>>>> 2aa43071
 
         with jax.named_scope("llama_model_transformer_blocks"):
             for (i, layer) in enumerate(self.layers):
@@ -229,44 +225,26 @@
                 # layer's kernel compilation to all subsequent layers. Skipping the
                 # first layer ensures distinct scope names for the remaining layers.
                 if i == 0:
-<<<<<<< HEAD
-                    new_kv_cache, x = layer(x, is_prefill, kv_cache,
-                                            attention_metadata)
-                else:
-                    with jax.named_scope(f'layer_{i}'):
-                        new_kv_cache, x = layer(x, is_prefill, kv_cache,
-                                                attention_metadata)
-=======
                     new_kv_cache, x_TD = layer(x_TD, is_prefill, kv_cache,
                                                attention_metadata)
                 else:
                     with jax.named_scope(f'layer_{i}'):
                         new_kv_cache, x_TD = layer(x_TD, is_prefill, kv_cache,
                                                    attention_metadata)
->>>>>>> 2aa43071
 
                 kv_caches[i] = new_kv_cache
 
         with jax.named_scope(
                 "llama_final_norm"):  #Norm after last transformer block
-<<<<<<< HEAD
-            final_activation = self.final_norm(x)
-=======
             final_activation_TD = self.final_norm(x_TD)
->>>>>>> 2aa43071
 
         return kv_caches, final_activation_TD
 
     def compute_logits(self, hidden_states: jax.Array) -> jax.Array:
         with jax.named_scope("llama_lm_head_projection"
                              ):  #LM head projection to produce logits
-<<<<<<< HEAD
-            logits = jnp.dot(hidden_states,
-                             self.lm_head.input_embedding_table_DV.value)
-=======
             logits_TV = jnp.dot(hidden_states,
                                 self.lm_head.input_embedding_table_DV.value)
->>>>>>> 2aa43071
 
         return logits_TV
 
