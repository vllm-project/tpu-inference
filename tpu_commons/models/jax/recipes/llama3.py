# TODO: Update documentation

import pprint
import re
from concurrent.futures import ThreadPoolExecutor
from dataclasses import dataclass, field
from typing import List, Optional, Tuple

import jax
import jax.numpy as jnp
from flax import nnx
from jax.sharding import Mesh
from vllm.config import VllmConfig

import tpu_commons.models.jax.common.sharding as sharding
from tpu_commons.logger import init_logger
from tpu_commons.models.jax.common.attention.attention import (
    AttentionConfig, AttentionMetadata)
from tpu_commons.models.jax.common.base import ParamFactory
from tpu_commons.models.jax.common.constants import KVCacheType
from tpu_commons.models.jax.common.layers import (DenseFFWConfig, Embedder,
                                                  EmbedderConfig, LMhead,
                                                  RMSNorm)
from tpu_commons.models.jax.common.model import Model
from tpu_commons.models.jax.common.sharding import (Sharding,
                                                    ShardingRulesConfig)
from tpu_commons.models.jax.common.transformer_block import (
    TransformerBlock, TransformerBlockConfig)
from tpu_commons.models.jax.layers.misc import shard_put
<<<<<<< HEAD
from tpu_commons.models.jax.recipes.recipe import RecipeConfig
from tpu_commons.models.jax.utils.weight_utils import (ParameterType,
                                                       WeightLoader,
                                                       get_model_weights_files,
                                                       get_param,
                                                       model_weights_generator)
=======
from tpu_commons.models.jax.utils.weight_utils import (
    get_param, hf_model_weights_iterator, reshape_params, transpose_params)
>>>>>>> c693a848

logger = init_logger(__name__)
pp = pprint.PrettyPrinter(depth=6)


@dataclass
class Llama3ModelConfig():
    """Configuration for the Llama3 model family."""
    hidden_size: int
    num_layers: int
    num_attention_heads: int
    num_key_value_heads: int
    intermediate_size: int
    dtype: jnp.dtype = jnp.bfloat16
    head_dim: int = 128
    rope_theta: float = 500000.0
    vocab_size: int = 128256
    rms_norm_eps: float = 1e-5
    emb: EmbedderConfig = None
    layers: TransformerBlockConfig = None
    vllm_config: VllmConfig = field(repr=False, default=None)

    def __post_init__(self):

        # Initialize defaults:
        if not self.emb:
            self.emb = EmbedderConfig(vocab_size=self.vocab_size,
                                      hidden_size=self.hidden_size,
                                      dtype=self.dtype,
                                      normalize_embeddings=False,
                                      vllm_config=self.vllm_config)
        if not self.layers:
            self.layers = TransformerBlockConfig(
                attention=AttentionConfig(
                    hidden_size=self.hidden_size,
                    num_attention_heads=self.num_attention_heads,
                    num_key_value_heads=self.num_key_value_heads,
                    head_dim=self.head_dim,
                    rope_theta=self.rope_theta,
                    rope_scaling={},
                    dtype=self.dtype,
                    vllm_config=self.vllm_config),
                dense_ffw=DenseFFWConfig(
                    hidden_size=self.hidden_size,
                    intermediate_size=self.intermediate_size,
                    hidden_act="silu",
                    dtype=self.dtype,
                    vllm_config=self.vllm_config),
                rms_norm_eps=self.rms_norm_eps,
                vllm_config=self.vllm_config)


@dataclass
class Llama3ShardingRulesConfig(ShardingRulesConfig):
    lm_head_dv: tuple = (None, sharding.MLP_TENSOR_AXIS_NAME)


class LlamaForCausalLM(Model):

    def __init__(self,
                 vllm_config: VllmConfig,
                 rng: jax.Array,
                 mesh: Mesh,
                 param_factory: ParamFactory | None = None):
        self.vllm_config = vllm_config
        self.rng = nnx.Rngs(rng)
        self.mesh = mesh
        self.param_factory = param_factory
        try:
            strategy_dict = self.vllm_config.additional_config["sharding"][
                "sharding_strategy"]
        except (KeyError, TypeError):
            strategy_dict = {"tensor_parallelism": 1}
        #TODO: after all models are migrated to the new sharding,
        # we need to only create sharding obj in TPU runner
        self.sharding = Sharding(strategy_dict=strategy_dict,
                                 mesh=self.mesh,
                                 default_rules_cls=Llama3ShardingRulesConfig,
                                 vllm_config=self.vllm_config)

        model_name = self.vllm_config.model_config.model.lower()
        if "70b" in model_name:
            logger.info("Initializing Llama3 70B model variant.")
            model_params = {
                "hidden_size": 8192,
                "num_layers": 80,
                "num_attention_heads": 64,
                "num_key_value_heads": 8,
                "intermediate_size": 28672,
            }
        elif "8b" in model_name:
            logger.info("Initializing Llama3 8B model variant.")
            model_params = {
                "hidden_size": 4096,
                "num_layers": 32,
                "num_attention_heads": 32,
                "num_key_value_heads": 8,
                "intermediate_size": 14336,
            }
        else:
            raise ValueError(
                f"Could not determine Llama3 variant (8B or 70B) from model name: '{model_name}'. "
                "Please ensure '8b' or '70b' is in the model path.")

        self._model_config = Llama3ModelConfig(vllm_config=self.vllm_config,
                                               **model_params)

        logger.info(
            f"Using the following config:\n{self._model_config}; {self.sharding}"
        )
        logger.info(
            f"Using the following sharding overrides:\n{self.sharding}")
        self.mesh = self.sharding.mesh
        self._init_layers()

    def _init_layers(self):
        if not self.param_factory:
            self.param_factory = ParamFactory(
                kernel_initializer=nnx.initializers.xavier_normal(),
                scale_initializer=nnx.initializers.ones,
                random_init=False)
        self.embedder = Embedder(cfg=self._model_config.emb,
                                 mesh=self.mesh,
                                 param_factory=self.param_factory,
                                 sharding_cfg=self.sharding.sharding_cfg)
        self.embedder.generate_kernel(self.rng)

        self.layers = [
            TransformerBlock(cfg=self._model_config.layers,
                             block_type="dense",
                             param_factory=self.param_factory,
                             mesh=self.mesh,
                             sharding_cfg=self.sharding.sharding_cfg)
            for i in range(self._model_config.num_layers)
        ]
        for i in range(len(self.layers)):
            self.layers[i].generate_kernel(self.rng)

        self.final_norm = RMSNorm(
            dims=self._model_config.hidden_size,
            mesh=self.mesh,
            param_factory=self.param_factory,
            sharding_cfg=self.sharding.sharding_cfg,
            epsilon=self._model_config.layers.rms_norm_eps,
            with_scale=True,
            dtype=self._model_config.dtype,
        )
        self.final_norm.generate_kernel(self.rng)

        self.lm_head = LMhead(cfg=self._model_config.emb,
                              mesh=self.mesh,
                              param_factory=self.param_factory,
                              sharding_cfg=self.sharding.sharding_cfg)
        self.lm_head.generate_kernel(self.rng)

    def load_weights(self, rng: jax.Array, cache_dir: Optional[str] = None):
        self.rng = nnx.Rngs(rng)
        weight_loader = Llama3WeightLoader(vllm_config=self.vllm_config,
                                           model_config=self._model_config)
        weight_loader.load_weights(self)

    def __call__(
        self,
        kv_caches: List[jax.Array],
        input_ids: jax.Array,
        attention_metadata: AttentionMetadata,
        *args,
    ) -> Tuple[List[KVCacheType], jax.Array]:
        is_prefill = False
        with jax.named_scope("llama_embed_input"):  #Embedding
<<<<<<< HEAD
            x = self.embedder.encode(input_ids)
=======
            x_TD = self.embedder.encode(input_ids)
>>>>>>> c693a848

        with jax.named_scope("llama_model_transformer_blocks"):
            for (i, layer) in enumerate(self.layers):
                kv_cache = kv_caches[i]

                # The first layer is unscoped to avoid JAX tracing issues.
                # JAX's profiler may incorrectly apply the scope name from the first
                # layer's kernel compilation to all subsequent layers. Skipping the
                # first layer ensures distinct scope names for the remaining layers.
                if i == 0:
<<<<<<< HEAD
                    new_kv_cache, x = layer(x, is_prefill, kv_cache,
                                            attention_metadata)
                else:
                    with jax.named_scope(f'layer_{i}'):
                        new_kv_cache, x = layer(x, is_prefill, kv_cache,
                                                attention_metadata)
=======
                    new_kv_cache, x_TD = layer(x_TD, is_prefill, kv_cache,
                                               attention_metadata)
                else:
                    with jax.named_scope(f'layer_{i}'):
                        new_kv_cache, x_TD = layer(x_TD, is_prefill, kv_cache,
                                                   attention_metadata)
>>>>>>> c693a848

                kv_caches[i] = new_kv_cache

        with jax.named_scope(
                "llama_final_norm"):  #Norm after last transformer block
<<<<<<< HEAD
            final_activation = self.final_norm(x)
=======
            final_activation_TD = self.final_norm(x_TD)
>>>>>>> c693a848

        return kv_caches, final_activation_TD

    def compute_logits(self, hidden_states: jax.Array) -> jax.Array:
        with jax.named_scope("llama_lm_head_projection"
                             ):  #LM head projection to produce logits
<<<<<<< HEAD
            logits = jnp.dot(hidden_states,
                             self.lm_head.input_embedding_table_DV.value)
=======
            logits_TV = jnp.dot(hidden_states,
                                self.lm_head.input_embedding_table_DV.value)
>>>>>>> c693a848

        return logits_TV


class Llama3WeightLoader:

    def __init__(self, vllm_config: VllmConfig,
                 model_config: Llama3ModelConfig):
        self.names_and_weights_generator = hf_model_weights_iterator(
            model_name_or_path=vllm_config.model_config.model,
            framework="flax")
        self._transpose_map = {
            "lm_head": (1, 0),
            "gate_proj": (1, 0),
            "up_proj": (1, 0),
            "down_proj": (1, 0),
            "q_proj": (2, 0, 1),
            "k_proj": (2, 0, 1),
            "v_proj": (2, 0, 1),
            "o_proj": (1, 2, 0),
        }
        hidden_size = model_config.hidden_size
        attn_heads = model_config.layers.attention.num_attention_heads
        num_key_value_heads = model_config.layers.attention.num_key_value_heads
        attn_head_dim = model_config.layers.attention.head_dim
        self._weight_shape_map = {
            "q_proj": (attn_heads, -1, hidden_size),
            "k_proj": (num_key_value_heads, -1, hidden_size),
            "v_proj": (num_key_value_heads, -1, hidden_size),
            "o_proj": (hidden_size, attn_heads, -1),
        }
        self._bias_shape_map = {
            "q_proj.bias": (attn_heads, attn_head_dim),
            "k_proj.bias": (num_key_value_heads, attn_head_dim),
            "v_proj.bias": (num_key_value_heads, attn_head_dim)
        }

        # Set the mappings from loaded parameter keys to standardized names.
        self._loaded_to_standardized_keys = {
            "model.embed_tokens": "embedder.input_embedding_table_VD",
            "model.layers.*.input_layernorm":
            "layers.*.pre_attention_norm.scale",
            "model.layers.*.mlp.down_proj": "layers.*.mlp.kernel_down_proj_FD",
            "model.layers.*.mlp.gate_proj": "layers.*.mlp.kernel_gating_DF",
            "model.layers.*.mlp.up_proj": "layers.*.mlp.kernel_up_proj_DF",
            "model.layers.*.post_attention_layernorm":
            "layers.*.pre_mlp_norm.scale",
            "model.layers.*.self_attn.k_proj":
            "layers.*.attn.kernel_k_proj_DKH",
            "model.layers.*.self_attn.o_proj":
            "layers.*.attn.kernel_o_proj_NHD",
            "model.layers.*.self_attn.q_proj":
            "layers.*.attn.kernel_q_proj_DNH",
            "model.layers.*.self_attn.v_proj":
            "layers.*.attn.kernel_v_proj_DKH",
            "model.norm": "final_norm.scale",
            "lm_head": "lm_head.input_embedding_table_DV"
        }

    def map_loaded_to_standardized_name(self, loaded_key: str) -> str:
        # Find the corresponding model key using the HF key
        if "layer" in loaded_key:
            layer_num_match = re.search(r"layers\.(\d+)", loaded_key)
            if layer_num_match:
                layer_num = layer_num_match.group(1)
                layer_key = re.sub(r"layers\.\d+", "layers.*", loaded_key)
                mapped_key = self._loaded_to_standardized_keys.get(
                    layer_key, layer_key)
                mapped_key = re.sub(r"layers\.\*", f"layers.{layer_num}",
                                    mapped_key)
                return mapped_key

        return self._loaded_to_standardized_keys.get(loaded_key, loaded_key)

    def load_weights_single_thread(self, model_params, model_path,
                                   weights_location, weights_file, mesh):
        for loaded_name, loaded_weight in model_weights_generator(
                model_path,
                weights_location,
                weights_file,
                framework="flax",
                filter_regex=self.filter_regex):
            old_param_name = loaded_name
            if loaded_name.endswith(".weight"):
                loaded_name = loaded_name.removesuffix(".weight")
            mapped_name = self.map_loaded_to_standardized_name(loaded_name)
            model_weight = get_param(model_params, mapped_name)

            if model_weight is None:
                logger.warning(
                    f"Could not find a matching model parameter for loaded weight: '{old_param_name}' (mapped to: '{mapped_name}')"
                )
                continue

            logger.debug(
                f"{old_param_name}: {loaded_weight.shape}  -->  {mapped_name}: {model_weight.value.shape}"
            )
            if loaded_name.endswith(".bias"):
                loaded_weight = reshape_params(loaded_name, loaded_weight,
                                               self._bias_shape_map)
            else:
                loaded_weight = reshape_params(loaded_name, loaded_weight,
                                               self._weight_shape_map)
                loaded_weight = transpose_params(loaded_name, loaded_weight,
                                                 self._transpose_map)
            if model_weight.value.shape != loaded_weight.shape:
                raise ValueError(
                    f"Loaded shape for {loaded_name}: {loaded_weight.shape} "
                    f"does not match model shape for {mapped_name}: {model_weight.value.shape}!"
                )
            model_weight.value = shard_put(loaded_weight,
                                           model_weight.sharding.spec,
                                           mesh=mesh)

    def load_weights(self, model_for_loading: nnx.Module):
        model_params = nnx.state(model_for_loading)
        model_path = self.vllm_config.model_config.model
        weights_location, weights_files = get_model_weights_files(model_path)
        max_workers = min(64, len(weights_files))
        with ThreadPoolExecutor(max_workers=max_workers) as executor:
            futures = [
                executor.submit(self.load_weights_single_thread, model_params,
                                model_path, weights_location, weights_file,
                                model_for_loading.mesh)
                for weights_file in weights_files
            ]
            for future in futures:
                future.result()

        # TODO: validate that all of the model_params were accounted for as well.
        nnx.update(model_for_loading, model_params)<|MERGE_RESOLUTION|>--- conflicted
+++ resolved
@@ -27,17 +27,11 @@
 from tpu_commons.models.jax.common.transformer_block import (
     TransformerBlock, TransformerBlockConfig)
 from tpu_commons.models.jax.layers.misc import shard_put
-<<<<<<< HEAD
-from tpu_commons.models.jax.recipes.recipe import RecipeConfig
-from tpu_commons.models.jax.utils.weight_utils import (ParameterType,
-                                                       WeightLoader,
-                                                       get_model_weights_files,
+from tpu_commons.models.jax.utils.weight_utils import (get_model_weights_files,
                                                        get_param,
-                                                       model_weights_generator)
-=======
-from tpu_commons.models.jax.utils.weight_utils import (
-    get_param, hf_model_weights_iterator, reshape_params, transpose_params)
->>>>>>> c693a848
+                                                       model_weights_generator,
+                                                       reshape_params,
+                                                       transpose_params)
 
 logger = init_logger(__name__)
 pp = pprint.PrettyPrinter(depth=6)
@@ -208,11 +202,7 @@
     ) -> Tuple[List[KVCacheType], jax.Array]:
         is_prefill = False
         with jax.named_scope("llama_embed_input"):  #Embedding
-<<<<<<< HEAD
-            x = self.embedder.encode(input_ids)
-=======
             x_TD = self.embedder.encode(input_ids)
->>>>>>> c693a848
 
         with jax.named_scope("llama_model_transformer_blocks"):
             for (i, layer) in enumerate(self.layers):
@@ -223,44 +213,26 @@
                 # layer's kernel compilation to all subsequent layers. Skipping the
                 # first layer ensures distinct scope names for the remaining layers.
                 if i == 0:
-<<<<<<< HEAD
-                    new_kv_cache, x = layer(x, is_prefill, kv_cache,
-                                            attention_metadata)
-                else:
-                    with jax.named_scope(f'layer_{i}'):
-                        new_kv_cache, x = layer(x, is_prefill, kv_cache,
-                                                attention_metadata)
-=======
                     new_kv_cache, x_TD = layer(x_TD, is_prefill, kv_cache,
                                                attention_metadata)
                 else:
                     with jax.named_scope(f'layer_{i}'):
                         new_kv_cache, x_TD = layer(x_TD, is_prefill, kv_cache,
                                                    attention_metadata)
->>>>>>> c693a848
 
                 kv_caches[i] = new_kv_cache
 
         with jax.named_scope(
                 "llama_final_norm"):  #Norm after last transformer block
-<<<<<<< HEAD
-            final_activation = self.final_norm(x)
-=======
             final_activation_TD = self.final_norm(x_TD)
->>>>>>> c693a848
 
         return kv_caches, final_activation_TD
 
     def compute_logits(self, hidden_states: jax.Array) -> jax.Array:
         with jax.named_scope("llama_lm_head_projection"
                              ):  #LM head projection to produce logits
-<<<<<<< HEAD
-            logits = jnp.dot(hidden_states,
-                             self.lm_head.input_embedding_table_DV.value)
-=======
             logits_TV = jnp.dot(hidden_states,
                                 self.lm_head.input_embedding_table_DV.value)
->>>>>>> c693a848
 
         return logits_TV
 
@@ -269,9 +241,6 @@
 
     def __init__(self, vllm_config: VllmConfig,
                  model_config: Llama3ModelConfig):
-        self.names_and_weights_generator = hf_model_weights_iterator(
-            model_name_or_path=vllm_config.model_config.model,
-            framework="flax")
         self._transpose_map = {
             "lm_head": (1, 0),
             "gate_proj": (1, 0),
@@ -319,6 +288,7 @@
             "model.norm": "final_norm.scale",
             "lm_head": "lm_head.input_embedding_table_DV"
         }
+        self.vllm_config = vllm_config
 
     def map_loaded_to_standardized_name(self, loaded_key: str) -> str:
         # Find the corresponding model key using the HF key
@@ -335,14 +305,9 @@
 
         return self._loaded_to_standardized_keys.get(loaded_key, loaded_key)
 
-    def load_weights_single_thread(self, model_params, model_path,
-                                   weights_location, weights_file, mesh):
+    def load_weights_single_thread(self, model_params, weights_file, mesh):
         for loaded_name, loaded_weight in model_weights_generator(
-                model_path,
-                weights_location,
-                weights_file,
-                framework="flax",
-                filter_regex=self.filter_regex):
+                weights_file, framework="flax"):
             old_param_name = loaded_name
             if loaded_name.endswith(".weight"):
                 loaded_name = loaded_name.removesuffix(".weight")
@@ -378,13 +343,12 @@
     def load_weights(self, model_for_loading: nnx.Module):
         model_params = nnx.state(model_for_loading)
         model_path = self.vllm_config.model_config.model
-        weights_location, weights_files = get_model_weights_files(model_path)
+        weights_files = get_model_weights_files(model_path)
         max_workers = min(64, len(weights_files))
         with ThreadPoolExecutor(max_workers=max_workers) as executor:
             futures = [
                 executor.submit(self.load_weights_single_thread, model_params,
-                                model_path, weights_location, weights_file,
-                                model_for_loading.mesh)
+                                weights_file, model_for_loading.mesh)
                 for weights_file in weights_files
             ]
             for future in futures:
