# TODO: Update documentation

import re
<<<<<<< HEAD
from concurrent.futures import ThreadPoolExecutor
from dataclasses import dataclass, field
=======
from dataclasses import dataclass
>>>>>>> 94d1fcc3
from typing import List, Optional, Tuple

import jax
import jax.numpy as jnp
from flax import nnx
from jax.sharding import Mesh
from vllm.config import VllmConfig

import tpu_commons.models.jax.common.sharding as sharding
from tpu_commons.logger import init_logger
from tpu_commons.models.jax.common.attention.attention import (
    AttentionConfig, AttentionMetadata)
from tpu_commons.models.jax.common.base import ParamFactory
from tpu_commons.models.jax.common.constants import KVCacheType
from tpu_commons.models.jax.common.layers import (DenseFFWConfig, Embedder,
                                                  EmbedderConfig, LMhead,
                                                  RMSNorm)
from tpu_commons.models.jax.common.model import Model
from tpu_commons.models.jax.common.sharding import (Sharding,
                                                    ShardingRulesConfig)
from tpu_commons.models.jax.common.transformer_block import (
    TransformerBlock, TransformerBlockConfig)
from tpu_commons.models.jax.layers.misc import shard_put
from tpu_commons.models.jax.utils.weight_utils import (get_model_weights_files,
                                                       get_param,
                                                       model_weights_generator,
                                                       reshape_params,
                                                       transpose_params)

logger = init_logger(__name__)


@dataclass
class Llama3ShardingRulesConfig(ShardingRulesConfig):
    lm_head_dv: tuple = (None, sharding.MLP_TENSOR_AXIS_NAME)


class LlamaForCausalLM(Model):

    def __init__(self,
                 vllm_config: VllmConfig,
                 rng: jax.Array,
                 mesh: Mesh,
                 param_factory: ParamFactory | None = None):
        assert mesh is not None

        self.vllm_config = vllm_config
        self.rng = nnx.Rngs(rng)
        self.mesh = mesh
        self.param_factory = param_factory

        # Currently the runner will always set a mesh, so the custom default sharding (when
        #  no sharding is set in vllm config) doesn't take effect.
        # TODO(fhzhang): figure out whether we need to actually enable this.
        #    strategy_dict = {"tensor_parallelism": 1}
        #
        # TODO: after all models are migrated to the new sharding,
        # we need to only create sharding obj in TPU runner
        sharding_config = Sharding(default_rules_cls=Llama3ShardingRulesConfig,
                                   vllm_config=self.vllm_config).sharding_cfg

        model_name = self.vllm_config.model_config.model.lower()
        if "70b" in model_name:
            logger.info("Initializing Llama3 70B model variant.")
            self.hidden_size = 8192
            num_layers = 80
            self.num_attention_heads = 64
            self.num_key_value_heads = 8
            intermediate_size = 28672
        elif "8b" in model_name:
            logger.info("Initializing Llama3 8B model variant.")
            self.hidden_size = 4096
            num_layers = 32
            self.num_attention_heads = 32
            self.num_key_value_heads = 8
            intermediate_size = 14336
        else:
            raise ValueError(
                f"Could not determine Llama3 variant (8B or 70B) from model name: '{model_name}'. "
                "Please ensure '8b' or '70b' is in the model path.")

        dtype = jnp.bfloat16
        self.head_dim = 128
        rope_theta = 500000.0
        vocab_size = 128256
        rms_norm_eps = 1e-5
        embedder_config = EmbedderConfig(vocab_size=vocab_size,
                                         hidden_size=self.hidden_size,
                                         dtype=dtype,
                                         normalize_embeddings=False,
                                         vllm_config=self.vllm_config)

        logger.info(f"Using the following config:\n {sharding_config}")

        if not self.param_factory:
            self.param_factory = ParamFactory(
                kernel_initializer=nnx.initializers.xavier_normal(),
                scale_initializer=nnx.initializers.ones,
                random_init=False)
        self.embedder = Embedder(cfg=embedder_config,
                                 mesh=self.mesh,
                                 param_factory=self.param_factory,
                                 sharding_cfg=sharding_config)
        self.embedder.generate_kernel(self.rng)

        layer_config = TransformerBlockConfig(
            attention=AttentionConfig(
                hidden_size=self.hidden_size,
                num_attention_heads=self.num_attention_heads,
                num_key_value_heads=self.num_key_value_heads,
                head_dim=self.head_dim,
                rope_theta=rope_theta,
                rope_scaling={},
                dtype=dtype,
                vllm_config=self.vllm_config),
            dense_ffw=DenseFFWConfig(hidden_size=self.hidden_size,
                                     intermediate_size=intermediate_size,
                                     hidden_act="silu",
                                     dtype=dtype,
                                     vllm_config=self.vllm_config),
            rms_norm_eps=rms_norm_eps,
            vllm_config=self.vllm_config)

        self.layers = [
            TransformerBlock(cfg=layer_config,
                             block_type="dense",
                             param_factory=self.param_factory,
                             mesh=self.mesh,
                             sharding_cfg=sharding_config)
            for _ in range(num_layers)
        ]
        for i in range(len(self.layers)):
            self.layers[i].generate_kernel(self.rng)

        self.final_norm = RMSNorm(
            dims=self.hidden_size,
            mesh=self.mesh,
            param_factory=self.param_factory,
            sharding_cfg=sharding_config,
            epsilon=rms_norm_eps,
            with_scale=True,
            dtype=dtype,
        )
        self.final_norm.generate_kernel(self.rng)

        self.lm_head = LMhead(cfg=embedder_config,
                              mesh=self.mesh,
                              param_factory=self.param_factory,
                              sharding_cfg=sharding_config)
        self.lm_head.generate_kernel(self.rng)

    def load_weights(self, rng: jax.Array, cache_dir: Optional[str] = None):
        self.rng = nnx.Rngs(rng)
        weight_loader = Llama3WeightLoader(
            vllm_config=self.vllm_config,
            hidden_size=self.hidden_size,
            attn_heads=self.num_attention_heads,
            num_key_value_heads=self.num_key_value_heads,
            attn_head_dim=self.head_dim)

        weight_loader.load_weights(self)

    def __call__(
        self,
        kv_caches: List[jax.Array],
        input_ids: jax.Array,
        attention_metadata: AttentionMetadata,
        *args,
    ) -> Tuple[List[KVCacheType], jax.Array]:
        is_prefill = False
        with jax.named_scope("llama_embed_input"):  #Embedding
            x_TD = self.embedder.encode(input_ids)

        with jax.named_scope("llama_model_transformer_blocks"):
            for (i, layer) in enumerate(self.layers):
                kv_cache = kv_caches[i]

                # The first layer is unscoped to avoid JAX tracing issues.
                # JAX's profiler may incorrectly apply the scope name from the first
                # layer's kernel compilation to all subsequent layers. Skipping the
                # first layer ensures distinct scope names for the remaining layers.
                if i == 0:
                    new_kv_cache, x_TD = layer(x_TD, is_prefill, kv_cache,
                                               attention_metadata)
                else:
                    with jax.named_scope(f'layer_{i}'):
                        new_kv_cache, x_TD = layer(x_TD, is_prefill, kv_cache,
                                                   attention_metadata)

                kv_caches[i] = new_kv_cache

        with jax.named_scope(
                "llama_final_norm"):  #Norm after last transformer block
            final_activation_TD = self.final_norm(x_TD)

        return kv_caches, final_activation_TD

    def compute_logits(self, hidden_states: jax.Array) -> jax.Array:
        with jax.named_scope("llama_lm_head_projection"
                             ):  #LM head projection to produce logits
            logits_TV = jnp.dot(hidden_states,
                                self.lm_head.input_embedding_table_DV.value)

        return logits_TV


class Llama3WeightLoader:

<<<<<<< HEAD
    def __init__(self, vllm_config: VllmConfig,
                 model_config: Llama3ModelConfig):
=======
    def __init__(self, vllm_config: VllmConfig, hidden_size, attn_heads,
                 num_key_value_heads, attn_head_dim):
        self.names_and_weights_generator = hf_model_weights_iterator(
            model_name_or_path=vllm_config.model_config.model,
            framework="flax")
>>>>>>> 94d1fcc3
        self._transpose_map = {
            "lm_head": (1, 0),
            "gate_proj": (1, 0),
            "up_proj": (1, 0),
            "down_proj": (1, 0),
            "q_proj": (2, 0, 1),
            "k_proj": (2, 0, 1),
            "v_proj": (2, 0, 1),
            "o_proj": (1, 2, 0),
        }
        self._weight_shape_map = {
            "q_proj": (attn_heads, -1, hidden_size),
            "k_proj": (num_key_value_heads, -1, hidden_size),
            "v_proj": (num_key_value_heads, -1, hidden_size),
            "o_proj": (hidden_size, attn_heads, -1),
        }
        self._bias_shape_map = {
            "q_proj.bias": (attn_heads, attn_head_dim),
            "k_proj.bias": (num_key_value_heads, attn_head_dim),
            "v_proj.bias": (num_key_value_heads, attn_head_dim)
        }

        # Set the mappings from loaded parameter keys to standardized names.
        self._loaded_to_standardized_keys = {
            "model.embed_tokens": "embedder.input_embedding_table_VD",
            "model.layers.*.input_layernorm":
            "layers.*.pre_attention_norm.scale",
            "model.layers.*.mlp.down_proj": "layers.*.mlp.kernel_down_proj_FD",
            "model.layers.*.mlp.gate_proj": "layers.*.mlp.kernel_gating_DF",
            "model.layers.*.mlp.up_proj": "layers.*.mlp.kernel_up_proj_DF",
            "model.layers.*.post_attention_layernorm":
            "layers.*.pre_mlp_norm.scale",
            "model.layers.*.self_attn.k_proj":
            "layers.*.attn.kernel_k_proj_DKH",
            "model.layers.*.self_attn.o_proj":
            "layers.*.attn.kernel_o_proj_NHD",
            "model.layers.*.self_attn.q_proj":
            "layers.*.attn.kernel_q_proj_DNH",
            "model.layers.*.self_attn.v_proj":
            "layers.*.attn.kernel_v_proj_DKH",
            "model.norm": "final_norm.scale",
            "lm_head": "lm_head.input_embedding_table_DV"
        }
        self.vllm_config = vllm_config

    def map_loaded_to_standardized_name(self, loaded_key: str) -> str:
        # Find the corresponding model key using the HF key
        if "layer" in loaded_key:
            layer_num_match = re.search(r"layers\.(\d+)", loaded_key)
            if layer_num_match:
                layer_num = layer_num_match.group(1)
                layer_key = re.sub(r"layers\.\d+", "layers.*", loaded_key)
                mapped_key = self._loaded_to_standardized_keys.get(
                    layer_key, layer_key)
                mapped_key = re.sub(r"layers\.\*", f"layers.{layer_num}",
                                    mapped_key)
                return mapped_key

        return self._loaded_to_standardized_keys.get(loaded_key, loaded_key)

    def load_weights_single_thread(self, model_params, weights_file, mesh):
        for loaded_name, loaded_weight in model_weights_generator(
                weights_file, framework="flax"):
            old_param_name = loaded_name
            if loaded_name.endswith(".weight"):
                loaded_name = loaded_name.removesuffix(".weight")
            mapped_name = self.map_loaded_to_standardized_name(loaded_name)
            model_weight = get_param(model_params, mapped_name)

            if model_weight is None:
                logger.warning(
                    f"Could not find a matching model parameter for loaded weight: '{old_param_name}' (mapped to: '{mapped_name}')"
                )
                continue

            logger.debug(
                f"{old_param_name}: {loaded_weight.shape}  -->  {mapped_name}: {model_weight.value.shape}"
            )
            if loaded_name.endswith(".bias"):
                loaded_weight = reshape_params(loaded_name, loaded_weight,
                                               self._bias_shape_map)
            else:
                loaded_weight = reshape_params(loaded_name, loaded_weight,
                                               self._weight_shape_map)
                loaded_weight = transpose_params(loaded_name, loaded_weight,
                                                 self._transpose_map)
            if model_weight.value.shape != loaded_weight.shape:
                raise ValueError(
                    f"Loaded shape for {loaded_name}: {loaded_weight.shape} "
                    f"does not match model shape for {mapped_name}: {model_weight.value.shape}!"
                )
            model_weight.value = shard_put(loaded_weight,
                                           model_weight.sharding.spec,
                                           mesh=mesh)

    def load_weights(self, model_for_loading: nnx.Module):
        model_params = nnx.state(model_for_loading)
        model_path = self.vllm_config.model_config.model
        weights_files = get_model_weights_files(model_path)
        max_workers = min(64, len(weights_files))
        with ThreadPoolExecutor(max_workers=max_workers) as executor:
            futures = [
                executor.submit(self.load_weights_single_thread, model_params,
                                weights_file, model_for_loading.mesh)
                for weights_file in weights_files
            ]
            for future in futures:
                future.result()

        # TODO: validate that all of the model_params were accounted for as well.
        nnx.update(model_for_loading, model_params)<|MERGE_RESOLUTION|>--- conflicted
+++ resolved
@@ -1,12 +1,8 @@
 # TODO: Update documentation
 
 import re
-<<<<<<< HEAD
 from concurrent.futures import ThreadPoolExecutor
-from dataclasses import dataclass, field
-=======
 from dataclasses import dataclass
->>>>>>> 94d1fcc3
 from typing import List, Optional, Tuple
 
 import jax
@@ -215,16 +211,8 @@
 
 class Llama3WeightLoader:
 
-<<<<<<< HEAD
-    def __init__(self, vllm_config: VllmConfig,
-                 model_config: Llama3ModelConfig):
-=======
     def __init__(self, vllm_config: VllmConfig, hidden_size, attn_heads,
                  num_key_value_heads, attn_head_dim):
-        self.names_and_weights_generator = hf_model_weights_iterator(
-            model_name_or_path=vllm_config.model_config.model,
-            framework="flax")
->>>>>>> 94d1fcc3
         self._transpose_map = {
             "lm_head": (1, 0),
             "gate_proj": (1, 0),
