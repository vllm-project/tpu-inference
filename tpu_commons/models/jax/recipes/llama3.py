--- conflicted
+++ resolved
@@ -199,34 +199,17 @@
         return self.__call__(*args, **kwargs)
 
     def load_weights(self, rng: PRNGKey, cache_dir: Optional[str] = None):
-<<<<<<< HEAD
-        try:
-            use_random_weights = self.vllm_config.additional_config[
-                "random_weights"]  # noqa: F841
-=======
         if self.use_random_init:
             #TODO: Support loading random weights, either here or in tpu_runner
->>>>>>> 4bc5cc9a
             logger.warning(
                 "Model name or path not provided - randomly initializing the weights."
             )
-<<<<<<< HEAD
-            return
-        except KeyError:
-            use_random_weights = False  # noqa: F841
-        weight_loader = Llama3WeightLoader(vllm_config=self.vllm_config,
-                                           model_config=self.cfg.model,
-                                           cache_dir=None,
-                                           sharding_cfg=self.cfg.sharding)
-        weight_loader.load_weights(self)
-=======
         else:
             weight_loader = Llama3WeightLoader(vllm_config=self.vllm_config,
                                                model_config=self.cfg.model,
                                                cache_dir=cache_dir,
                                                sharding_cfg=self.cfg.sharding)
             weight_loader.load_weights(self)
->>>>>>> 4bc5cc9a
 
     def __call__(
         self,
