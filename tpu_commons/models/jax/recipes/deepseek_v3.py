import re
from dataclasses import asdict, dataclass
from typing import List, Optional, Tuple

import jax
import jax.numpy as jnp
import ml_dtypes
import torch
from flax import nnx
from flax.typing import PRNGKey
from jax.sharding import Mesh
from vllm.config import VllmConfig

from tpu_commons.logger import init_logger
from tpu_commons.models.jax.common.attention.attention import AttentionMetadata
from tpu_commons.models.jax.common.attention.deepseek_v3_attention import MLA
from tpu_commons.models.jax.common.base import ParamFactory
from tpu_commons.models.jax.common.constants import KVCacheType
from tpu_commons.models.jax.common.layers import (DenseFFW, Embedder, LMhead,
                                                  RMSNorm)
from tpu_commons.models.jax.common.model import Model
from tpu_commons.models.jax.common.moe.deepseek_moe import DeepSeekV3Router
from tpu_commons.models.jax.common.moe.moe import MoE
from tpu_commons.models.jax.common.sharding import (ATTN_HEAD_AXIS_NAME,
                                                    ATTN_TENSOR_AXIS_NAME,
                                                    Sharding,
                                                    ShardingRulesConfig)
from tpu_commons.models.jax.common.transformer_block import (
    SharedExpertsTransformerBlock, TransformerBlock)
from tpu_commons.models.jax.layers.misc import shard_put
from tpu_commons.models.jax.utils.weight_utils import (
    get_param, hf_model_weights_iterator, print_param_info, reshape_params)

logger = init_logger(__name__)


@dataclass
class DeepSeekV3ShardingRulesConfig(ShardingRulesConfig):
    # MLA Query down projection weight: (Dim, QueryLoraRank)
    attn_mla_qa_weight_da: tuple = (None, None)
    # MLA Query up projection weight: (QueryLoraRank, NumHeads, HeadDim)
    attn_mla_qb_weight_anh: tuple = (None, None, None)
    # MLA KV down projection weight: (Dim, KVLoRA + QKRopeHeadDim)
    attn_mla_kva_weight_da: tuple = (None, None)
    # MLA KV up projection weight: (KVLoRA, NumHeads, QKNopeHeadDim + VHeadDim)
    attn_mla_kvb_weight_anh: tuple = (None, None, None)
    # TODO(chenyang) this might not needed after RPA kernel V3 is refactored.
    # Attention V3 output: (actual_num_kv_heads, max_num_tokens, num_q_heads_per_kv_head // q_packing, q_packing, head_dim)
    attn_o_ktnph: tuple = (ATTN_HEAD_AXIS_NAME, None, None, None,
                           ATTN_TENSOR_AXIS_NAME)
    # Attention V3 query: (actual_num_kv_heads, max_num_tokens, num_q_heads_per_kv_head // q_packing, q_packing, head_dim)
    query_ktnph: tuple = (ATTN_HEAD_AXIS_NAME, None, None, None,
                          ATTN_TENSOR_AXIS_NAME)
    # Attention V3 kv_cache: (total_num_pages, page_size, num_kv_heads_x2 // kv_packing, kv_packing, head_dim)
    keyvalue_cache_nbkph: tuple = (None, None, ATTN_HEAD_AXIS_NAME, None,
                                   ATTN_TENSOR_AXIS_NAME)


@dataclass
class DeepSeekV3PrefillShardingRulesConfig(DeepSeekV3ShardingRulesConfig):
    # MLA Query up projection weight: (QueryLoraRank, NumHeads, HeadDim)
    attn_mla_qb_weight_anh: tuple = (None, ATTN_HEAD_AXIS_NAME,
                                     ATTN_TENSOR_AXIS_NAME)
    # MLA Query up projection weight: (QueryLoraRank, NumHeads, HeadDim)
    attn_mla_kvb_weight_anh: tuple = (None, ATTN_HEAD_AXIS_NAME,
                                      ATTN_TENSOR_AXIS_NAME)


@dataclass
class DeepSeekV3GenerateShardingRulesConfig(DeepSeekV3ShardingRulesConfig):
    # MLA Query up projection weight: (QueryLoraRank, NumHeads, HeadDim)
    attn_mla_qb_weight_anh: tuple = (None, ATTN_HEAD_AXIS_NAME,
                                     ATTN_TENSOR_AXIS_NAME)
    # MLA KV up projection weight: (KVLoRA, NumHeads, QKNopeHeadDim + VHeadDim)
    attn_mla_kvb_weight_anh: tuple = (None, ATTN_HEAD_AXIS_NAME,
                                      ATTN_TENSOR_AXIS_NAME)


@dataclass
class DeepSeekV3(Model):

    def __init__(self,
                 vllm_config: VllmConfig,
                 rng: jax.Array,
                 mesh: Mesh,
                 param_factory: ParamFactory | None = None):
        assert mesh is not None

        self.vllm_config = vllm_config
        self.rng = nnx.Rngs(rng)
        self.param_factory = param_factory

        # Currently the runner will always set a mesh, so the custom default sharding (when
        #  no sharding is set in vllm config) doesn't take effect.
        # TODO(fhzhang): figure out whether we need to actually enable this.
        #    strategy_dict = {
        #        "tensor_parallelism": 4,
        #        "expert_parallelism": 2
        #    }  # todo: update this.
        self._sharding_config = Sharding(
            prefill_rules=asdict(DeepSeekV3PrefillShardingRulesConfig()),
            generate_rules=asdict(DeepSeekV3GenerateShardingRulesConfig()),
            default_rules_cls=DeepSeekV3ShardingRulesConfig,
            vllm_config=self.vllm_config).sharding_cfg

        num_layers: int = 61
        num_local_experts: int = 256

        vocab_size: int = 129280
        hidden_size: int = 7168
        dtype: jnp.dtype = jnp.bfloat16
        num_attention_heads: int = 128
        num_key_value_heads: int = 128
        ffw_intermediate_size: int = 18432
        moe_intermediate_size: int = 2048
        num_experts_per_token: int = 8
        n_group: int = 8
        interleave_moe_layer_step: int = 1  # Deepseek V3 has moe_layer_freq=1 in hf config.
        hidden_act: str = "silu"
        rms_norm_eps: float = 1e-06
        first_k_dense_replace: int = 3  # replace the first few MOE layers to dense layer.

        shared_experts = 1
        rope_theta = 10000
        rope_scaling = {
            "beta_fast": 32,
            "beta_slow": 1,
            "factor": 40,
            "mscale": 1.0,
            "mscale_all_dim": 1.0,
            "original_max_position_embeddings": 4096,
            "type": "yarn"
        }
        q_lora_rank = 1536
        kv_lora_rank = 512
        qk_nope_head_dim = 128
        qk_rope_head_dim = 64
        v_head_dim = 128

        logger.info(f"Using the following config:\n {self._sharding_config}")
        self.use_random_init = self.vllm_config.additional_config.get(
            "random_weights", False)
        self.mesh = mesh

        self.weight_loader = DeepSeekV3WeightLoader(
            vllm_config=vllm_config,
            num_layers=num_layers,
            hidden_size=hidden_size,
            q_lora_rank=q_lora_rank,
            kv_lora_rank=kv_lora_rank,
            attn_heads=num_attention_heads,
            qk_nope_head_dim=qk_nope_head_dim,
            qk_rope_head_dim=qk_rope_head_dim,
            v_head_dim=v_head_dim,
            num_local_experts=num_local_experts)

        if not self.param_factory:
            self.param_factory = ParamFactory(
                kernel_initializer=nnx.initializers.xavier_normal(),
                scale_initializer=nnx.initializers.ones,
                random_init=self.use_random_init)
        self.embedder = Embedder(vocab_size=vocab_size,
                                 hidden_size=hidden_size,
                                 dtype=dtype,
                                 generate_rules_prelogit_td=self.
                                 _sharding_config.generate_rules.prelogit_td,
                                 generate_rules_vocab_vd=self._sharding_config.
                                 generate_rules.vocab_vd,
                                 mesh=self.mesh,
                                 param_factory=self.param_factory)
        self.embedder.generate_kernel(self.rng)

        self.layers = []

        def _create_mla() -> MLA:
            return MLA(
                rope_theta=rope_theta,
                rope_scaling=rope_scaling,
                q_lora_rank=q_lora_rank,
                kv_lora_rank=kv_lora_rank,
                qk_nope_head_dim=qk_nope_head_dim,
                qk_rope_head_dim=qk_rope_head_dim,
                rms_norm_eps=rms_norm_eps,
                v_head_dim=v_head_dim,
                mesh=self.mesh,
                param_factory=self.param_factory,
                sharding_cfg=self._sharding_config,
                hidden_size=hidden_size,
                num_attention_heads=num_attention_heads,
                num_key_value_heads=num_key_value_heads,
                head_dim=v_head_dim,  # MLA uses v_head_dim as head_dim
                dtype=dtype)

        for i in range(first_k_dense_replace):
            block = TransformerBlock(
                hidden_size=hidden_size,
                rmsnorm_epsilon=rms_norm_eps,
                attn_dtype=dtype,
                dense_dtype=dtype,
                attn=_create_mla(),
                custom_module=DenseFFW(dtype=dtype,
                                       hidden_act=hidden_act,
                                       hidden_size=hidden_size,
                                       intermediate_size=ffw_intermediate_size,
                                       mesh=self.mesh,
                                       param_factory=self.param_factory,
                                       sharding_cfg=self._sharding_config),
                param_factory=self.param_factory,
                mesh=self.mesh,
                sharding_cfg=self._sharding_config)
            self.layers.append(block)

        for i in range(first_k_dense_replace, num_layers):
            is_moe_layer = ((i + 1) % interleave_moe_layer_step == 0)
            router = DeepSeekV3Router(
                mesh=self.mesh,
                param_factory=self.param_factory,
                sharding_cfg=self._sharding_config,
                hidden_size=hidden_size,
                num_experts=num_local_experts,
                num_experts_per_tok=num_experts_per_token,
                n_groups=n_group,
                topk_groups=4,
                norm_topk_prob=True,
                routed_scaling_factor=2.5,
                dtype=dtype)
            custom_module = MoE(dtype=dtype,
                                num_local_experts=num_local_experts,
                                apply_expert_weight_before_computation=False,
                                hidden_size=hidden_size,
                                intermediate_size_moe=moe_intermediate_size,
                                hidden_act=hidden_act,
                                mesh=self.mesh,
                                param_factory=self.param_factory,
                                sharding_cfg=self._sharding_config,
                                router=router) if is_moe_layer else DenseFFW(
                                    dtype=dtype,
                                    hidden_act=hidden_act,
                                    hidden_size=hidden_size,
                                    intermediate_size=ffw_intermediate_size,
                                    mesh=self.mesh,
                                    param_factory=self.param_factory,
                                    sharding_cfg=self._sharding_config)

            block = SharedExpertsTransformerBlock(
                hidden_size=hidden_size,
                rmsnorm_epsilon=rms_norm_eps,
                attn_dtype=dtype,
                dense_dtype=dtype,
                custom_module=custom_module,
                attn=_create_mla(),
                shared_experts=DenseFFW(dtype=dtype,
                                        hidden_act=hidden_act,
                                        hidden_size=hidden_size,
                                        intermediate_size=shared_experts *
                                        moe_intermediate_size,
                                        mesh=self.mesh,
                                        param_factory=self.param_factory,
                                        sharding_cfg=self._sharding_config),
                param_factory=self.param_factory,
                mesh=self.mesh,
                sharding_cfg=self._sharding_config)
            self.layers.append(block)

        for i in range(len(self.layers)):
            self.layers[i].generate_kernel(self.rng)

        self.final_norm = RMSNorm(
            dims=hidden_size,
            mesh=self.mesh,
            param_factory=self.param_factory,
            prefill_rules=self._sharding_config.prefill_rules,
            generate_rules=self._sharding_config.generate_rules,
            epsilon=rms_norm_eps,
            with_scale=True,
            dtype=dtype,
        )
        self.final_norm.generate_kernel(self.rng)

        self.lm_head = LMhead(vocab_size=vocab_size,
                              hidden_size=hidden_size,
                              dtype=dtype,
                              generate_rules_prelogit_td=self._sharding_config.
                              generate_rules.prelogit_td,
                              generate_rules_vocab_vd=self._sharding_config.
                              generate_rules.vocab_vd,
                              generate_rules_vocab_dv=self._sharding_config.
                              generate_rules.vocab_dv,
                              mesh=self.mesh,
                              param_factory=self.param_factory)
        self.lm_head.generate_kernel(self.rng)

        # TODO: Add MTP.
    @classmethod
    def create_model_with_random_weights(cls, vllm_config: VllmConfig,
                                         rng: jax.Array, mesh: Mesh):
        """to create a model with random weights."""
        logger.info("Initializing model with random weights.")
        param_factory = ParamFactory(
            kernel_initializer=nnx.initializers.xavier_normal(),
            scale_initializer=nnx.initializers.ones,
            random_init=True)
        return cls(vllm_config, rng, mesh, param_factory)

    @classmethod
    def create_model_for_checkpoint_loading(cls, vllm_config: VllmConfig,
                                            rng: jax.Array, mesh: Mesh):
        """to create a model with abstract shapes for checkpoint loading."""
        logger.info("Initializing abstract model for checkpoint loading.")
        param_factory = ParamFactory(
            kernel_initializer=nnx.initializers.xavier_normal(),
            scale_initializer=nnx.initializers.ones,
            random_init=False)
        return cls(vllm_config, rng, mesh, param_factory)

    # For compatibility with flax.
    def apply(self, variables, *args, **kwargs):
        return self.__call__(*args, **kwargs)

    def load_weights(self, rng: PRNGKey, cache_dir: Optional[str] = None):
        self.rng = nnx.Rngs(rng)
        try:
            # use_random_weights = self.vllm_config.additional_config[
            #     "random_weights"]
            logger.warning(
                "Using randomly initialized weights instead of loading parameter weights."
            )
            return
        except KeyError:
            # use_random_weights = False
            pass
        self.weight_loader.load_weights(self)

    def __call__(
        self,
        kv_caches: List[jax.Array],
        input_ids: jax.Array,
        attention_metadata: AttentionMetadata,
        *args,
    ) -> Tuple[List[KVCacheType], jax.Array]:
        is_prefill = False
        x = self.embedder.encode(input_ids)
        for (i, block) in enumerate(self.layers):
            kv_cache = kv_caches[i]
            new_kv_cache, x = block(x, is_prefill, kv_cache,
                                    attention_metadata)
            kv_caches[i] = new_kv_cache

        final_activation = self.final_norm(x)

        return kv_caches, final_activation

    def compute_logits(self, hidden_states: jax.Array) -> jax.Array:
        return self.lm_head.decode(hidden_states)


@dataclass
class DeepSeekV3WeightLoader:

    def __init__(self, vllm_config: VllmConfig, num_layers, hidden_size,
                 q_lora_rank, kv_lora_rank, attn_heads, qk_nope_head_dim,
                 qk_rope_head_dim, v_head_dim, num_local_experts):

        self.num_layers = num_layers
        self.names_and_weights_generator = hf_model_weights_iterator(
            model_name_or_path=vllm_config.model_config.model,
            framework="flax",
            filter_regex="")
        self.num_routed_experts = num_local_experts

        self._transpose_map = {
            # dense mlp
            r"mlp\.down_proj": (1, 0),
            r"mlp\.gate_proj": (1, 0),
            r"mlp\.up_proj": (1, 0),
            # mla
            r"q_a_proj": (1, 0),
            r"q_b_proj": (2, 0, 1),
            r"kv_a_proj_with_mqa": (1, 0),
            r"kv_b_proj": (2, 0, 1),
            r"o_proj": (1, 2, 0),
            # moe
            r"mlp\.gate\.weight": (1, 0),
            r"mlp\.experts\.\d+\.gate_proj": (0, 2, 1),
            r"mlp\.experts\.\d+\.down_proj": (0, 2, 1),
            r"mlp\.experts\.\d+\.up_proj": (0, 2, 1),
            r"mlp\.shared_experts\.down_proj": (1, 0),
            r"mlp\.shared_experts\.gate_proj": (1, 0),
            r"mlp\.shared_experts\.up_proj": (1, 0)
        }
        self._weight_shape_map = {
            "q_b_proj":
            (attn_heads, qk_nope_head_dim + qk_rope_head_dim, q_lora_rank),
            "kv_b_proj":
            (attn_heads, qk_nope_head_dim + v_head_dim, kv_lora_rank),
            "o_proj": (hidden_size, attn_heads, v_head_dim)
        }

        # Set the mappings from loaded parameter keys to standardized names.
        self._loaded_to_standardized_keys = {
            # encode & decode
            "model.embed_tokens.weight":
            "embedder.input_embedding_table_VD",
            "lm_head.weight":
            "lm_head.input_embedding_table_VD",
            # final norm
            "model.norm.weight":
            "final_norm.scale",
            # norm in transformer blocks
            "model.layers.*.input_layernorm.weight":
            "layers.*.pre_attention_norm.scale",
            "model.layers.*.post_attention_layernorm.weight":
            "layers.*.pre_mlp_norm.scale",
            # attention (MLA)
            "model.layers.*.self_attn.q_a_layernorm.weight":
            "layers.*.attn.q_rms_norm.scale",
            "model.layers.*.self_attn.kv_a_layernorm.weight":
            "layers.*.attn.kv_rms_norm.scale",
            "model.layers.*.self_attn.q_a_proj.weight":
            "layers.*.attn.kernel_q_down_proj_DA",
            # Scale
            "model.layers.*.self_attn.q_a_proj.weight_scale_inv":
            "layers.*.attn.kernel_q_down_proj_scale_DA",
            "model.layers.*.self_attn.q_b_proj.weight":
            "layers.*.attn.kernel_q_up_proj_ANH",
            # Scale
            "model.layers.*.self_attn.q_b_proj.weight_scale_inv":
            "layers.*.attn.kernel_q_up_proj_scale_ANH",
            "model.layers.*.self_attn.kv_a_proj_with_mqa.weight":
            "layers.*.attn.kernel_kv_down_proj_DA",
            # Scale
            "model.layers.*.self_attn.kv_a_proj_with_mqa.weight_scale_inv":
            "layers.*.attn.kernel_kv_down_proj_scale_DA",
            "model.layers.*.self_attn.kv_b_proj.weight":
            "layers.*.attn.kernel_kv_up_proj_ANH",
            # Scale
            "model.layers.*.self_attn.kv_b_proj.weight_scale_inv":
            "layers.*.attn.kernel_kv_up_proj_scale_ANH",
            "model.layers.*.self_attn.o_proj.weight":
            "layers.*.attn.kernel_o_proj_NHD",
            # Scale
            "model.layers.*.self_attn.o_proj.weight_scale_inv":
            "layers.*.attn.kernel_o_proj_scale_NHD",
            # Dense ffw
            "model.layers.*.mlp.gate_proj.weight":
<<<<<<< HEAD
            "layers.*.mlp.kernel_gating_DF",
            # Scale
            "model.layers.*.mlp.gate_proj.weight_scale_inv":
            "layers.*.mlp.kernel_gating_scale_DF",
            "model.layers.*.mlp.up_proj.weight":
            "layers.*.mlp.kernel_up_proj_DF",
            # Scale
            "model.layers.*.mlp.up_proj.weight_scale_inv":
            "layers.*.mlp.kernel_up_proj_scale_DF",
            "model.layers.*.mlp.down_proj.weight":
            "layers.*.mlp.kernel_down_proj_FD",
            # Scale
            "model.layers.*.mlp.down_proj.weight_scale_inv":
            "layers.*.mlp.kernel_down_proj_scale_FD",
=======
            "layers.*.custom_module.kernel_gating_DF",
            "model.layers.*.mlp.up_proj.weight":
            "layers.*.custom_module.kernel_up_proj_DF",
            "model.layers.*.mlp.down_proj.weight":
            "layers.*.custom_module.kernel_down_proj_FD",
>>>>>>> 59d1afa8
            # MOE(routed experts)
            "model.layers.*.mlp.gate.weight":
            "layers.*.custom_module.router.kernel_DE",
            "model.layers.*.mlp.gate.e_score_correction_bias":
            "layers.*.custom_module.router.bias_E",
            "model.layers.*.mlp.experts.*.gate_proj.weight":
            "layers.*.custom_module.kernel_gating_EDF",
            "model.layers.*.mlp.experts.*.down_proj.weight":
            "layers.*.custom_module.kernel_down_proj_EFD",
            "model.layers.*.mlp.experts.*.up_proj.weight":
            "layers.*.custom_module.kernel_up_proj_EDF",
            # MOE(shared experts)
            "model.layers.*.mlp.shared_experts.down_proj.weight":
            "layers.*.shared_experts.kernel_down_proj_FD",
            "model.layers.*.mlp.shared_experts.gate_proj.weight":
            "layers.*.shared_experts.kernel_gating_DF",
            "model.layers.*.mlp.shared_experts.up_proj.weight":
            "layers.*.shared_experts.kernel_up_proj_DF",
        }

    def map_loaded_to_standardized_name(self, loaded_key: str) -> str:
        # Find the corresponding model key using the HF key
        if "layer" in loaded_key:
            # extract layer number and replace it with *
            layer_num = re.search(r"layers\.(\d+)", loaded_key).group(1)
            layer_key = re.sub(r"layers\.\d+", "layers.*", loaded_key)
            # extract expert number if exists and replace it with *
            if "experts" in loaded_key and "shared_experts" not in loaded_key:
                layer_key = re.sub(r"experts\.\d+", "experts.*", layer_key)
            # get standardized key and replace * with layer number.
            mapped_key = self._loaded_to_standardized_keys.get(
                layer_key, loaded_key)
            mapped_key = re.sub(r"layers\.\*", f"layers.{layer_num}",
                                mapped_key)
        else:
            mapped_key = self._loaded_to_standardized_keys.get(
                loaded_key, loaded_key)
        return mapped_key

    def _transpose_params(self, param_key: str, param_tensor: jax.Array):
        for key, value in self._transpose_map.items():
            if re.search(key, param_key):
                return jnp.transpose(param_tensor, value)
        return param_tensor  # Base case / no-op

    def _process_moe_weights(self, loaded_name, loaded_weight, weights_dict):
        layer_num = re.search(r"layers\.(\d+)", loaded_name).group(1)
        expert_num = re.search(r"experts\.(\d+)", loaded_name).group(1)
        if layer_num not in weights_dict:
            weights_dict[layer_num] = {}
        weights_dict[layer_num][expert_num] = loaded_weight
        # Stack all the weights from the expert in this layer
        if len(weights_dict[layer_num]) == self.num_routed_experts:
            weight_list = []
            for expert_index in range(self.num_routed_experts):
                weight_list.append(weights_dict[layer_num][str(expert_index)])
            stacked_weights = torch.stack(weight_list, axis=0)
            del weights_dict[layer_num]
            return stacked_weights
        return None

    def _load_individual_weight(self, name, weight, model_params, model_mesh):
        mapped_name = self.map_loaded_to_standardized_name(name)
        model_weight = get_param(model_params, mapped_name)
        logger.debug(
            f"{name}: {weight.shape}  -->  {mapped_name}: {model_weight.value.shape}"
        )

        # Convert weights from torch into numpy
        # TODO: set cast_type based on model weight's type.
        cast_type = ml_dtypes.bfloat16
        weight = weight.to(torch.float32).numpy().astype(cast_type)

        # Reshape and transpose weights if necessary.
        weight = reshape_params(name, weight, self._weight_shape_map)
        weight = self._transpose_params(name, weight)
        if model_weight.value.shape != weight.shape:
            raise ValueError(
                f"Loaded shape for {name}: {weight.shape} "
                f"does not match model shape for {mapped_name}: {model_weight.value.shape}!"
            )
        model_weight.value = shard_put(weight,
                                       model_weight.sharding.spec,
                                       mesh=model_mesh)
        model_weight.value.block_until_ready()
        del weight
        print_param_info(model_weight, name)
        return model_weight.value.nbytes / 1e9, model_weight.value.addressable_shards[
            0].data.nbytes / 1e9

    def load_weights(self, model_for_loading: nnx.Module):
        model_params = nnx.state(model_for_loading)
        logger.warning(
            f"loaded_to_standardized_keys: {self._loaded_to_standardized_keys}"
        )
        cumulative_global_memory = 0
        cumulative_local_memory = 0
        mlp_experts_gate_proj_weights = {}
        mlp_experts_up_proj_weights = {}
        mlp_experts_down_proj_weights = {}
        fp8_weights = {}
        with jax.default_device(jax.devices("cpu")[0]):
            for loaded_name, loaded_weight in self.names_and_weights_generator:
                # Skip if the model has fewer layers than original.
                if re.search(r"layers\.(\d+)", loaded_name):
                    layer_num = re.search(r"layers\.(\d+)",
                                          loaded_name).group(1)
                    if int(layer_num) >= self.num_layers:
                        del loaded_weight
                        continue
                if 'layers.61' in loaded_name:
                    # skip loading MTP module.
                    del loaded_weight
                    continue
                if re.search(r"experts\.(\d+)", loaded_name):
                    expert_num = re.search(r"experts\.(\d+)",
                                           loaded_name).group(1)
                    if int(expert_num) >= self.num_routed_experts:
                        del loaded_weight
                        continue
                # if loaded_weight.dtype == torch.float8_e4m3fn:
                #     fp8_weights[loaded_name] = loaded_weight
                #     continue
                # if loaded_name.endswith(".weight_scale_inv"):
                #     # assuming weights are loaded before scales.
                #     weight_name = loaded_name.replace(".weight_scale_inv",
                #                                       ".weight")

                #     loaded_weight = weights_dequant_cpu(
                #         fp8_weights[weight_name], loaded_weight)
                #     loaded_name = weight_name
                #     del fp8_weights[weight_name]
                # concat mlp.experts weights
                if "mlp.experts" in loaded_name:
                    print(f'[debug] {loaded_name=}')
                    if "down_proj" in loaded_name:
                        stacked_weights = self._process_moe_weights(
                            loaded_name, loaded_weight,
                            mlp_experts_down_proj_weights)
                    if "gate_proj" in loaded_name:
                        stacked_weights = self._process_moe_weights(
                            loaded_name, loaded_weight,
                            mlp_experts_gate_proj_weights)
                    if "up_proj" in loaded_name:
                        stacked_weights = self._process_moe_weights(
                            loaded_name, loaded_weight,
                            mlp_experts_up_proj_weights)
                    if stacked_weights is not None:
                        weight_bytes, weight_shards = self._load_individual_weight(
                            loaded_name, stacked_weights, model_params,
                            model_for_loading.mesh)
                        cumulative_global_memory += weight_bytes
                        cumulative_local_memory += weight_shards
                        logger.info(
                            f"Cumulative global memory: {cumulative_global_memory} GB"
                        )
                        logger.info(
                            f"Cumulative local memory: {cumulative_local_memory} GB"
                        )
                else:
                    weight_bytes, weight_shards = self._load_individual_weight(
                        loaded_name, loaded_weight, model_params,
                        model_for_loading.mesh)
                    cumulative_global_memory += weight_bytes
                    cumulative_local_memory += weight_shards
                    logger.info(
                        f"Cumulative global memory: {cumulative_global_memory} GB"
                    )
                    logger.info(
                        f"Cumulative local memory: {cumulative_local_memory} GB"
                    )

        del mlp_experts_gate_proj_weights
        del mlp_experts_up_proj_weights
        del mlp_experts_down_proj_weights
        del fp8_weights
        # TODO: validate that all of the model_params were accounted for as well.
        nnx.update(model_for_loading, model_params)


def weights_dequant_cpu(x: torch.Tensor,
                        s: torch.Tensor,
                        block_size: int = 128) -> torch.Tensor:
    assert x.dim() == 2 and s.dim() == 2, "Both x and s must be 2D tensors"
    M, N = x.shape

    x = x.to(torch.float32)
    y = torch.empty_like(x, dtype=torch.get_default_dtype())

    for i in range(0, M, block_size):
        for j in range(0, N, block_size):
            row_start = i
            row_end = min(i + block_size, M)
            col_start = j
            col_end = min(j + block_size, N)
            block = x[row_start:row_end, col_start:col_end]
            scale = s[i // block_size, j // block_size]
            y[row_start:row_end, col_start:col_end] = (block * scale).to(
                torch.get_default_dtype())

    return y<|MERGE_RESOLUTION|>--- conflicted
+++ resolved
@@ -443,28 +443,20 @@
             "layers.*.attn.kernel_o_proj_scale_NHD",
             # Dense ffw
             "model.layers.*.mlp.gate_proj.weight":
-<<<<<<< HEAD
-            "layers.*.mlp.kernel_gating_DF",
+            "layers.*.custom_module.kernel_gating_DF",
             # Scale
             "model.layers.*.mlp.gate_proj.weight_scale_inv":
-            "layers.*.mlp.kernel_gating_scale_DF",
-            "model.layers.*.mlp.up_proj.weight":
-            "layers.*.mlp.kernel_up_proj_DF",
-            # Scale
-            "model.layers.*.mlp.up_proj.weight_scale_inv":
-            "layers.*.mlp.kernel_up_proj_scale_DF",
-            "model.layers.*.mlp.down_proj.weight":
-            "layers.*.mlp.kernel_down_proj_FD",
-            # Scale
-            "model.layers.*.mlp.down_proj.weight_scale_inv":
-            "layers.*.mlp.kernel_down_proj_scale_FD",
-=======
-            "layers.*.custom_module.kernel_gating_DF",
+            "layers.*.custom_module.kernel_gating_scale_DF",
             "model.layers.*.mlp.up_proj.weight":
             "layers.*.custom_module.kernel_up_proj_DF",
+            # Scale
+            "model.layers.*.mlp.up_proj.weight_scale_inv":
+            "layers.*.custom_module.kernel_up_proj_scale_DF",
             "model.layers.*.mlp.down_proj.weight":
             "layers.*.custom_module.kernel_down_proj_FD",
->>>>>>> 59d1afa8
+            # Scale
+            "model.layers.*.mlp.down_proj.weight_scale_inv":
+            "layers.*.custom_module.kernel_down_proj_scale_FD",
             # MOE(routed experts)
             "model.layers.*.mlp.gate.weight":
             "layers.*.custom_module.router.kernel_DE",
