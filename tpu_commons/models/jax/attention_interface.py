--- conflicted
+++ resolved
@@ -9,10 +9,10 @@
 from tpu_commons.models.jax.layers.attention import (sharded_flash_attention,
                                                      sharded_paged_attention,
                                                      update_cache)
-from tpu_commons.models.jax.layers.chunked_prefill_attention import \
-    sharded_chunked_prefill_attention
+from tpu_commons.models.jax.layers.chunked_prefill_attention import (
+    sharded_chunked_prefill_attention, sharded_chunked_prefill_update_cache)
 from tpu_commons.models.jax.layers.quantized_kvcache import (
-    chunked_prefill_update_cache_quantized, update_cache_quantized)
+    chunked_prefill_update_cache_quantized, dequantize, update_cache_quantized)
 
 KVCache = Tuple[jax.Array, jax.Array]
 QuantizedKVCache = Tuple[Tuple[jax.Array, jax.Array], Tuple[jax.Array,
@@ -47,42 +47,37 @@
     md = attention_metadata
     new_kv_cache = None
     if md.chunked_prefill_enabled:
-<<<<<<< HEAD
-        # (K, L, S, H)
-        # k_cache, v_cache = kv_cache
-        # k_cache = sharded_chunked_prefill_update_cache(mesh)(
-        #     k_cache, md.kv_cache_write_indices, k, md.num_decode_seqs)
-        # v_cache = sharded_chunked_prefill_update_cache(mesh)(
-        #     v_cache, md.kv_cache_write_indices, v, md.num_decode_seqs)
-
-        (k_quant_data, k_scales), (v_quant_data, v_scales) = kv_cache
-        quant_dtype = k_quant_data.dtype
-        k_quant_data, k_scales = chunked_prefill_update_cache_quantized(
-            k_quant_data, k_scales, quant_dtype, md.kv_cache_write_indices, k,
-            md.num_decode_seqs)
-        v_quant_data, v_scales = chunked_prefill_update_cache_quantized(
-            v_quant_data, v_scales, quant_dtype, md.kv_cache_write_indices, v,
-            md.num_decode_seqs)
-        # TODO
-        # k_cache = quantization_utils.QuantizedTensor(
-        #     k_quant_data, k_scales)
-        # v_cache = quantization_utils.QuantizedTensor(
-        #     v_quant_data, v_scales)
-        new_kv_cache = ((k_quant_data, k_scales),
-                        (v_quant_data,
-                         v_scales)) if is_quantized else (k_cache, v_cache)
-
-        from tpu_commons.models.jax.layers.quantized_kvcache import dequantize
-
-        k_cache = dequantize(k_quant_data, quant_dtype, k_scales, jnp.bfloat16)
-        v_cache = dequantize(v_quant_data, quant_dtype, v_scales, jnp.bfloat16)
-=======
         if attention_metadata.page_aligned_update:
             # The e2e performance improvement of this was ~5% back in 2024/03 per gxd@. This might have changed now.
-            k_cache = sharded_chunked_prefill_update_cache(mesh)(
-                k_cache, md.kv_cache_write_indices, k, md.num_decode_seqs)
-            v_cache = sharded_chunked_prefill_update_cache(mesh)(
-                v_cache, md.kv_cache_write_indices, v, md.num_decode_seqs)
+            # k_cache = sharded_chunked_prefill_update_cache(mesh)(
+            #     k_cache, md.kv_cache_write_indices, k, md.num_decode_seqs)
+            # v_cache = sharded_chunked_prefill_update_cache(mesh)(
+            #     v_cache, md.kv_cache_write_indices, v, md.num_decode_seqs)
+            if is_quantized:
+                (k_quant_data, k_scales), (v_quant_data, v_scales) = kv_cache
+                quant_dtype = k_quant_data.dtype
+                k_quant_data, k_scales = chunked_prefill_update_cache_quantized(
+                    k_quant_data, k_scales, quant_dtype,
+                    md.kv_cache_write_indices, k, md.num_decode_seqs)
+                v_quant_data, v_scales = chunked_prefill_update_cache_quantized(
+                    v_quant_data, v_scales, quant_dtype,
+                    md.kv_cache_write_indices, v, md.num_decode_seqs)
+                # TODO
+                # k_cache = quantization_utils.QuantizedTensor(
+                #     k_quant_data, k_scales)
+                # v_cache = quantization_utils.QuantizedTensor(
+                #     v_quant_data, v_scales)
+                new_kv_cache = ((k_quant_data, k_scales), (v_quant_data,
+                                                           v_scales))
+                k_cache = dequantize(k_quant_data, quant_dtype, k_scales,
+                                     jnp.bfloat16)
+                v_cache = dequantize(v_quant_data, quant_dtype, v_scales,
+                                     jnp.bfloat16)
+            else:
+                k_cache = sharded_chunked_prefill_update_cache(mesh)(
+                    k_cache, md.kv_cache_write_indices, k, md.num_decode_seqs)
+                v_cache = sharded_chunked_prefill_update_cache(mesh)(
+                    v_cache, md.kv_cache_write_indices, v, md.num_decode_seqs)
         else:
             # TODO(pooyam): Try the following ideas to optimize this.
             # Idea 1: use lax loop similar to to chunked_prefill_update_cache above.
@@ -90,12 +85,45 @@
             # This will however make the code much more complicated.
             k = k.swapaxes(0, 2)
             v = v.swapaxes(0, 2)
-            k_cache = update_cache(False, k_cache, md.kv_cache_write_indices,
-                                   k)
-            v_cache = update_cache(False, v_cache, md.kv_cache_write_indices,
-                                   v)
+            if is_quantized:
+                (k_quant_data, k_scales), (v_quant_data, v_scales) = kv_cache
+                quant_dtype = k_quant_data.dtype
+                k_quant_data, k_scales = update_cache_quantized(
+                    False,
+                    k_quant_data,
+                    k_scales,
+                    quant_dtype,
+                    md.kv_cache_write_indices,
+                    k,
+                )
+                v_quant_data, v_scales = update_cache_quantized(
+                    False,
+                    v_quant_data,
+                    v_scales,
+                    quant_dtype,
+                    md.kv_cache_write_indices,
+                    v,
+                )
+                # k_cache = quantization_utils.QuantizedTensor(
+                #     k_quant_data, k_scales)
+                # v_cache = quantization_utils.QuantizedTensor(
+                #     v_quant_data, v_scales)
+                k_cache = dequantize(k_quant_data, quant_dtype, k_scales,
+                                     jnp.bfloat16)
+                v_cache = dequantize(v_quant_data, quant_dtype, v_scales,
+                                     jnp.bfloat16)
+                new_kv_cache = ((k_quant_data, k_scales),
+                                (v_quant_data,
+                                 v_scales)) if is_quantized else (k_cache,
+                                                                  v_cache)
+            else:
+                k_cache, v_cache = kv_cache
+                k_cache = update_cache(False, k_cache,
+                                       md.kv_cache_write_indices, k)
+                v_cache = update_cache(False, v_cache,
+                                       md.kv_cache_write_indices, v)
+            new_kv_cache = (k_cache, v_cache)
 
->>>>>>> 92a6e51f
         outputs = sharded_chunked_prefill_attention(mesh)(
             q,
             k_cache,
@@ -110,7 +138,6 @@
         )
         # TODO (jacobplatin): update kv_cache
     else:
-<<<<<<< HEAD
         if is_quantized:
             (k_quant_data, k_scales), (v_quant_data, v_scales) = kv_cache
             quant_dtype = k_quant_data.dtype
@@ -144,12 +171,6 @@
             v_cache = update_cache(is_prefill, v_cache,
                                    md.kv_cache_write_indices, v)
             new_kv_cache = (k_cache, v_cache)
-=======
-        k_cache = update_cache(is_prefill, k_cache, md.kv_cache_write_indices,
-                               k)
-        v_cache = update_cache(is_prefill, v_cache, md.kv_cache_write_indices,
-                               v)
->>>>>>> 92a6e51f
 
         if is_prefill:
             # (B, N, T, H)
