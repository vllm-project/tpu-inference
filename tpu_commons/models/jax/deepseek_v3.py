--- conflicted
+++ resolved
@@ -420,24 +420,16 @@
         self.is_model_quantized = not vllm_config.additional_config.get(
             "skip_quantization", False)
         if self.is_model_quantized:
-<<<<<<< HEAD
-=======
             # TODO (jacobplatin): expand support eventually
             quantization_type = vllm_config.model_config.hf_config.quantization_config[
                 "quant_method"]
             assert quantization_type == "fp8", "DeepSeek only supports the fp8 quantization method for now"
->>>>>>> 10fe0c05
             # NOTE: this will only be used for loading in quantized weights (via Qwix)
             qwix_config = vllm_config.additional_config.get(
                 "quantization", {}).get("qwix", {})
             self.scale_dtype = getattr(
                 jnp, qwix_config.get("scale_dtype", "bfloat16"))
-<<<<<<< HEAD
-            # NOTE (jacobplatin): this is certainly a bit hacky, but I don't think there's any
-            # super clean way to get the desired quantization dtype
-=======
             # TODO (jacobplatin): move this out of DeepSeek class to a utility function
->>>>>>> 10fe0c05
             for rule in qwix_config.get("rules", []):
                 if rule.get("module_path") == ".*":
                     quant_dtype_str = rule.get("weight_qtype", "")
@@ -449,23 +441,6 @@
 
             quantization_block_sizes = vllm_config.model_config.hf_config.quantization_config[
                 "weight_block_size"]
-<<<<<<< HEAD
-            # TODO (jacobplatin): we should handle the case where these aren't all the same
-            self.quantization_block_size = quantization_block_sizes[0]
-            assert all(block_size == self.quantization_block_size
-                       for block_size in quantization_block_sizes)
-
-            # NOTE: this is only needed for pre-quantized models
-            self._scale_shape_map = {
-                "q_b_proj": (1, qk_nope_head_dim + qk_rope_head_dim,
-                             q_lora_rank // self.quantization_block_size),
-                "kv_b_proj": (attn_heads, (qk_nope_head_dim + v_head_dim) //
-                              self.quantization_block_size,
-                              kv_lora_rank // self.quantization_block_size),
-                "o_proj":
-                (hidden_size // self.quantization_block_size, attn_heads,
-                 v_head_dim // self.quantization_block_size),
-=======
             assert len(
                 quantization_block_sizes
             ) == 2, f"Expected only 2 quantization block sizes but got {quantization_block_sizes}"
@@ -483,7 +458,6 @@
                 "o_proj":
                 (hidden_size // self.quantization_block_size_n, attn_heads,
                  v_head_dim // self.quantization_block_size_n),
->>>>>>> 10fe0c05
             }
 
     def map_loaded_to_standardized_name(self, loaded_key: str) -> str:
@@ -581,26 +555,15 @@
             assert len(weight_shape) == len(scale_shape)
             for idx, (weight_dim,
                       scale_dim) in enumerate(zip(weight_shape, scale_shape)):
-<<<<<<< HEAD
-                if weight_dim // self.quantization_block_size != scale_dim and weight_dim // scale_dim != 1:
-                    old_scale_shape = scale.shape
-                    scale = scale.repeat(self.quantization_block_size,
-=======
                 if weight_dim // self.quantization_block_size_n != scale_dim and weight_dim // scale_dim != 1:
                     old_scale_shape = scale.shape
                     scale = scale.repeat(self.quantization_block_size_n,
->>>>>>> 10fe0c05
                                          axis=idx)[:, :weight_dim]
                     logger.warning(
                         f"Got a weight with shape {weight_shape} and scale with shape {old_scale_shape} "
                         f"where the scale_dim {scale_dim} does not match the weight_dim {weight_dim} "
-<<<<<<< HEAD
-                        f"multiplied by the quantization block size {self.quantization_block_size}. "
-                        f"Repeating the scale to new shape {scale.shape} along axis {idx} with repeat size {self.quantization_block_size}."
-=======
                         f"multiplied by the quantization block size {self.quantization_block_size_n}. "
                         f"Repeating the scale to new shape {scale.shape} along axis {idx} with repeat size {self.quantization_block_size_n}."
->>>>>>> 10fe0c05
                     )
                     break
 
@@ -634,11 +597,7 @@
                     get_slice_scale)
             except ValueError:
                 logger.warning(
-<<<<<<< HEAD
-                    f"Could not create sharded scale for {name} with shape {scale.shape} and sharding {sharding}, skipping..."
-=======
                     f"Could not create sharded scale for {name} with shape {scale.shape} and sharding {sharding}, skipping sharding..."
->>>>>>> 10fe0c05
                 )
             # NOTE: Despite the fact that scale has the name `scale_inv` in it, we don't need to
             # inverse it
@@ -649,19 +608,11 @@
         else:
             assert model_weight.value.dtype == sharded_array.dtype, f"Expected dtype for model weight with name {mapped_name} and dtype ({model_weight.value.dtype}) to match that of the incoming weight ({sharded_array.dtype})"
             model_weight.value = sharded_array
-<<<<<<< HEAD
 
         model_weight_size_bytes = model_weight.nbytes / 1e9
         model_weight_local_size_bytes = model_weight.addressable_shards[
             0].data.nbytes / 1e9
 
-=======
-
-        model_weight_size_bytes = model_weight.nbytes / 1e9
-        model_weight_local_size_bytes = model_weight.addressable_shards[
-            0].data.nbytes / 1e9
-
->>>>>>> 10fe0c05
         if scale is not None:
             model_weight_size_bytes += base_model_weight.array.scale.nbytes / 1e9
             model_weight_local_size_bytes += base_model_weight.array.scale.addressable_shards[
@@ -714,11 +665,8 @@
                         continue
                 # NOTE: loaded_weight will be a Torch tensor, so we need to convert it to the
                 # equivalent jnp dtype
-<<<<<<< HEAD
-=======
                 # TODO (jacobplatin): refactor this so that we instead change / update `model_weights_generator`
                 # instead of checking "weight_scale_inv" and assuming quantization method is fp8
->>>>>>> 10fe0c05
                 scale = None
                 if loaded_weight.dtype == j2t_dtype(self.quant_dtype.dtype):
                     if self.is_model_quantized:
