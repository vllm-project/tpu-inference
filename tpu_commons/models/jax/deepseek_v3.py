import re
from dataclasses import dataclass
from typing import List, Optional, Tuple

import jax
import jax.numpy as jnp
import torch
from flax import nnx
from flax.typing import PRNGKey
from jax.sharding import Mesh, NamedSharding
from jax.sharding import PartitionSpec as P
from vllm.config import VllmConfig

from tpu_commons.logger import init_logger
from tpu_commons.models.jax.common.attention.attention import AttentionMetadata
from tpu_commons.models.jax.common.attention.deepseek_v3_attention import MLA
from tpu_commons.models.jax.common.constants import KVCacheType
from tpu_commons.models.jax.common.layers import (DenseFFW, Embedder, LMhead,
                                                  RMSNorm)
from tpu_commons.models.jax.common.moe.deepseek_moe import DeepSeekV3Router
from tpu_commons.models.jax.common.moe.moe import MoE
from tpu_commons.models.jax.common.transformer_block import (
    SharedExpertsTransformerBlock, TransformerBlock)
from tpu_commons.models.jax.utils.weight_utils import (get_param,
                                                       model_weights_generator,
                                                       reshape_params)

logger = init_logger(__name__)


@dataclass
class DeepSeekV3(nnx.Module):

    def __init__(self,
                 vllm_config: VllmConfig,
                 rng: jax.Array,
                 mesh: Mesh,
                 force_random_weights: bool = False):
        assert mesh is not None

        self.vllm_config = vllm_config
        self.rng = nnx.Rngs(rng)

        num_layers: int = 61
        num_local_experts: int = 256

        vocab_size: int = 129280
        hidden_size: int = 7168
        dtype: jnp.dtype = jnp.bfloat16
        unquant_dtype: jnp.dtype = jnp.bfloat16
        scale_dtype: jnp.dtype = jnp.float32
        num_attention_heads: int = 128
        num_key_value_heads: int = 128
        ffw_intermediate_size: int = 18432
        moe_intermediate_size: int = 2048
        num_experts_per_token: int = 8
        n_group: int = 8
        interleave_moe_layer_step: int = 1  # Deepseek V3 has moe_layer_freq=1 in hf config.
        hidden_act: str = "silu"
        rms_norm_eps: float = 1e-06
        first_k_dense_replace: int = 3  # replace the first few MOE layers to dense layer.

        num_shared_experts = 1
        rope_theta = 10000
        rope_scaling = {
            "beta_fast": 32,
            "beta_slow": 1,
            "factor": 40,
            "mscale": 1.0,
            "mscale_all_dim": 1.0,
            "original_max_position_embeddings": 4096,
            "type": "yarn"
        }
        q_lora_rank = 1536
        kv_lora_rank = 512
        qk_nope_head_dim = 128
        qk_rope_head_dim = 64
        v_head_dim = 128

        self.random_init = force_random_weights or self.vllm_config.additional_config.get(
            "random_weights", False)
        self.mesh = mesh

        self.weight_loader = DeepSeekV3WeightLoader(
            vllm_config=vllm_config,
            num_layers=num_layers,
            hidden_size=hidden_size,
            q_lora_rank=q_lora_rank,
            kv_lora_rank=kv_lora_rank,
            attn_heads=num_attention_heads,
            qk_nope_head_dim=qk_nope_head_dim,
            qk_rope_head_dim=qk_rope_head_dim,
            v_head_dim=v_head_dim,
            num_local_experts=num_local_experts,
            scale_dtype=scale_dtype)

        self.embedder = Embedder(vocab_size=vocab_size,
                                 hidden_size=hidden_size,
                                 dtype=unquant_dtype,
                                 rngs=self.rng,
                                 vd_sharding=(('data', 'expert', 'model'),
                                              None),
                                 random_init=self.random_init)

        self.layers = []

        def _create_mla() -> MLA:
            return MLA(
                rope_theta=rope_theta,
                rope_scaling=rope_scaling,
                q_lora_rank=q_lora_rank,
                kv_lora_rank=kv_lora_rank,
                qk_nope_head_dim=qk_nope_head_dim,
                qk_rope_head_dim=qk_rope_head_dim,
                rms_norm_eps=rms_norm_eps,
                v_head_dim=v_head_dim,
                mesh=self.mesh,
                random_init=self.random_init,
                hidden_size=hidden_size,
                num_attention_heads=num_attention_heads,
                num_key_value_heads=num_key_value_heads,
                head_dim=v_head_dim,  # MLA uses v_head_dim as head_dim
                dtype=dtype,
                unquant_dtype=unquant_dtype,
                rngs=self.rng,
                activation_attention_td=(None, 'model'),
                activation_q_td=(None, 'model'),
                query_tnh=P(None, 'model', None),
                keyvalue_skh=P(None, 'model', None),
                activation_attention_out_td=(None, 'model'),
                attn_o_tnh=P(None, 'model', None),
                q_da_sharding=(None, 'model'),
                anh_sharding=(None, 'model', None),
                kv_da_sharding=(None, 'model'),
                nhd_sharding=('model', None, None))

        for i in range(first_k_dense_replace):
            block = TransformerBlock(
                pre_attention_norm=RMSNorm(
                    dims=hidden_size,
                    random_init=self.random_init,
                    epsilon=rms_norm_eps,
                    with_scale=True,
                    dtype=unquant_dtype,
                    rngs=self.rng,
                ),
                pre_mlp_norm=RMSNorm(
                    dims=hidden_size,
                    random_init=self.random_init,
                    epsilon=rms_norm_eps,
                    with_scale=True,
                    dtype=unquant_dtype,
                    rngs=self.rng,
                ),
                attn=_create_mla(),
                custom_module=DenseFFW(dtype=dtype,
                                       hidden_act=hidden_act,
                                       hidden_size=hidden_size,
                                       intermediate_size=ffw_intermediate_size,
                                       rngs=self.rng,
                                       df_sharding=(None, ('model', 'expert')),
                                       fd_sharding=(('model', 'expert'), None),
                                       random_init=self.random_init))

            self.layers.append(block)

        for i in range(first_k_dense_replace, num_layers):
            is_moe_layer = ((i + 1) % interleave_moe_layer_step == 0)
            router = DeepSeekV3Router(
                mesh=self.mesh,
                random_init=self.random_init,
                hidden_size=hidden_size,
                num_experts=num_local_experts,
                num_experts_per_tok=num_experts_per_token,
                n_groups=n_group,
                topk_groups=4,
                norm_topk_prob=True,
                rngs=self.rng,
                routed_scaling_factor=2.5,
                dtype=dtype,
<<<<<<< HEAD
                kernel_dtype=unquant_dtype,
                activation_ffw_td=NamedSharding(self.mesh, P('data', None)),
                ed_sharding=NamedSharding(self.mesh, P('expert', None)),
                e_sharding=NamedSharding(self.mesh, P('expert')))
            custom_module = MoE(
                dtype=dtype,
                num_local_experts=num_local_experts,
                apply_expert_weight_before_computation=False,
                hidden_size=hidden_size,
                intermediate_size_moe=moe_intermediate_size,
                hidden_act=hidden_act,
                mesh=self.mesh,
                rngs=self.rng,
                random_init=self.random_init,
                activation_ffw_td=NamedSharding(self.mesh, P('data', None)),
                activation_ffw_ted=NamedSharding(self.mesh,
                                                 P('data', 'expert', None)),
                edf_sharding=NamedSharding(self.mesh, P(
                    'expert', None, 'model')),
                efd_sharding=NamedSharding(self.mesh, P(
                    'expert', 'model', None)),
                router=router) if is_moe_layer else DenseFFW(
                    dtype=dtype,
                    hidden_act=hidden_act,
                    hidden_size=hidden_size,
                    intermediate_size=ffw_intermediate_size,
                    mesh=self.mesh,
                    rngs=self.rng,
                    random_init=self.random_init,
                    df_sharding=NamedSharding(self.mesh,
                                              P(None, ('model', 'expert'))),
                    fd_sharding=NamedSharding(self.mesh,
                                              P(('model', 'expert'), None)),
                    activation_ffw_td=NamedSharding(self.mesh, P()))

            shared_experts = DenseFFW(
                dtype=dtype,
                hidden_act=hidden_act,
                hidden_size=hidden_size,
                intermediate_size=num_shared_experts * moe_intermediate_size,
                mesh=self.mesh,
                rngs=self.rng,
                random_init=self.random_init,
                df_sharding=NamedSharding(self.mesh,
                                          P(None, ('model', 'expert'))),
                fd_sharding=NamedSharding(self.mesh,
                                          P(('model', 'expert'), None)),
                activation_ffw_td=NamedSharding(self.mesh, P()))
=======
                activation_ffw_td=('data', None),
                ed_sharding=('expert', None),
                e_sharding=('expert', ))
            custom_module = MoE(dtype=dtype,
                                num_local_experts=num_local_experts,
                                apply_expert_weight_before_computation=False,
                                hidden_size=hidden_size,
                                intermediate_size_moe=moe_intermediate_size,
                                hidden_act=hidden_act,
                                rngs=self.rng,
                                random_init=self.random_init,
                                activation_ffw_td=('data', None),
                                activation_ffw_ted=('data', 'expert', None),
                                edf_sharding=('expert', None, 'model'),
                                efd_sharding=('expert', 'model', None),
                                router=router) if is_moe_layer else DenseFFW(
                                    dtype=dtype,
                                    hidden_act=hidden_act,
                                    hidden_size=hidden_size,
                                    intermediate_size=ffw_intermediate_size,
                                    rngs=self.rng,
                                    random_init=self.random_init,
                                    df_sharding=(None, ('model', 'expert')),
                                    fd_sharding=(('model', 'expert'), None))

            shared_experts = DenseFFW(dtype=dtype,
                                      hidden_act=hidden_act,
                                      hidden_size=hidden_size,
                                      intermediate_size=num_shared_experts *
                                      moe_intermediate_size,
                                      rngs=self.rng,
                                      random_init=self.random_init,
                                      df_sharding=(None, ('model', 'expert')),
                                      fd_sharding=(('model', 'expert'), None))
>>>>>>> d83a2d80

            pre_attention_norm = RMSNorm(
                dims=hidden_size,
                rngs=self.rng,
                random_init=self.random_init,
                epsilon=rms_norm_eps,
                with_scale=True,
                dtype=unquant_dtype,
            )

            pre_mlp_norm = RMSNorm(
                dims=hidden_size,
                rngs=self.rng,
                random_init=self.random_init,
                epsilon=rms_norm_eps,
                with_scale=True,
                dtype=unquant_dtype,
            )

            block = SharedExpertsTransformerBlock(
                custom_module=custom_module,
                attn=_create_mla(),
                pre_attention_norm=pre_attention_norm,
                pre_mlp_norm=pre_mlp_norm,
                shared_experts=shared_experts)
            self.layers.append(block)

        self.final_norm = RMSNorm(
            dims=hidden_size,
            rngs=self.rng,
            random_init=self.random_init,
            epsilon=rms_norm_eps,
            with_scale=True,
            dtype=unquant_dtype,
        )

<<<<<<< HEAD
        self.lm_head = LMhead(
            vocab_size=vocab_size,
            hidden_size=hidden_size,
            dtype=unquant_dtype,
            rngs=self.rng,
            prelogit_td=NamedSharding(self.mesh, P()),
            vd_sharding=NamedSharding(self.mesh,
                                      P(('data', 'expert', 'model'), None)),
            dv_sharding=NamedSharding(self.mesh,
                                      P(None, ('data', 'expert', 'model'))),
            mesh=self.mesh,
            random_init=self.random_init)
=======
        self.lm_head = LMhead(vocab_size=vocab_size,
                              hidden_size=hidden_size,
                              dtype=dtype,
                              rngs=self.rng,
                              vd_sharding=(('data', 'expert', 'model'), None),
                              dv_sharding=(None, ('data', 'expert', 'model')),
                              random_init=self.random_init)
>>>>>>> d83a2d80

    # For compatibility with flax.
    def apply(self, variables, *args, **kwargs):
        return self.__call__(*args, **kwargs)

    def load_weights(self, rng: PRNGKey, cache_dir: Optional[str] = None):
<<<<<<< HEAD
=======
        # NOTE: Since we are using nnx.eval_shape to init the model,
        # we have to pass dynamic arrays here for __call__'s usage.
>>>>>>> d83a2d80
        self.rng = nnx.Rngs(rng)
        self.weight_loader.load_weights(self)
        self.initialize_cache()

    def initialize_cache(self):
        # Initialize RoPE caches after weights are loaded and before JIT compilation.
        for layer in self.layers:
            if hasattr(layer, 'attn') and hasattr(layer.attn, 'rope'):
                if hasattr(layer.attn.rope, 'initialize_cache'):
                    layer.attn.rope.initialize_cache()

    def __call__(
        self,
        kv_caches: List[jax.Array],
        input_ids: jax.Array,
        attention_metadata: AttentionMetadata,
        *args,
    ) -> Tuple[List[KVCacheType], jax.Array]:
        is_prefill = False
        x = self.embedder.encode(input_ids)
        for (i, block) in enumerate(self.layers):
            kv_cache = kv_caches[i]
            new_kv_cache, x = block(x, is_prefill, kv_cache,
                                    attention_metadata)
            kv_caches[i] = new_kv_cache

        final_activation = self.final_norm(x)

        return kv_caches, final_activation

    def compute_logits(self, hidden_states: jax.Array) -> jax.Array:
        return self.lm_head.decode(hidden_states)


@dataclass
class DeepSeekV3WeightLoader:

    def __init__(self, vllm_config: VllmConfig, num_layers, hidden_size,
                 q_lora_rank, kv_lora_rank, attn_heads, qk_nope_head_dim,
                 qk_rope_head_dim, v_head_dim, num_local_experts, scale_dtype):

        self.num_layers = num_layers
        self.names_and_weights_generator = model_weights_generator(
            model_name_or_path=vllm_config.model_config.model,
            framework="pt",
            download_dir=vllm_config.load_config.download_dir)
        self.is_verbose = vllm_config.additional_config.get(
            "is_verbose", None) is not None
        self.num_routed_experts = num_local_experts

        self._transpose_map = {
            # dense mlp
            r"mlp\.down_proj": (1, 0),
            r"mlp\.gate_proj": (1, 0),
            r"mlp\.up_proj": (1, 0),
            # mla
            r"q_a_proj": (1, 0),
            r"q_b_proj": (2, 0, 1),
            r"kv_a_proj_with_mqa": (1, 0),
            r"kv_b_proj": (2, 0, 1),
            r"o_proj": (1, 2, 0),
            # moe
            r"mlp\.gate\.weight": (1, 0),
            r"mlp\.experts\.\d+\.gate_proj": (0, 2, 1),
            r"mlp\.experts\.\d+\.down_proj": (0, 2, 1),
            r"mlp\.experts\.\d+\.up_proj": (0, 2, 1),
            r"mlp\.shared_experts\.down_proj": (1, 0),
            r"mlp\.shared_experts\.gate_proj": (1, 0),
            r"mlp\.shared_experts\.up_proj": (1, 0),
            # lm_head
            r"lm_head\.weight": (1, 0)
        }
        self._weight_shape_map = {
            "q_b_proj":
            (attn_heads, qk_nope_head_dim + qk_rope_head_dim, q_lora_rank),
            "kv_b_proj":
            (attn_heads, qk_nope_head_dim + v_head_dim, kv_lora_rank),
            "o_proj": (hidden_size, attn_heads, v_head_dim)
        }

        self._scale_shape_map = {
            "q_b_proj":
            (1, qk_nope_head_dim + qk_rope_head_dim, q_lora_rank // 128),
            "kv_b_proj": (attn_heads, (qk_nope_head_dim + v_head_dim) // 128,
                          kv_lora_rank // 128),
            "o_proj": (56, attn_heads, v_head_dim // 128),
        }
        # Set the mappings from loaded parameter keys to standardized names.
        self._loaded_to_standardized_keys = {
            # encode & decode
            "model.embed_tokens.weight":
            "embedder.input_embedding_table_VD",
            "lm_head.weight":
            "lm_head.input_embedding_table_DV",
            # final norm
            "model.norm.weight":
            "final_norm.scale",
            # norm in transformer blocks
            "model.layers.*.input_layernorm.weight":
            "layers.*.pre_attention_norm.scale",
            "model.layers.*.post_attention_layernorm.weight":
            "layers.*.pre_mlp_norm.scale",
            # attention (MLA)
            "model.layers.*.self_attn.q_a_layernorm.weight":
            "layers.*.attn.q_rms_norm.scale",
            "model.layers.*.self_attn.kv_a_layernorm.weight":
            "layers.*.attn.kv_rms_norm.scale",
            "model.layers.*.self_attn.q_a_proj.weight":
            "layers.*.attn.kernel_q_down_proj_DA",
            "model.layers.*.self_attn.q_b_proj.weight":
            "layers.*.attn.kernel_q_up_proj_ANH",
            "model.layers.*.self_attn.kv_a_proj_with_mqa.weight":
            "layers.*.attn.kernel_kv_down_proj_DA",
            "model.layers.*.self_attn.kv_b_proj.weight":
            "layers.*.attn.kernel_kv_up_proj_ANH",
            "model.layers.*.self_attn.o_proj.weight":
            "layers.*.attn.kernel_o_proj_NHD",
            # Dense ffw
            "model.layers.*.mlp.gate_proj.weight":
            "layers.*.custom_module.kernel_gating_DF",
            "model.layers.*.mlp.up_proj.weight":
            "layers.*.custom_module.kernel_up_proj_DF",
            "model.layers.*.mlp.down_proj.weight":
            "layers.*.custom_module.kernel_down_proj_FD",
            # MOE(routed experts)
            "model.layers.*.mlp.gate.weight":
            "layers.*.custom_module.router.kernel_DE",
            "model.layers.*.mlp.gate.e_score_correction_bias":
            "layers.*.custom_module.router.bias_E",
            "model.layers.*.mlp.experts.*.gate_proj.weight":
            "layers.*.custom_module.kernel_gating_EDF",
            "model.layers.*.mlp.experts.*.down_proj.weight":
            "layers.*.custom_module.kernel_down_proj_EFD",
            "model.layers.*.mlp.experts.*.up_proj.weight":
            "layers.*.custom_module.kernel_up_proj_EDF",
            # MOE(shared experts)
            "model.layers.*.mlp.shared_experts.down_proj.weight":
            "layers.*.shared_experts.kernel_down_proj_FD",
            "model.layers.*.mlp.shared_experts.gate_proj.weight":
            "layers.*.shared_experts.kernel_gating_DF",
            "model.layers.*.mlp.shared_experts.up_proj.weight":
            "layers.*.shared_experts.kernel_up_proj_DF",
        }

        self.scale_dtype = scale_dtype

    def map_loaded_to_standardized_name(self, loaded_key: str) -> str:
        # Find the corresponding model key using the HF key
        if "layer" in loaded_key:
            # extract layer number and replace it with *
            layer_num = re.search(r"layers\.(\d+)", loaded_key).group(1)
            layer_key = re.sub(r"layers\.\d+", "layers.*", loaded_key)
            # extract expert number if exists and replace it with *
            if "experts" in loaded_key and "shared_experts" not in loaded_key:
                layer_key = re.sub(r"experts\.\d+", "experts.*", layer_key)
            # get standardized key and replace * with layer number.
            mapped_key = self._loaded_to_standardized_keys.get(
                layer_key, loaded_key)
            mapped_key = re.sub(r"layers\.\*", f"layers.{layer_num}",
                                mapped_key)
        else:
            mapped_key = self._loaded_to_standardized_keys.get(
                loaded_key, loaded_key)
        return mapped_key

    def _transpose_params(self, param_key: str, param_tensor: jax.Array):
        for key, value in self._transpose_map.items():
            if re.search(key, param_key):
                return jnp.transpose(param_tensor, value)
        return param_tensor  # Base case / no-op

    def _process_moe_weights(self, loaded_name, loaded_weight, weights_dict):
        layer_num = re.search(r"layers\.(\d+)", loaded_name).group(1)
        expert_num_str = re.search(r"experts\.(\d+)", loaded_name).group(1)
        expert_idx = int(expert_num_str)

        if layer_num not in weights_dict:
            weights_dict[layer_num] = ([None] * self.num_routed_experts, 0)

        expert_list, count = weights_dict[layer_num]

        expert_list[expert_idx] = loaded_weight
        count += 1
        weights_dict[layer_num] = (expert_list, count)

        if count == self.num_routed_experts:
            stacked_weights = torch.stack(expert_list, axis=0)
            del weights_dict[layer_num]
            return stacked_weights
        return None

    def _load_individual_weight(self,
                                name,
                                weight,
                                model_params,
                                model_mesh,
                                scale=None):
        """
        TODO
        """
        # scale = None
        mapped_name = self.map_loaded_to_standardized_name(name)
        model_weight = get_param(model_params, mapped_name)
        test_weight = model_weight.array.qvalue.value if hasattr(
            model_weight, "array") else model_weight.value

        logger.info(
            f"{name}: {weight.shape}  -->  {mapped_name}: {test_weight.shape} -->  {weight.dtype} {test_weight.dtype}"
        )
        # Convert weights from torch into numpy
        # TODO: set cast_type based on model weight's type.
        cast_type = test_weight.dtype
        weight_np = weight.to(torch.float32).numpy().astype(cast_type)

        if scale is not None:
            scale = scale.to(torch.float32).numpy().astype(self.scale_dtype)
            logger.info(
                f"Loaded scale for {name}: {scale.shape} --> {mapped_name} {scale.dtype}"
            )

        # Reshape and transpose weights if necessary.
        weight_np = reshape_params(name, weight_np, self._weight_shape_map)
        if scale is not None:
            scale = reshape_params(name, scale, self._scale_shape_map)
        weight_np = self._transpose_params(name, weight_np)
        if scale is not None:
            scale = self._transpose_params(name, scale)
            if "attn.kernel_kv_down_proj_DA" in mapped_name:
                scale = scale.repeat(128, axis=1)[:, :576]

        if test_weight.shape != weight_np.shape:
            raise ValueError(
                f"Loaded shape for {name}: {weight_np.shape} "
                f"does not match model shape for {mapped_name}: {test_weight.shape}!"
            )

        def get_slice(index):
            return weight_np[index]

<<<<<<< HEAD
        def get_slice_scale(index):
            # ruff: noqa: F821
            return scale[index]
=======
        sharded_array = jax.make_array_from_callback(
            weight_np.shape,
            NamedSharding(model_mesh, P(*model_weight.sharding)), get_slice)
>>>>>>> d83a2d80

        sharding = model_weight.array.qvalue.sharding if hasattr(
            model_weight, "array") else model_weight.sharding
        sharded_array = jax.make_array_from_callback(weight_np.shape, sharding,
                                                     get_slice)

        if scale is not None:
            # sharded_value = QArray(sharded_value, 1 / scale, None,
            #                        weight.dtype)
            # sharded_value.qvalue.block_until_ready()
            # TODO: put as well?
            maybe_sharded_scale = scale
            try:
                maybe_sharded_scale = jax.make_array_from_callback(
                    scale.shape, sharding, get_slice_scale)
            except ValueError:
                logger.warning(
                    f"Could not create sharded scale for {name} with shape {scale.shape} and sharding {sharding}, skipping..."
                )
            # NOTE: Despite the fact that scale has the name `scale_inv` in it, we don't need to
            # inverse it
            model_weight.array.scale.value = maybe_sharded_scale
            model_weight.array.qvalue.value = sharded_array
        else:
            # TODO: support none quant path
            # sharded_value = QArray(sharded_value, None, None, weight.dtype)
            # sharded_value.qvalue.block_until_ready()
            model_weight.value = sharded_array

        del weight, scale
        value = model_weight.array.qvalue.value if hasattr(
            model_weight, "array") else model_weight.value
        from tpu_commons import utils
        logger.info(f"Memory usage before applying quantization of params: "
                    f"hbm={utils.hbm_usage_gb(jax.local_devices())}Gb")
        # if self.is_verbose:
        #     # TODO
        #     print_param_info(value, name)
        return value.nbytes / 1e9, value.addressable_shards[0].data.nbytes / 1e9

    def load_weights(self, model_for_loading: nnx.Module):
        model_params = nnx.state(model_for_loading)
        logger.warning(
            f"loaded_to_standardized_keys: {self._loaded_to_standardized_keys}"
        )
        cumulative_global_memory = 0
        cumulative_local_memory = 0
        mlp_experts_gate_proj_weights = {}
        mlp_experts_gate_proj_scales = {}
        mlp_experts_up_proj_weights = {}
        mlp_experts_up_proj_scales = {}
        mlp_experts_down_proj_weights = {}
        mlp_experts_down_proj_scales = {}
        fp8_weights = {}
        fp8_scales = {}
        with jax.default_device(jax.devices("cpu")[0]):
            for loaded_name, loaded_weight in self.names_and_weights_generator:
                # Skip if the model has fewer layers than original.
                if re.search(r"layers\.(\d+)", loaded_name):
                    layer_num = re.search(r"layers\.(\d+)",
                                          loaded_name).group(1)
                    if int(layer_num) >= self.num_layers:
                        del loaded_weight
                        continue
                if 'layers.61' in loaded_name:
                    # skip loading MTP module.
                    del loaded_weight
                    continue
                if re.search(r"experts\.(\d+)", loaded_name):
                    expert_num = re.search(r"experts\.(\d+)",
                                           loaded_name).group(1)
                    if int(expert_num) >= self.num_routed_experts:
                        del loaded_weight
                        continue
                if loaded_weight.dtype == torch.float8_e4m3fn:
                    scale_name = loaded_name.replace(".weight",
                                                     ".weight_scale_inv")
                    if scale_name in fp8_scales:
                        scale = fp8_scales[scale_name]
                        del fp8_scales[scale_name]
                    else:
                        fp8_weights[loaded_name] = loaded_weight
                        continue
                scale = None
                if loaded_name.endswith(".weight_scale_inv"):
                    # assuming weights are loaded before scales.
                    weight_name = loaded_name.replace(".weight_scale_inv",
                                                      ".weight")
                    if weight_name in fp8_weights:
                        scale = loaded_weight
                        loaded_weight = fp8_weights[weight_name]
                        loaded_name = weight_name
                        del fp8_weights[weight_name]
                    else:
                        fp8_scales[loaded_name] = loaded_weight
                        continue
                # concat mlp.experts weights
                if "mlp.experts" in loaded_name:
                    if "down_proj" in loaded_name:
                        stacked_weights = self._process_moe_weights(
                            loaded_name, loaded_weight,
                            mlp_experts_down_proj_weights)
                        stacked_scales = self._process_moe_weights(
                            loaded_name, scale, mlp_experts_down_proj_scales)
                    if "gate_proj" in loaded_name:
                        stacked_weights = self._process_moe_weights(
                            loaded_name, loaded_weight,
                            mlp_experts_gate_proj_weights)
                        stacked_scales = self._process_moe_weights(
                            loaded_name, scale, mlp_experts_gate_proj_scales)
                    if "up_proj" in loaded_name:
                        stacked_weights = self._process_moe_weights(
                            loaded_name, loaded_weight,
                            mlp_experts_up_proj_weights)
                        stacked_scales = self._process_moe_weights(
                            loaded_name, scale, mlp_experts_up_proj_scales)
                    if stacked_weights is not None:
                        weight_bytes, weight_shards = self._load_individual_weight(
                            loaded_name,
                            stacked_weights,
                            model_params,
                            model_for_loading.mesh,
                            scale=stacked_scales)
                        if self.is_verbose:
                            cumulative_global_memory += weight_bytes
                            cumulative_local_memory += weight_shards
                            logger.info(
                                f"Cumulative global memory: {cumulative_global_memory} GB"
                            )
                            logger.info(
                                f"Cumulative local memory: {cumulative_local_memory} GB"
                            )
                else:
                    weight_bytes, weight_shards = self._load_individual_weight(
                        loaded_name,
                        loaded_weight,
                        model_params,
                        model_for_loading.mesh,
                        scale=scale)
                    if self.is_verbose:
                        cumulative_global_memory += weight_bytes
                        cumulative_local_memory += weight_shards
                        logger.info(
                            f"Cumulative global memory: {cumulative_global_memory} GB"
                        )
                        logger.info(
                            f"Cumulative local memory: {cumulative_local_memory} GB"
                        )

        del mlp_experts_gate_proj_weights
        del mlp_experts_up_proj_weights
        del mlp_experts_down_proj_weights
        del fp8_weights
        # TODO: validate that all of the model_params were accounted for as well.
        nnx.update(model_for_loading, model_params)


def weights_dequant_cpu(x: torch.Tensor,
                        s: torch.Tensor,
                        block_size: int = 128) -> torch.Tensor:
    assert x.dim() == 2 and s.dim() == 2, "Both x and s must be 2D tensors"
    M, N = x.shape

    x = x.to(torch.float32)
    s = s.to(torch.float32)
    y = torch.empty_like(x)

    M_main = (M // block_size) * block_size
    N_main = (N // block_size) * block_size

    if M_main > 0 and N_main > 0:
        x_main = x[:M_main, :N_main]
        s_main = s[:(M // block_size), :(N // block_size)]

        x_reshaped = x_main.view(M // block_size, block_size, N // block_size,
                                 block_size).permute(0, 2, 1, 3)
        s_reshaped = s_main.view(M // block_size, N // block_size, 1, 1)
        y_main = (x_reshaped * s_reshaped).permute(0, 2, 1,
                                                   3).reshape(M_main, N_main)

        y[:M_main, :N_main] = y_main

    if N_main < N:
        for i in range(0, M_main, block_size):
            block = x[i:i + block_size, N_main:N]
            scale = s[i // block_size, N // block_size]
            y[i:i + block_size, N_main:N] = block * scale

    if M_main < M:
        for j in range(0, N, block_size):
            block = x[M_main:M, j:j + block_size]
            scale = s[M // block_size, j // block_size]
            y[M_main:M, j:j + block_size] = block * scale

    return y.to(torch.get_default_dtype())<|MERGE_RESOLUTION|>--- conflicted
+++ resolved
@@ -167,7 +167,6 @@
         for i in range(first_k_dense_replace, num_layers):
             is_moe_layer = ((i + 1) % interleave_moe_layer_step == 0)
             router = DeepSeekV3Router(
-                mesh=self.mesh,
                 random_init=self.random_init,
                 hidden_size=hidden_size,
                 num_experts=num_local_experts,
@@ -178,58 +177,9 @@
                 rngs=self.rng,
                 routed_scaling_factor=2.5,
                 dtype=dtype,
-<<<<<<< HEAD
-                kernel_dtype=unquant_dtype,
-                activation_ffw_td=NamedSharding(self.mesh, P('data', None)),
-                ed_sharding=NamedSharding(self.mesh, P('expert', None)),
-                e_sharding=NamedSharding(self.mesh, P('expert')))
-            custom_module = MoE(
-                dtype=dtype,
-                num_local_experts=num_local_experts,
-                apply_expert_weight_before_computation=False,
-                hidden_size=hidden_size,
-                intermediate_size_moe=moe_intermediate_size,
-                hidden_act=hidden_act,
-                mesh=self.mesh,
-                rngs=self.rng,
-                random_init=self.random_init,
-                activation_ffw_td=NamedSharding(self.mesh, P('data', None)),
-                activation_ffw_ted=NamedSharding(self.mesh,
-                                                 P('data', 'expert', None)),
-                edf_sharding=NamedSharding(self.mesh, P(
-                    'expert', None, 'model')),
-                efd_sharding=NamedSharding(self.mesh, P(
-                    'expert', 'model', None)),
-                router=router) if is_moe_layer else DenseFFW(
-                    dtype=dtype,
-                    hidden_act=hidden_act,
-                    hidden_size=hidden_size,
-                    intermediate_size=ffw_intermediate_size,
-                    mesh=self.mesh,
-                    rngs=self.rng,
-                    random_init=self.random_init,
-                    df_sharding=NamedSharding(self.mesh,
-                                              P(None, ('model', 'expert'))),
-                    fd_sharding=NamedSharding(self.mesh,
-                                              P(('model', 'expert'), None)),
-                    activation_ffw_td=NamedSharding(self.mesh, P()))
-
-            shared_experts = DenseFFW(
-                dtype=dtype,
-                hidden_act=hidden_act,
-                hidden_size=hidden_size,
-                intermediate_size=num_shared_experts * moe_intermediate_size,
-                mesh=self.mesh,
-                rngs=self.rng,
-                random_init=self.random_init,
-                df_sharding=NamedSharding(self.mesh,
-                                          P(None, ('model', 'expert'))),
-                fd_sharding=NamedSharding(self.mesh,
-                                          P(('model', 'expert'), None)),
-                activation_ffw_td=NamedSharding(self.mesh, P()))
-=======
                 activation_ffw_td=('data', None),
                 ed_sharding=('expert', None),
+                kernel_dtype=unquant_dtype,
                 e_sharding=('expert', ))
             custom_module = MoE(dtype=dtype,
                                 num_local_experts=num_local_experts,
@@ -262,7 +212,6 @@
                                       random_init=self.random_init,
                                       df_sharding=(None, ('model', 'expert')),
                                       fd_sharding=(('model', 'expert'), None))
->>>>>>> d83a2d80
 
             pre_attention_norm = RMSNorm(
                 dims=hidden_size,
@@ -299,39 +248,21 @@
             dtype=unquant_dtype,
         )
 
-<<<<<<< HEAD
-        self.lm_head = LMhead(
-            vocab_size=vocab_size,
-            hidden_size=hidden_size,
-            dtype=unquant_dtype,
-            rngs=self.rng,
-            prelogit_td=NamedSharding(self.mesh, P()),
-            vd_sharding=NamedSharding(self.mesh,
-                                      P(('data', 'expert', 'model'), None)),
-            dv_sharding=NamedSharding(self.mesh,
-                                      P(None, ('data', 'expert', 'model'))),
-            mesh=self.mesh,
-            random_init=self.random_init)
-=======
         self.lm_head = LMhead(vocab_size=vocab_size,
                               hidden_size=hidden_size,
-                              dtype=dtype,
+                              dtype=unquant_dtype,
                               rngs=self.rng,
                               vd_sharding=(('data', 'expert', 'model'), None),
                               dv_sharding=(None, ('data', 'expert', 'model')),
                               random_init=self.random_init)
->>>>>>> d83a2d80
 
     # For compatibility with flax.
     def apply(self, variables, *args, **kwargs):
         return self.__call__(*args, **kwargs)
 
     def load_weights(self, rng: PRNGKey, cache_dir: Optional[str] = None):
-<<<<<<< HEAD
-=======
         # NOTE: Since we are using nnx.eval_shape to init the model,
         # we have to pass dynamic arrays here for __call__'s usage.
->>>>>>> d83a2d80
         self.rng = nnx.Rngs(rng)
         self.weight_loader.load_weights(self)
         self.initialize_cache()
@@ -571,20 +502,13 @@
         def get_slice(index):
             return weight_np[index]
 
-<<<<<<< HEAD
         def get_slice_scale(index):
             # ruff: noqa: F821
             return scale[index]
-=======
+
         sharded_array = jax.make_array_from_callback(
             weight_np.shape,
             NamedSharding(model_mesh, P(*model_weight.sharding)), get_slice)
->>>>>>> d83a2d80
-
-        sharding = model_weight.array.qvalue.sharding if hasattr(
-            model_weight, "array") else model_weight.sharding
-        sharded_array = jax.make_array_from_callback(weight_np.shape, sharding,
-                                                     get_slice)
 
         if scale is not None:
             # sharded_value = QArray(sharded_value, 1 / scale, None,
@@ -594,7 +518,9 @@
             maybe_sharded_scale = scale
             try:
                 maybe_sharded_scale = jax.make_array_from_callback(
-                    scale.shape, sharding, get_slice_scale)
+                    scale.shape,
+                    NamedSharding(model_mesh, P(*model_weight.sharding)),
+                    get_slice_scale)
             except ValueError:
                 logger.warning(
                     f"Could not create sharded scale for {name} with shape {scale.shape} and sharding {sharding}, skipping..."
