import re
from dataclasses import dataclass
from typing import List, Optional, Tuple

import jax
import jax.numpy as jnp
import torch
from flax import nnx
from flax.typing import PRNGKey
from jax.sharding import Mesh, NamedSharding
from jax.sharding import PartitionSpec as P
from torchax.ops.mappings import j2t_dtype
from vllm.config import VllmConfig

from tpu_commons import utils
from tpu_commons.logger import init_logger
from tpu_commons.models.jax.common.attention.attention import AttentionMetadata
from tpu_commons.models.jax.common.attention.deepseek_v3_attention import MLA
from tpu_commons.models.jax.common.constants import KVCacheType
from tpu_commons.models.jax.common.layers import (DenseFFW, Embedder, LMhead,
                                                  RMSNorm)
from tpu_commons.models.jax.common.moe.deepseek_moe import DeepSeekV3Router
from tpu_commons.models.jax.common.moe.moe import MoE
from tpu_commons.models.jax.common.transformer_block import (
    SharedExpertsTransformerBlock, TransformerBlock)
from tpu_commons.models.jax.utils.weight_utils import (get_param,
                                                       model_weights_generator,
                                                       print_param_info,
                                                       reshape_params)

logger = init_logger(__name__)


@dataclass
class DeepSeekV3(nnx.Module):

    def __init__(self,
                 vllm_config: VllmConfig,
                 rng: jax.Array,
                 mesh: Mesh,
                 force_random_weights: bool = False):
        assert mesh is not None

        self.vllm_config = vllm_config
        self.rng = nnx.Rngs(rng)

        num_layers: int = 61
        num_local_experts: int = 256

        vocab_size: int = 129280
        hidden_size: int = 7168
        # NOTE: this dtype may be implicitly overriden if using to Qwix to load in the quantized weights
        dtype: jnp.dtype = jnp.bfloat16
        num_attention_heads: int = 128
        num_key_value_heads: int = 128
        ffw_intermediate_size: int = 18432
        moe_intermediate_size: int = 2048
        num_experts_per_token: int = 8
        n_group: int = 8
        interleave_moe_layer_step: int = 1  # Deepseek V3 has moe_layer_freq=1 in hf config.
        hidden_act: str = "silu"
        rms_norm_eps: float = 1e-06
        first_k_dense_replace: int = 3  # replace the first few MOE layers to dense layer.

        num_shared_experts = 1
        rope_theta = 10000
        rope_scaling = {
            "beta_fast": 32,
            "beta_slow": 1,
            "factor": 40,
            "mscale": 1.0,
            "mscale_all_dim": 1.0,
            "original_max_position_embeddings": 4096,
            "type": "yarn"
        }
        q_lora_rank = 1536
        kv_lora_rank = 512
        qk_nope_head_dim = 128
        qk_rope_head_dim = 64
        v_head_dim = 128

        self.random_init = force_random_weights or self.vllm_config.additional_config.get(
            "random_weights", False)
        self.mesh = mesh

        self.weight_loader = DeepSeekV3WeightLoader(
            vllm_config=vllm_config,
            num_layers=num_layers,
            hidden_size=hidden_size,
            q_lora_rank=q_lora_rank,
            kv_lora_rank=kv_lora_rank,
            attn_heads=num_attention_heads,
            qk_nope_head_dim=qk_nope_head_dim,
            qk_rope_head_dim=qk_rope_head_dim,
            v_head_dim=v_head_dim,
            num_local_experts=num_local_experts)

        self.embedder = Embedder(vocab_size=vocab_size,
                                 hidden_size=hidden_size,
                                 dtype=dtype,
                                 rngs=self.rng,
                                 vd_sharding=(('data', 'expert', 'model'),
                                              None),
                                 random_init=self.random_init)

        self.layers = []

        def _create_mla() -> MLA:
            return MLA(
                rope_theta=rope_theta,
                rope_scaling=rope_scaling,
                q_lora_rank=q_lora_rank,
                kv_lora_rank=kv_lora_rank,
                qk_nope_head_dim=qk_nope_head_dim,
                qk_rope_head_dim=qk_rope_head_dim,
                rms_norm_eps=rms_norm_eps,
                v_head_dim=v_head_dim,
                mesh=self.mesh,
                random_init=self.random_init,
                hidden_size=hidden_size,
                num_attention_heads=num_attention_heads,
                num_key_value_heads=num_key_value_heads,
                head_dim=v_head_dim,  # MLA uses v_head_dim as head_dim
                dtype=dtype,
                rngs=self.rng,
                activation_attention_td=(None, 'model'),
                activation_q_td=(None, 'model'),
                query_tnh=P(None, 'model', None),
                keyvalue_skh=P(None, 'model', None),
                activation_attention_out_td=(None, 'model'),
                attn_o_tnh=P(None, 'model', None),
                q_da_sharding=(None, 'model'),
                anh_sharding=(None, 'model', None),
                kv_da_sharding=(None, 'model'),
                nhd_sharding=('model', None, None))

        for i in range(first_k_dense_replace):
            block = TransformerBlock(
                pre_attention_norm=RMSNorm(
                    dims=hidden_size,
                    random_init=self.random_init,
                    epsilon=rms_norm_eps,
                    with_scale=True,
                    dtype=dtype,
                    rngs=self.rng,
                ),
                pre_mlp_norm=RMSNorm(
                    dims=hidden_size,
                    random_init=self.random_init,
                    epsilon=rms_norm_eps,
                    with_scale=True,
                    dtype=dtype,
                    rngs=self.rng,
                ),
                attn=_create_mla(),
                custom_module=DenseFFW(dtype=dtype,
                                       hidden_act=hidden_act,
                                       hidden_size=hidden_size,
                                       intermediate_size=ffw_intermediate_size,
                                       rngs=self.rng,
                                       df_sharding=(None, ('model', 'expert')),
                                       fd_sharding=(('model', 'expert'), None),
                                       random_init=self.random_init))

            self.layers.append(block)

        for i in range(first_k_dense_replace, num_layers):
            is_moe_layer = ((i + 1) % interleave_moe_layer_step == 0)
            router = DeepSeekV3Router(
                random_init=self.random_init,
                hidden_size=hidden_size,
                num_experts=num_local_experts,
                num_experts_per_tok=num_experts_per_token,
                n_groups=n_group,
                topk_groups=4,
                norm_topk_prob=True,
                rngs=self.rng,
                routed_scaling_factor=2.5,
                dtype=dtype,
                activation_ffw_td=('data', None),
                ed_sharding=('expert', None),
                e_sharding=('expert', ))
            custom_module = MoE(dtype=dtype,
                                num_local_experts=num_local_experts,
                                apply_expert_weight_before_computation=False,
                                hidden_size=hidden_size,
                                intermediate_size_moe=moe_intermediate_size,
                                hidden_act=hidden_act,
                                rngs=self.rng,
                                random_init=self.random_init,
                                activation_ffw_td=('data', None),
                                activation_ffw_ted=('data', 'expert', None),
                                edf_sharding=('expert', None, 'model'),
                                efd_sharding=('expert', 'model', None),
                                router=router) if is_moe_layer else DenseFFW(
                                    dtype=dtype,
                                    hidden_act=hidden_act,
                                    hidden_size=hidden_size,
                                    intermediate_size=ffw_intermediate_size,
                                    rngs=self.rng,
                                    random_init=self.random_init,
                                    df_sharding=(None, ('model', 'expert')),
                                    fd_sharding=(('model', 'expert'), None))

            shared_experts = DenseFFW(dtype=dtype,
                                      hidden_act=hidden_act,
                                      hidden_size=hidden_size,
                                      intermediate_size=num_shared_experts *
                                      moe_intermediate_size,
                                      rngs=self.rng,
                                      random_init=self.random_init,
                                      df_sharding=(None, ('model', 'expert')),
                                      fd_sharding=(('model', 'expert'), None))

            pre_attention_norm = RMSNorm(
                dims=hidden_size,
                rngs=self.rng,
                random_init=self.random_init,
                epsilon=rms_norm_eps,
                with_scale=True,
                dtype=dtype,
            )

            pre_mlp_norm = RMSNorm(
                dims=hidden_size,
                rngs=self.rng,
                random_init=self.random_init,
                epsilon=rms_norm_eps,
                with_scale=True,
                dtype=dtype,
            )

            block = SharedExpertsTransformerBlock(
                custom_module=custom_module,
                attn=_create_mla(),
                pre_attention_norm=pre_attention_norm,
                pre_mlp_norm=pre_mlp_norm,
                shared_experts=shared_experts)
            self.layers.append(block)

        self.final_norm = RMSNorm(
            dims=hidden_size,
            rngs=self.rng,
            random_init=self.random_init,
            epsilon=rms_norm_eps,
            with_scale=True,
            dtype=dtype,
        )

        self.lm_head = LMhead(vocab_size=vocab_size,
                              hidden_size=hidden_size,
                              dtype=dtype,
                              rngs=self.rng,
                              vd_sharding=(('data', 'expert', 'model'), None),
                              dv_sharding=(None, ('data', 'expert', 'model')),
                              random_init=self.random_init)

    # For compatibility with flax.
    def apply(self, variables, *args, **kwargs):
        return self.__call__(*args, **kwargs)

    def load_weights(self, rng: PRNGKey, cache_dir: Optional[str] = None):
        # NOTE: Since we are using nnx.eval_shape to init the model,
        # we have to pass dynamic arrays here for __call__'s usage.
        self.rng = nnx.Rngs(rng)
        self.weight_loader.load_weights(self)
        self.initialize_cache()

    def initialize_cache(self):
        # Initialize RoPE caches after weights are loaded and before JIT compilation.
        for layer in self.layers:
            if hasattr(layer, 'attn') and hasattr(layer.attn, 'rope'):
                if hasattr(layer.attn.rope, 'initialize_cache'):
                    layer.attn.rope.initialize_cache()

    def __call__(
        self,
        kv_caches: List[jax.Array],
        input_ids: jax.Array,
        attention_metadata: AttentionMetadata,
        *args,
    ) -> Tuple[List[KVCacheType], jax.Array, List[jax.Array]]:
        is_prefill = False
        x = self.embedder.encode(input_ids)
        for (i, block) in enumerate(self.layers):
            kv_cache = kv_caches[i]
            new_kv_cache, x = block(x, is_prefill, kv_cache,
                                    attention_metadata)
            kv_caches[i] = new_kv_cache

        final_activation = self.final_norm(x)

        return kv_caches, final_activation, []

    def compute_logits(self, hidden_states: jax.Array) -> jax.Array:
        return self.lm_head.decode(hidden_states)

    def load_random_weights(self, rng: PRNGKey):
        """
        Initializes the model with random weights, respecting the QArray
        structure for quantized parameters. This is used when
        JAX_RANDOM_WEIGHTS is true for models that require abstract
        quantization (like FP8).
        """
        logger.info("Initializing model with random weights...")
        self.rng = nnx.Rngs(rng)
        state = nnx.state(self)
        self.weight_loader.load_random_weights(self.rng, state, self.mesh)
        self.initialize_cache()
        logger.info("Random weight initialization complete.")


@dataclass
class DeepSeekV3WeightLoader:

    def __init__(self, vllm_config: VllmConfig, num_layers, hidden_size,
                 q_lora_rank, kv_lora_rank, attn_heads, qk_nope_head_dim,
                 qk_rope_head_dim, v_head_dim, num_local_experts):

        self.num_layers = num_layers
        self.names_and_weights_generator = model_weights_generator(
            model_name_or_path=vllm_config.model_config.model,
            framework="pt",
            download_dir=vllm_config.load_config.download_dir)
        self.is_verbose = vllm_config.additional_config.get(
            "is_verbose", None) is not None
        self.num_routed_experts = num_local_experts

        self._transpose_map = {
            # dense mlp
            r"mlp\.down_proj": (1, 0),
            r"mlp\.gate_proj": (1, 0),
            r"mlp\.up_proj": (1, 0),
            # mla
            r"q_a_proj": (1, 0),
            r"q_b_proj": (2, 0, 1),
            r"kv_a_proj_with_mqa": (1, 0),
            r"kv_b_proj": (2, 0, 1),
            r"o_proj": (1, 2, 0),
            # moe
            r"mlp\.gate\.weight": (1, 0),
            r"mlp\.experts\.\d+\.gate_proj": (0, 2, 1),
            r"mlp\.experts\.\d+\.down_proj": (0, 2, 1),
            r"mlp\.experts\.\d+\.up_proj": (0, 2, 1),
            r"mlp\.shared_experts\.down_proj": (1, 0),
            r"mlp\.shared_experts\.gate_proj": (1, 0),
            r"mlp\.shared_experts\.up_proj": (1, 0),
            # lm_head
            r"lm_head\.weight": (1, 0)
        }
        self._weight_shape_map = {
            "q_b_proj":
            (attn_heads, qk_nope_head_dim + qk_rope_head_dim, q_lora_rank),
            "kv_b_proj":
            (attn_heads, qk_nope_head_dim + v_head_dim, kv_lora_rank),
            "o_proj": (hidden_size, attn_heads, v_head_dim)
        }

        # Set the mappings from loaded parameter keys to standardized names.
        self._loaded_to_standardized_keys = {
            # encode & decode
            "model.embed_tokens.weight":
            "embedder.input_embedding_table_VD",
            "lm_head.weight":
            "lm_head.input_embedding_table_DV",
            # final norm
            "model.norm.weight":
            "final_norm.scale",
            # norm in transformer blocks
            "model.layers.*.input_layernorm.weight":
            "layers.*.pre_attention_norm.scale",
            "model.layers.*.post_attention_layernorm.weight":
            "layers.*.pre_mlp_norm.scale",
            # attention (MLA)
            "model.layers.*.self_attn.q_a_layernorm.weight":
            "layers.*.attn.q_rms_norm.scale",
            "model.layers.*.self_attn.kv_a_layernorm.weight":
            "layers.*.attn.kv_rms_norm.scale",
            "model.layers.*.self_attn.q_a_proj.weight":
            "layers.*.attn.kernel_q_down_proj_DA",
            "model.layers.*.self_attn.q_b_proj.weight":
            "layers.*.attn.kernel_q_up_proj_ANH",
            "model.layers.*.self_attn.kv_a_proj_with_mqa.weight":
            "layers.*.attn.kernel_kv_down_proj_DA",
            "model.layers.*.self_attn.kv_b_proj.weight":
            "layers.*.attn.kernel_kv_up_proj_ANH",
            "model.layers.*.self_attn.o_proj.weight":
            "layers.*.attn.kernel_o_proj_NHD",
            # Dense ffw
            "model.layers.*.mlp.gate_proj.weight":
            "layers.*.custom_module.kernel_gating_DF",
            "model.layers.*.mlp.up_proj.weight":
            "layers.*.custom_module.kernel_up_proj_DF",
            "model.layers.*.mlp.down_proj.weight":
            "layers.*.custom_module.kernel_down_proj_FD",
            # MOE(routed experts)
            "model.layers.*.mlp.gate.weight":
            "layers.*.custom_module.router.kernel_DE",
            "model.layers.*.mlp.gate.e_score_correction_bias":
            "layers.*.custom_module.router.bias_E",
            "model.layers.*.mlp.experts.*.gate_proj.weight":
            "layers.*.custom_module.kernel_gating_EDF",
            "model.layers.*.mlp.experts.*.down_proj.weight":
            "layers.*.custom_module.kernel_down_proj_EFD",
            "model.layers.*.mlp.experts.*.up_proj.weight":
            "layers.*.custom_module.kernel_up_proj_EDF",
            # MOE(shared experts)
            "model.layers.*.mlp.shared_experts.down_proj.weight":
            "layers.*.shared_experts.kernel_down_proj_FD",
            "model.layers.*.mlp.shared_experts.gate_proj.weight":
            "layers.*.shared_experts.kernel_gating_DF",
            "model.layers.*.mlp.shared_experts.up_proj.weight":
            "layers.*.shared_experts.kernel_up_proj_DF",
        }

<<<<<<< HEAD
        # NOTE: this will only be used for loading in quantized weights (via Qwix)
        qwix_config = vllm_config.additional_config.get("quantization",
                                                        {}).get("qwix", {})
        self.scale_dtype = getattr(jnp,
                                   qwix_config.get("scale_dtype", "bfloat16"))
        # NOTE (jacobplatin): this is certainly a bit hacky, but I don't think there's any
        # super clean way to get the desired quantization dtype
        self.quant_dtype = None
        self.is_model_quantized = vllm_config.hf_config.get(
            "quantization_config",
            {}).get("quant_method", "") != "" if hasattr(
                vllm_config.hf_config, "quantization_config") else False
        for rule in qwix_config.get("rules", []):
            if rule.get("module_path") == ".*":
                quant_dtype_str = rule.get("weight_qtype", "")
                assert quant_dtype_str, "Quantization dtype not found in Qwix config! We currently expect your Qwix config to have a rule with module_path '.*' and a weight_qtype."
                self.quant_dtype = getattr(jnp, quant_dtype_str)
                logger.info(
                    f"Quantizing DeepSeek with quantization dtype: {self.quant_dtype} and scale dtype: {self.scale_dtype}"
                )
        if self.is_model_quantized:
            if not self.quant_dtype:
                raise ValueError(
                    "No quantization dtype found in Qwix config! We currently expect your Qwix config to have a rule with module_path '.*' and a weight_qtype."
                )
=======
        # TODO (jacobplatin): we shouldn't hard-code this, but the logic to obtain the true quantized dtype
        # is non-trivial and the default checkpoints all use this dtype
        self.quant_dtype = jnp.float8_e4m3fn

        self.is_model_quantized = not vllm_config.additional_config.get(
            "skip_quantization", False)
        if self.is_model_quantized:
            # NOTE: this will only be used for loading in quantized weights (via Qwix)
            qwix_config = vllm_config.additional_config.get(
                "quantization", {}).get("qwix", {})
            self.scale_dtype = getattr(
                jnp, qwix_config.get("scale_dtype", "bfloat16"))
            # NOTE (jacobplatin): this is certainly a bit hacky, but I don't think there's any
            # super clean way to get the desired quantization dtype
            for rule in qwix_config.get("rules", []):
                if rule.get("module_path") == ".*":
                    quant_dtype_str = rule.get("weight_qtype", "")
                    assert quant_dtype_str, "Quantization dtype not found in Qwix config! We currently expect your Qwix config to have a rule with module_path '.*' and a weight_qtype."
                    self.quant_dtype = getattr(jnp, quant_dtype_str)
                    logger.info(
                        f"Quantizing DeepSeek with quantization dtype: {self.quant_dtype} and scale dtype: {self.scale_dtype}"
                    )

            quantization_block_sizes = vllm_config.model_config.hf_config.quantization_config[
                "weight_block_size"]
            # TODO (jacobplatin): we should handle the case where these aren't all the same
            self.quantization_block_size = quantization_block_sizes[0]
            assert all(block_size == self.quantization_block_size
                       for block_size in quantization_block_sizes)

            # NOTE: this is only needed for pre-quantized models
            self._scale_shape_map = {
                "q_b_proj": (1, qk_nope_head_dim + qk_rope_head_dim,
                             q_lora_rank // self.quantization_block_size),
                "kv_b_proj": (attn_heads, (qk_nope_head_dim + v_head_dim) //
                              self.quantization_block_size,
                              kv_lora_rank // self.quantization_block_size),
                "o_proj":
                (hidden_size // self.quantization_block_size, attn_heads,
                 v_head_dim // self.quantization_block_size),
            }
>>>>>>> 159fd3ba

    def map_loaded_to_standardized_name(self, loaded_key: str) -> str:
        # Find the corresponding model key using the HF key
        if "layer" in loaded_key:
            # extract layer number and replace it with *
            layer_num = re.search(r"layers\.(\d+)", loaded_key).group(1)
            layer_key = re.sub(r"layers\.\d+", "layers.*", loaded_key)
            # extract expert number if exists and replace it with *
            if "experts" in loaded_key and "shared_experts" not in loaded_key:
                layer_key = re.sub(r"experts\.\d+", "experts.*", layer_key)
            # get standardized key and replace * with layer number.
            mapped_key = self._loaded_to_standardized_keys.get(
                layer_key, loaded_key)
            mapped_key = re.sub(r"layers\.\*", f"layers.{layer_num}",
                                mapped_key)
        else:
            mapped_key = self._loaded_to_standardized_keys.get(
                loaded_key, loaded_key)
        return mapped_key

    def _transpose_params(self, param_key: str, param_tensor: jax.Array):
        for key, value in self._transpose_map.items():
            if re.search(key, param_key):
                return jnp.transpose(param_tensor, value)
        return param_tensor  # Base case / no-op

    def _process_moe_weights(self, loaded_name, loaded_weight, weights_dict):
        layer_num = re.search(r"layers\.(\d+)", loaded_name).group(1)
        expert_num_str = re.search(r"experts\.(\d+)", loaded_name).group(1)
        expert_idx = int(expert_num_str)

        if layer_num not in weights_dict:
            weights_dict[layer_num] = ([None] * self.num_routed_experts, 0)

        expert_list, count = weights_dict[layer_num]

        expert_list[expert_idx] = loaded_weight
        count += 1
        weights_dict[layer_num] = (expert_list, count)

        if count == self.num_routed_experts:
            stacked_weights = torch.stack(expert_list, axis=0)
            del weights_dict[layer_num]
            return stacked_weights
        return None

    def _load_individual_weight(self,
                                name,
                                weight,
                                model_params,
                                model_mesh,
                                scale=None) -> Tuple[int, int]:
        """
        Loads a single weight into the model.

        NOTE: if using the base quantized model, it is assumed that the Qwix abstract
        pass has been run and that the model weights are thus QArrays, which we
        will then load the weights/scales into.

        Args:
            name: The name of the weight.
            weight: The weight to load.
            model_params: The model parameters.
            model_mesh: The model mesh.
            scale: The scale of the weight (if using the pre-quantized model).

        Returns:
            Tuple[int, int]: The size (in bytes) for the given layer overall and per shard.
                NOTE: if using the pre-quantized model (with Qwix), we'll include the scale size as well.
        """
        mapped_name = self.map_loaded_to_standardized_name(name)
        base_model_weight = get_param(model_params, mapped_name)
        model_weight = base_model_weight.array.qvalue if hasattr(
            base_model_weight, "array") else base_model_weight
        sharding = base_model_weight.array.qvalue.sharding if hasattr(
            base_model_weight, "array") else base_model_weight.sharding

        # Convert weights from torch into numpy
        cast_type = model_weight.value.dtype
        weight_np = weight.to(torch.float32).numpy().astype(cast_type)

        if scale is not None:
            scale = scale.to(torch.float32).numpy().astype(self.scale_dtype)

        # Reshape and transpose weights if necessary.
        weight_np = reshape_params(name, weight_np, self._weight_shape_map)
        if scale is not None:
            scale = reshape_params(name, scale, self._scale_shape_map)
        weight_np = self._transpose_params(name, weight_np)
        if scale is not None:
            scale = self._transpose_params(name, scale)
            weight_shape = weight_np.shape
            scale_shape = scale.shape
            assert len(weight_shape) == len(scale_shape)
            for idx, (weight_dim,
                      scale_dim) in enumerate(zip(weight_shape, scale_shape)):
                if weight_dim // self.quantization_block_size != scale_dim and weight_dim // scale_dim != 1:
                    old_scale_shape = scale.shape
                    scale = scale.repeat(self.quantization_block_size,
                                         axis=idx)[:, :weight_dim]
                    logger.warning(
                        f"Got a weight with shape {weight_shape} and scale with shape {old_scale_shape} "
                        f"where the scale_dim {scale_dim} does not match the weight_dim {weight_dim} "
                        f"multiplied by the quantization block size {self.quantization_block_size}. "
                        f"Repeating the scale to new shape {scale.shape} along axis {idx} with repeat size {self.quantization_block_size}."
                    )
                    break

        if model_weight.value.shape != weight_np.shape:
            raise ValueError(
                f"Loaded shape for {name}: {weight_np.shape} "
                f"does not match model shape for {mapped_name}: {model_weight.value.shape}!"
            )

        def get_slice(index):
            return weight_np[index]

        def get_slice_scale(index):
            # ruff: noqa: F821
            return scale[index]

        sharded_array = jax.make_array_from_callback(
            weight_np.shape, NamedSharding(model_mesh, P(*sharding)),
            get_slice)

        if scale is not None:
            maybe_sharded_scale = scale
            # Since, by default, we'll use the same sharding as the weights, we might
            # encounter an error where the smaller/different sharding dim isn't divisible
            # by the parallel size
            # NOTE: Qwix expert dangyi@ mentioned that we don't need to worry about accuracy
            # impacts when sharing scales
            try:
                maybe_sharded_scale = jax.make_array_from_callback(
                    scale.shape, NamedSharding(model_mesh, P(*sharding)),
                    get_slice_scale)
            except ValueError:
                logger.warning(
                    f"Could not create sharded scale for {name} with shape {scale.shape} and sharding {sharding}, skipping..."
                )
            # NOTE: Despite the fact that scale has the name `scale_inv` in it, we don't need to
            # inverse it
            assert base_model_weight.array.scale.value.dtype == maybe_sharded_scale.dtype, "Expected dtype for model weight scale with name {mapped_name} and dtype ({base_model_weight.array.scale.value.dtype}) to match that of the incoming weight scale ({maybe_sharded_scale.dtype})"
            assert base_model_weight.array.qvalue.value.dtype == sharded_array.dtype, "Expected dtype for model weight with name {mapped_name} and dtype ({base_model_weight.array.qvalue.value.dtype}) to match that of the incoming weight ({sharded_array.dtype})"
            base_model_weight.array.scale.value = maybe_sharded_scale
            base_model_weight.array.qvalue.value = sharded_array
        else:
            assert model_weight.value.dtype == sharded_array.dtype, f"Expected dtype for model weight with name {mapped_name} and dtype ({model_weight.value.dtype}) to match that of the incoming weight ({sharded_array.dtype})"
            model_weight.value = sharded_array

        model_weight_size_bytes = model_weight.nbytes / 1e9
        model_weight_local_size_bytes = model_weight.addressable_shards[
            0].data.nbytes / 1e9

        if scale is not None:
            model_weight_size_bytes += base_model_weight.array.scale.nbytes / 1e9
            model_weight_local_size_bytes += base_model_weight.array.scale.addressable_shards[
                0].data.nbytes / 1e9

        if self.is_verbose:
            logger.info(f"Memory usage after loading in {name}: "
                        f"hbm={utils.hbm_usage_gb(jax.local_devices())}Gb")
            print_param_info(model_weight, name)
            if scale is not None:
                print_param_info(base_model_weight.array.scale,
                                 "scale for " + name)

        del weight, scale
        return model_weight_size_bytes, model_weight_local_size_bytes

    def load_weights(self, model_for_loading: nnx.Module):
        model_params = nnx.state(model_for_loading)
        logger.warning(
            f"loaded_to_standardized_keys: {self._loaded_to_standardized_keys}"
        )
        cumulative_global_memory = 0
        cumulative_local_memory = 0
        mlp_experts_gate_proj_weights = {}
        mlp_experts_gate_proj_scales = {}
        mlp_experts_up_proj_weights = {}
        mlp_experts_up_proj_scales = {}
        mlp_experts_down_proj_weights = {}
        mlp_experts_down_proj_scales = {}
        quantized_weights = {}
        quantized_scales = {}
        with jax.default_device(jax.devices("cpu")[0]):
            for loaded_name, loaded_weight in self.names_and_weights_generator:
                # Skip if the model has fewer layers than original.
                if re.search(r"layers\.(\d+)", loaded_name):
                    layer_num = re.search(r"layers\.(\d+)",
                                          loaded_name).group(1)
                    if int(layer_num) >= self.num_layers:
                        del loaded_weight
                        continue
                if 'layers.61' in loaded_name:
                    # skip loading MTP module.
                    del loaded_weight
                    continue
                if re.search(r"experts\.(\d+)", loaded_name):
                    expert_num = re.search(r"experts\.(\d+)",
                                           loaded_name).group(1)
                    if int(expert_num) >= self.num_routed_experts:
                        del loaded_weight
                        continue
                # NOTE: loaded_weight will be a Torch tensor, so we need to convert it to the
                # equivalent jnp dtype
<<<<<<< HEAD
                if self.is_model_quantized and loaded_weight.dtype == j2t_dtype(
                        self.quant_dtype.dtype):
                    scale_name = loaded_name.replace(".weight",
                                                     ".weight_scale_inv")
                    if scale_name in quantized_scales:
                        scale = quantized_scales[scale_name]
                        del quantized_scales[scale_name]
=======
                scale = None
                if loaded_weight.dtype == j2t_dtype(self.quant_dtype.dtype):
                    if self.is_model_quantized:
                        scale_name = loaded_name.replace(
                            ".weight", ".weight_scale_inv")
                        if scale_name in quantized_scales:
                            scale = quantized_scales[scale_name]
                            del quantized_scales[scale_name]
                        else:
                            quantized_weights[loaded_name] = loaded_weight
                            continue
>>>>>>> 159fd3ba
                    else:
                        quantized_weights[loaded_name] = loaded_weight
                        continue

                if loaded_name.endswith(".weight_scale_inv"):
                    if self.is_model_quantized:
                        weight_name = loaded_name.replace(
                            ".weight_scale_inv", ".weight")
                        if weight_name in quantized_weights:
                            scale = loaded_weight
                            loaded_weight = quantized_weights[weight_name]
                            loaded_name = weight_name
                            del quantized_weights[weight_name]
                        else:
                            quantized_scales[loaded_name] = loaded_weight
                            continue
                    # In the case that we don't want to use the quantized weights,
                    # we'll dequantize the weights using the loaded scale on-the-fly
                    else:
                        # assuming weights are loaded before scales.
                        weight_name = loaded_name.replace(
                            ".weight_scale_inv", ".weight")
                        loaded_weight = weights_dequant_cpu(
                            quantized_weights[weight_name], loaded_weight)
                        loaded_name = weight_name
                        del quantized_weights[weight_name]
                # concat mlp.experts weights
                stacked_scales = None
                stacked_weights = None
                if "mlp.experts" in loaded_name:
                    if "down_proj" in loaded_name:
                        stacked_weights = self._process_moe_weights(
                            loaded_name, loaded_weight,
                            mlp_experts_down_proj_weights)
                        if scale is not None:
                            stacked_scales = self._process_moe_weights(
                                loaded_name, scale,
                                mlp_experts_down_proj_scales)
                    if "gate_proj" in loaded_name:
                        stacked_weights = self._process_moe_weights(
                            loaded_name, loaded_weight,
                            mlp_experts_gate_proj_weights)
                        if scale is not None:
                            stacked_scales = self._process_moe_weights(
                                loaded_name, scale,
                                mlp_experts_gate_proj_scales)
                    if "up_proj" in loaded_name:
                        stacked_weights = self._process_moe_weights(
                            loaded_name, loaded_weight,
                            mlp_experts_up_proj_weights)
                        if scale is not None:
                            stacked_scales = self._process_moe_weights(
                                loaded_name, scale, mlp_experts_up_proj_scales)
                    if stacked_weights is not None:
                        weight_bytes, weight_shards = self._load_individual_weight(
                            loaded_name,
                            stacked_weights,
                            model_params,
                            model_for_loading.mesh,
                            scale=stacked_scales)
                        if self.is_verbose:
                            cumulative_global_memory += weight_bytes
                            cumulative_local_memory += weight_shards
                            logger.info(
                                f"Cumulative global memory: {cumulative_global_memory} GB"
                            )
                            logger.info(
                                f"Cumulative local memory: {cumulative_local_memory} GB"
                            )
                else:
                    weight_bytes, weight_shards = self._load_individual_weight(
                        loaded_name,
                        loaded_weight,
                        model_params,
                        model_for_loading.mesh,
                        scale=scale)
                    if self.is_verbose:
                        cumulative_global_memory += weight_bytes
                        cumulative_local_memory += weight_shards
                        logger.info(
                            f"Cumulative global memory: {cumulative_global_memory} GB"
                        )
                        logger.info(
                            f"Cumulative local memory: {cumulative_local_memory} GB"
                        )

        del mlp_experts_gate_proj_weights
        del mlp_experts_up_proj_weights
        del mlp_experts_down_proj_weights
        del quantized_weights
        del quantized_scales
        # TODO: validate that all of the model_params were accounted for as well.
        nnx.update(model_for_loading, model_params)

    def load_random_weights(self, rng: PRNGKey, state: nnx.State, mesh: Mesh):

        def _get_random_sharded_array(key: PRNGKey, param: nnx.Param,
                                      param_shape: tuple, dtype: jnp.dtype,
                                      param_name: str) -> jax.Array:
            """
            Returns a random sharded array for the given parameter for the given shape.

            Args:
                key: The random key.
                param: The parameter.
                param_shape: The shape of the parameter.
                dtype: The dtype of the parameter.
                param_name: The name of the parameter.

            Returns:
                A random sharded array for the given parameter for the given shape.
            """
            weight = jax.random.normal(key, param_shape, dtype)

            def get_slice(index):
                return weight[index]

            try:
                sharded_array = jax.make_array_from_callback(
                    param_shape, NamedSharding(mesh, P(*param.sharding)),
                    get_slice)
            except ValueError:
                logger.warning(
                    f"Could not create sharded scale for {param_name} with shape {param_shape} and sharding {param.sharding}, skipping..."
                )
                sharded_array = jax.make_array_from_callback(
                    param_shape, NamedSharding(mesh, P()), get_slice)

            return sharded_array

        # Iterate through all variables and initialize them
        prev_param_shape = None
        for path, param in nnx.iter_graph(state):
            if not isinstance(param, nnx.Variable) or path[0] == 'rng':
                continue
            is_qwix_scale = (path[-1] == 'scale' and path[-2] == "array")
            param_dtype = self.scale_dtype if is_qwix_scale else param.value.dtype
            param_shape = param.value.shape
            # TODO (jacobplatin): I'd like to make this more dynamic/abstract
            if is_qwix_scale:
                shape_mapping = {
                    "kernel_kv_down_proj_DA": (56, 576),
                    "kernel_kv_up_proj_ANH": (4, 128, 2),
                    "kernel_q_up_proj_ANH": (12, 1, 192),
                    "kernel_o_proj_NHD": (128, 1, 56),
                    "kernel_down_proj_EFD": (256, 16, 56),
                    "kernel_up_proj_EDF": (256, 56, 16),
                    "kernel_gating_EDF": (256, 56, 16),
                }
                param_shape = shape_mapping.get(
                    path[3], tuple(dim // 128 for dim in prev_param_shape))
            param.value = _get_random_sharded_array(
                rng.params(), param, param_shape, param_dtype,
                ".".join([str(x) for x in path]))
            prev_param_shape = param_shape


def weights_dequant_cpu(x: torch.Tensor,
                        s: torch.Tensor,
                        block_size: int = 128) -> torch.Tensor:
    assert x.dim() == 2 and s.dim() == 2, "Both x and s must be 2D tensors"
    M, N = x.shape

    x = x.to(torch.float32)
    s = s.to(torch.float32)
    y = torch.empty_like(x)

    M_main = (M // block_size) * block_size
    N_main = (N // block_size) * block_size

    if M_main > 0 and N_main > 0:
        x_main = x[:M_main, :N_main]
        s_main = s[:(M // block_size), :(N // block_size)]

        x_reshaped = x_main.view(M // block_size, block_size, N // block_size,
                                 block_size).permute(0, 2, 1, 3)
        s_reshaped = s_main.view(M // block_size, N // block_size, 1, 1)
        y_main = (x_reshaped * s_reshaped).permute(0, 2, 1,
                                                   3).reshape(M_main, N_main)

        y[:M_main, :N_main] = y_main

    if N_main < N:
        for i in range(0, M_main, block_size):
            block = x[i:i + block_size, N_main:N]
            scale = s[i // block_size, N // block_size]
            y[i:i + block_size, N_main:N] = block * scale

    if M_main < M:
        for j in range(0, N, block_size):
            block = x[M_main:M, j:j + block_size]
            scale = s[M // block_size, j // block_size]
            y[M_main:M, j:j + block_size] = block * scale

    return y.to(torch.get_default_dtype())<|MERGE_RESOLUTION|>--- conflicted
+++ resolved
@@ -413,33 +413,6 @@
             "layers.*.shared_experts.kernel_up_proj_DF",
         }
 
-<<<<<<< HEAD
-        # NOTE: this will only be used for loading in quantized weights (via Qwix)
-        qwix_config = vllm_config.additional_config.get("quantization",
-                                                        {}).get("qwix", {})
-        self.scale_dtype = getattr(jnp,
-                                   qwix_config.get("scale_dtype", "bfloat16"))
-        # NOTE (jacobplatin): this is certainly a bit hacky, but I don't think there's any
-        # super clean way to get the desired quantization dtype
-        self.quant_dtype = None
-        self.is_model_quantized = vllm_config.hf_config.get(
-            "quantization_config",
-            {}).get("quant_method", "") != "" if hasattr(
-                vllm_config.hf_config, "quantization_config") else False
-        for rule in qwix_config.get("rules", []):
-            if rule.get("module_path") == ".*":
-                quant_dtype_str = rule.get("weight_qtype", "")
-                assert quant_dtype_str, "Quantization dtype not found in Qwix config! We currently expect your Qwix config to have a rule with module_path '.*' and a weight_qtype."
-                self.quant_dtype = getattr(jnp, quant_dtype_str)
-                logger.info(
-                    f"Quantizing DeepSeek with quantization dtype: {self.quant_dtype} and scale dtype: {self.scale_dtype}"
-                )
-        if self.is_model_quantized:
-            if not self.quant_dtype:
-                raise ValueError(
-                    "No quantization dtype found in Qwix config! We currently expect your Qwix config to have a rule with module_path '.*' and a weight_qtype."
-                )
-=======
         # TODO (jacobplatin): we shouldn't hard-code this, but the logic to obtain the true quantized dtype
         # is non-trivial and the default checkpoints all use this dtype
         self.quant_dtype = jnp.float8_e4m3fn
@@ -481,7 +454,6 @@
                 (hidden_size // self.quantization_block_size, attn_heads,
                  v_head_dim // self.quantization_block_size),
             }
->>>>>>> 159fd3ba
 
     def map_loaded_to_standardized_name(self, loaded_key: str) -> str:
         # Find the corresponding model key using the HF key
@@ -688,15 +660,6 @@
                         continue
                 # NOTE: loaded_weight will be a Torch tensor, so we need to convert it to the
                 # equivalent jnp dtype
-<<<<<<< HEAD
-                if self.is_model_quantized and loaded_weight.dtype == j2t_dtype(
-                        self.quant_dtype.dtype):
-                    scale_name = loaded_name.replace(".weight",
-                                                     ".weight_scale_inv")
-                    if scale_name in quantized_scales:
-                        scale = quantized_scales[scale_name]
-                        del quantized_scales[scale_name]
-=======
                 scale = None
                 if loaded_weight.dtype == j2t_dtype(self.quant_dtype.dtype):
                     if self.is_model_quantized:
@@ -708,7 +671,6 @@
                         else:
                             quantized_weights[loaded_name] = loaded_weight
                             continue
->>>>>>> 159fd3ba
                     else:
                         quantized_weights[loaded_name] = loaded_weight
                         continue
