--- conflicted
+++ resolved
@@ -61,16 +61,12 @@
         vllm_config.parallel_config.tensor_parallel_size,
         "MergedColumnParallelLinear")
     assert isinstance(layer, MergedColumnParallelLinear)
-<<<<<<< HEAD
-    jax_layer = JaxMergedColumnParallelLinear(layer, mesh, fuse_matmuls)
-=======
     jax_layer = JaxMergedColumnParallelLinear(
         layer,
         mesh,
-        shard_merged_column_parallel_linear.fuse_matmuls,
+        fuse_matmuls,
         enable_sequence_parallelism=vllm_config.compilation_config.pass_config.
         enable_sequence_parallelism)
->>>>>>> 30d7ce8a
     return jax_layer
 
 
