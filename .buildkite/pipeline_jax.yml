--- conflicted
+++ resolved
@@ -72,22 +72,7 @@
      commands:
        - |
          .buildkite/scripts/run_in_docker.sh \
-<<<<<<< HEAD
-           python3 -m pytest -s -v \
-           /workspace/tpu_commons/tests/test_utils_jax.py \
-           /workspace/tpu_commons/tests/worker/test_tpu_worker_jax.py \
-           /workspace/tpu_commons/tests/runner/test_utils.py \
-           /workspace/tpu_commons/tests/runner/jax/test_block_table_jax.py \
-           /workspace/tpu_commons/tests/runner/jax/test_input_batch_jax.py \
-           /workspace/tpu_commons/tests/models/jax/test_sampling_metadata.py \
-           /workspace/tpu_commons/tests/models/jax/test_attention_interface.py \
-           /workspace/tpu_commons/tests/models/jax/test_model_loader.py \
-           /workspace/tpu_commons/tests/core/test_orchestrator.py \
-           /workspace/tpu_commons/tests/core/test_disagg_utils.py \
-           /workspace/tpu_commons/tests/core/test_tpu_jax_engine.py
-=======
            python3 -m pytest -s -v /workspace/tpu_commons/tests/
->>>>>>> 2a652e02
 
   # -----------------------------------------------------------------
   # NOTIFICATION STEP
