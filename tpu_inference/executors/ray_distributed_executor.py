--- conflicted
+++ resolved
@@ -10,12 +10,10 @@
 from vllm.multimodal.inputs import MultiModalKwargs
 from vllm.platforms import current_platform
 from vllm.ray.ray_env import get_env_vars_to_copy
-<<<<<<< HEAD
-=======
 from vllm.sequence import VLLM_TOKEN_ID_ARRAY_TYPE
->>>>>>> cb170bc4
-from vllm.utils.network_utils import (get_distributed_init_method, get_ip,
-                                      get_open_port)
+from vllm.utils.network_utils.network_utils import ((get_distributed_init_method, get_ip,
+                                     
+                                      get_open_port))
 from vllm.v1.executor.ray_distributed_executor import \
     RayDistributedExecutor as RayDistributedExecutorV1
 from vllm.v1.executor.ray_executor import RayWorkerMetaData
