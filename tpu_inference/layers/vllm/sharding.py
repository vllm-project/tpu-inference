import jax
import jax.numpy as jnp
import torch
import torchax
from jax.sharding import Mesh, NamedSharding, PartitionSpec
from torch.nn import Parameter
from torch.utils import _pytree as pytree
<<<<<<< HEAD
from torchax.interop import jax_view, torch_view
from torchax.ops.mappings import t2j
from vllm.lora.layers import (ColumnParallelLinearWithLoRA,
                              MergedColumnParallelLinearWithLoRA,
=======
from torchax.interop import torch_view
from vllm.lora.layers import (MergedColumnParallelLinearWithLoRA,
>>>>>>> 74f7e29c
                              MergedQKVParallelLinearWithLoRA,
                              QKVParallelLinearWithLoRA,
                              RowParallelLinearWithLoRA)
from vllm.lora.layers.base_linear import BaseLinearLayerWithLoRA
from vllm.model_executor.layers.vocab_parallel_embedding import (
    ParallelLMHead, VocabParallelEmbedding)

from tpu_inference.logger import init_logger

P = PartitionSpec

logger = init_logger(__name__)

TORCH_TO_JAX_DTYPE_MAP = {
    torch.float32: jnp.float32,
    torch.float16: jnp.float16,
    torch.bfloat16: jnp.bfloat16,
}


def shard_model_to_tpu(model: torch.nn.Module,
                       mesh: Mesh) -> dict[str, torchax.torch.Tensor]:
    """
    Shard the model weights and move them to TPU.
    At the same time, also turn the weight tensors into torchax tensors so that
    jax code can interop with it and the overall program can be traced and
    compiled in XLA.
    Args:
        model: A PyTorch model whose weights are on CPU main memory.
        mesh: JAX mesh object for sharding.
    Returns:
        Dictionary of parameters and buffers that will be used as arguments of
        torch.func.functional_call
    """

    with jax.default_device(jax.devices("cpu")[0]):
        _shard_module_to_tpu(model, mesh)

        params, buffers = _extract_all_params_buffers(model)

        # For other weight tensors, repliate them on all the TPU chips.
        params, buffers = pytree.tree_map_only(
            _tensor_is_in_cpu,
            lambda tensor: _shard_tensor_to_tpu_replicated(tensor, mesh),
            (params, buffers))

        return {**params, **buffers}


def update_lora(model: torch.nn.Module,
                initial_params_buffers) -> dict[str, torchax.torch.Tensor]:
    params, buffers = _extract_all_params_buffers(model)
    params_buffers = {**params, **buffers}
    for k, v in params_buffers.items():
        if 'lora_a_stacked' in k or 'lora_b_stacked' in k:
            assert k in initial_params_buffers, f"{k} not in initial_params_buffers"
            initial_params_buffers[k] = v

    return initial_params_buffers


def _extract_all_params_buffers(model: torch.nn.Module):
    return dict(model.named_parameters()), dict(model.named_buffers())


def _tensor_is_in_cpu(tensor: torch.tensor) -> bool:
    # Check if a tensor haven't been converted to torchax tensor.
    if not isinstance(tensor, torchax.tensor.Tensor):
        return True
    # Check if torchax tensor is still in CPU.
    return tensor.jax_device == jax.devices('cpu')[0]


def _convert_to_torchax_and_shard(tensor: torch.Tensor,
                                  sharding: NamedSharding) -> torch.Tensor:
    np_tensor = tensor.detach().cpu().to(torch.float32).numpy()
    dtype = TORCH_TO_JAX_DTYPE_MAP.get(tensor.dtype, jnp.float32)
    return torch_view(jax.device_put(np_tensor, sharding).astype(dtype))


def _shard_tensor_to_tpu_replicated(tensor: torch.Tensor,
                                    mesh: Mesh) -> torchax.tensor.Tensor:
    return _convert_to_torchax_and_shard(tensor, NamedSharding(mesh, P()))


def _shard_vocab_parallel_embedding(layer: VocabParallelEmbedding,
                                    mesh: Mesh) -> None:
    weight = _convert_to_torchax_and_shard(
        layer.weight, NamedSharding(mesh, P('model', None)))
    layer.weight = Parameter(weight, requires_grad=False)


def _shard_lm_head(layer: ParallelLMHead, mesh: Mesh):
    # TODO(qihqi): currently this is not handling case of tie_word_weights=True.
    # if that config is set, then we should not create new weights but reuse the
    # weight from VocabParallelEmbedding
    weight = _convert_to_torchax_and_shard(
        layer.weight, NamedSharding(mesh, P('model', None)))
    layer.weight = Parameter(weight, requires_grad=False)
    if layer.bias is not None:
        bias = _convert_to_torchax_and_shard(layer.bias,
                                             NamedSharding(mesh, P('model')))
        layer.bias = Parameter(bias, requires_grad=False)


def _shard_base_linear_lora_replicated(layer: BaseLinearLayerWithLoRA,
                                       mesh: Mesh) -> None:
    # NOTE: lora_a_stacked[i] has shape [max_loras, 1, num_out, num_in]
    sharded_lora_a_tpu = torch.nn.ParameterList()
    sharded_lora_b_tpu = torch.nn.ParameterList()

    for i in range(layer.n_slices):
        sharded_lora_a_tpu.append(
            _shard_tensor_to_tpu_replicated(layer.lora_a_stacked[i], mesh))
        sharded_lora_b_tpu.append(
            _shard_tensor_to_tpu_replicated(layer.lora_b_stacked[i], mesh))

    layer.lora_a_stacked = sharded_lora_a_tpu
    layer.lora_b_stacked = sharded_lora_b_tpu


def _shard_column_linear_lora(layer: ColumnParallelLinearWithLoRA,
                              mesh: Mesh) -> None:
    assert layer.n_slices > 0, "layer.n_slices should be greater than 0"
    # lora_a_stacked[i] has shape [max_loras, 1, max_lora_rank, in_features]
    sharded_lora_a_tpu = torch.nn.ParameterList()
    sharded_lora_b_tpu = torch.nn.ParameterList()

    # lora_b_stacked[i] has shape [max_loras, 1, out_features, max_lora_rank]
    lora_b_partition_spec = P(None, None, 'model', None)
    lora_b_sharding = NamedSharding(mesh, lora_b_partition_spec)
    for i in range(layer.n_slices):
        sharded_lora_a_tpu.append(
            _shard_tensor_to_tpu_replicated(layer.lora_a_stacked[i], mesh))

        sharded_lora_b_tpu.append(
            _convert_to_torchax_and_shard(layer.lora_b_stacked[i],
                                          lora_b_sharding))

    layer.lora_a_stacked = sharded_lora_a_tpu
    layer.lora_b_stacked = sharded_lora_b_tpu


# TODO: Add custom sharding logic for following lora layers
def _shard_qkv_linear_lora(layer: ColumnParallelLinearWithLoRA,
                           mesh: Mesh) -> None:
    _shard_column_linear_lora(layer, mesh)


def _shard_merged_column_parallel_linear_lora(
        layer: MergedColumnParallelLinearWithLoRA, mesh: Mesh) -> None:
    _shard_column_linear_lora(layer, mesh)


def _shard_merged_qkv_parallel_linear_lora(
        layer: MergedQKVParallelLinearWithLoRA, mesh: Mesh) -> None:
    _shard_column_linear_lora(layer, mesh)


def _shard_row_parallel_linear_lora(layer: RowParallelLinearWithLoRA,
                                    mesh: Mesh) -> None:
    _shard_base_linear_lora_replicated(layer, mesh)


# NOTE: Ordering is important as it calls first matched type of a given module
MODULE_TYPE_TO_SHARDING_FUNC = [
    # Shard embedding layers
    (ParallelLMHead, _shard_lm_head),
    (VocabParallelEmbedding, _shard_vocab_parallel_embedding),
    # Shard LoRA layers
    (ColumnParallelLinearWithLoRA, _shard_column_linear_lora),
    (QKVParallelLinearWithLoRA, _shard_qkv_linear_lora),
    (MergedColumnParallelLinearWithLoRA,
     _shard_merged_column_parallel_linear_lora),
    (MergedQKVParallelLinearWithLoRA, _shard_merged_qkv_parallel_linear_lora),
    (RowParallelLinearWithLoRA, _shard_row_parallel_linear_lora),
]


def _shard_module_to_tpu(model: torch.nn.Module, mesh: Mesh) -> None:
    for path, module in model.named_modules():
        for module_type, sharding_func in MODULE_TYPE_TO_SHARDING_FUNC:
            if type(module) is module_type:
                logger.debug("shard %s with %s", path, sharding_func)
                sharding_func(module, mesh)
                break


def _sharded_device_put(tensor: jax.Array, sharding) -> jax.Array:
    if isinstance(tensor, tuple):
        return tuple(_sharded_device_put(t, sharding) for t in tensor)
    import os
    multihost_backend = os.environ.get("TPU_MULTIHOST_BACKEND", "").lower()
    if multihost_backend != "ray":
        return jax.device_put(tensor, sharding)

    # NOTE: at here, num_global_devices != num_local_devices
    # meaning we are in multi-host setup. Each host will run the same process
    # and each process only need to handle the devices accessible to this host.
    shape = tensor.shape
    x_split = [
        jax.device_put(tensor[i], device) for device, i in
        sharding.addressable_devices_indices_map(shape).items()
    ]
    return jax.make_array_from_single_device_arrays(shape,
                                                    sharding,
                                                    x_split,
                                                    dtype=tensor.dtype)<|MERGE_RESOLUTION|>--- conflicted
+++ resolved
@@ -5,15 +5,9 @@
 from jax.sharding import Mesh, NamedSharding, PartitionSpec
 from torch.nn import Parameter
 from torch.utils import _pytree as pytree
-<<<<<<< HEAD
-from torchax.interop import jax_view, torch_view
-from torchax.ops.mappings import t2j
+from torchax.interop import torch_view
 from vllm.lora.layers import (ColumnParallelLinearWithLoRA,
                               MergedColumnParallelLinearWithLoRA,
-=======
-from torchax.interop import torch_view
-from vllm.lora.layers import (MergedColumnParallelLinearWithLoRA,
->>>>>>> 74f7e29c
                               MergedQKVParallelLinearWithLoRA,
                               QKVParallelLinearWithLoRA,
                               RowParallelLinearWithLoRA)
