"""Utilities for downloading model weights from HuggingFace."""

import functools
import glob
import math
import os
import re
from collections.abc import Generator
from concurrent.futures import ThreadPoolExecutor
from dataclasses import dataclass, field
from typing import Any, Optional

import jax
import jax.dlpack
import jax.numpy as jnp
import torch
import torchax
from flax import nnx
from jax.sharding import Mesh, NamedSharding
from jax.sharding import PartitionSpec as P
from safetensors import safe_open
from vllm.config import VllmConfig

from tpu_inference import envs, utils
from tpu_inference.logger import init_logger
from tpu_inference.models.jax.utils import file_utils

logger = init_logger(__name__)

HF_WEIGHTS_FORMAT = "*.safetensors"

DTYPE_VIEW_MAP = {
    jnp.dtype(jnp.float8_e4m3fn): torch.uint8,
    jnp.dtype(jnp.bfloat16): torch.uint16,
    jnp.dtype(jnp.float32): torch.uint32,
}


@dataclass
class MetadataMap:
    name_map: dict[str, str] = field(default_factory=dict)
    transpose_map: dict[str, tuple[int, ...]] = field(default_factory=dict)
    reshape_map: dict[str, tuple[int, ...]] = field(default_factory=dict)
    bias_reshape_map: dict[str, tuple[int, ...]] = field(default_factory=dict)
    pad_map: dict[str, tuple[int, ...]] = field(default_factory=dict)
    bias_pad_map: dict[str, tuple[int, ...]] = field(default_factory=dict)


############ START Used by llama4, deepseek only for now START ############


def print_param_info(param: nnx.Param, name: str):
    logger.warning(f"Global shape for {name}: {param.value.shape}")
    logger.warning(f"Sharding for {name}: {param.sharding}")

    logger.warning(
        f"Shape of {name} on a single device: {param.value.addressable_shards[0].data.shape}"
    )


def transpose_params(param_key: str, param_tensor: jax.Array, transpose_map):
    for key, value in transpose_map.items():
        if key in param_key:
            return jnp.transpose(param_tensor, value)
    return param_tensor  # Base case / no-op


def reshape_params(param_key: str, param_tensor: jax.Array, shape_map):
    for key, new_shape in shape_map.items():
        if key in param_key:
            return jnp.reshape(param_tensor, new_shape)
    return param_tensor  # Base case / no-op


def model_file_generator(
        model_name_or_path: str,
        download_dir: Optional[str]) -> Generator[str, None, None]:
    weights_files = get_model_weights_files(model_name_or_path, download_dir)
    for st_file in weights_files:
        yield st_file


def model_weights_generator(
    model_name_or_path: str,
    framework: str,
    filter_regex: Optional[str] = None,
    download_dir: Optional[str] = None,
) -> Generator[tuple, None, None]:
    for st_file in model_file_generator(model_name_or_path, download_dir):
        for name, weight_tensor in model_weights_single_file_generator(
                st_file, framework, filter_regex):
            yield name, weight_tensor


def convert_torch_to_jax_with_view(loaded_weight: torch.Tensor,
                                   cast_type: jnp.dtype) -> jax.Array:
    """
    Converts a PyTorch tensor to a JAX array by reinterpreting its
    bit representation using a dtype view map.
    """
    torch_view_type = DTYPE_VIEW_MAP.get(jnp.dtype(cast_type))
    loaded_weight = jnp.array(
        loaded_weight.view(torch_view_type).numpy()).view(cast_type)
    return loaded_weight


############ END Used by llama4, deepseek only for now END ############


def get_model_weights_files(
        model_name_or_path: str,
        download_dir: Optional[str]) -> tuple[list[str], str]:
    """
    Helper to get weight files and their location.
    """

    if os.path.isdir(model_name_or_path):
        logger.info(f"Found weights from local: {model_name_or_path}")
        weights_files = glob.glob(
            os.path.join(model_name_or_path, HF_WEIGHTS_FORMAT))
    elif file_utils.is_hf_repo(model_name_or_path):
        logger.info(f"Downloading weights from HF {model_name_or_path}")
        weights_files = file_utils.download_model_weights_from_hf(
            model_name_or_path, download_dir, HF_WEIGHTS_FORMAT)
    else:
        raise ValueError(
            f"{model_name_or_path} must be a local directory, or a Huggingface model id."
        )

    if not weights_files:
        raise RuntimeError(
            f"Cannot find any {HF_WEIGHTS_FORMAT} files in {model_name_or_path}."
        )

    weights_files.sort()
    return weights_files


def model_weights_single_file_generator(
    weights_file: str,
    framework: str,
    filter_regex: Optional[str] = None,
) -> Generator[tuple, None, None]:
    logger.info(f"Loading weights from {weights_file}")
    # NOTE: We enforce loading tensors on CPU here.
    # Because otherwise the tensor will be loaded on TPU:0 by default,
    # although the tensor would eventually be sharded across multiple TPUs,
    # it would lead to OOM on TPU:0 for large models.
    with jax.default_device(jax.devices("cpu")[0]):
        with safe_open(weights_file, framework=framework) as f:
            for name in f.keys():
                if filter_regex is not None and not re.match(
                        filter_regex, name):
                    continue
                weight_tensor = f.get_tensor(name)
                yield name, weight_tensor


def get_param(params: nnx.State, path: str) -> nnx.State:
    keys = path.split(".")
    plevel = params
    for key in keys:
        if key.isdigit():
            plevel = plevel[int(key)]
        else:
            if key in plevel:
                plevel = plevel[key]
            else:
                raise ValueError(f"{path} is not a valid param path")
    return plevel


def get_param_and_sharding(params: nnx.State, shardings: Any,
                           path: str) -> tuple[nnx.State, nnx.State]:
    keys = path.split(".")
    plevel = params
    slevel = shardings
    for key in keys:
        if key.isdigit():
            plevel = plevel[int(key)]
            slevel = slevel[int(key)]
        else:
            if key in plevel:
                plevel = plevel[key]
                slevel = slevel[key]
            else:
                raise ValueError(f"{path} is not a valid param path")
    return plevel, slevel.value


def shard_put(x: jax.Array, shardings, mesh: jax.sharding.Mesh) -> jax.Array:
    # Single device sharding requires this special handling
    # to avoid the recursive jit error.
    if math.prod(mesh.axis_sizes) == 1:
        return jax.device_put(x, mesh.devices.flatten()[0])

    if isinstance(shardings, tuple):
        return jax.device_put(x, NamedSharding(mesh, P(*shardings)))
    else:
        return jax.device_put(x, shardings)


def get_default_maps(model_config, mesh: Mesh,
                     name_map: dict[str, str]) -> MetadataMap:
    """Load weights from one model weights file to the model, run on single thread."""
    sharding_size = mesh.shape["model"]

    hf_config = model_config.hf_config

    num_heads = hf_config.num_attention_heads
    num_kv_heads = hf_config.num_key_value_heads
    hidden_size = model_config.get_hidden_size()

    # Pad head_dim for kernel performance.
    head_dim_original = model_config.get_head_size()

    reshape_keys: dict[str, tuple[int, ...]] = {
        "q_proj": (num_heads, head_dim_original, hidden_size),
        "k_proj": (num_kv_heads, head_dim_original, hidden_size),
        "v_proj": (num_kv_heads, head_dim_original, hidden_size),
        "o_proj": (hidden_size, num_heads, head_dim_original),
    }
    bias_reshape_keys: dict[str, tuple[int, ...]] = {
        "q_proj.bias": (num_heads, head_dim_original),
        "k_proj.bias": (num_kv_heads, head_dim_original),
        "v_proj.bias": (num_kv_heads, head_dim_original)
    }
    transpose_keys: dict[str, tuple[int, ...]] = {
        "lm_head": (1, 0),
        "fc": (1, 0),
        "gate_proj": (1, 0),
        "up_proj": (1, 0),
        "down_proj": (1, 0),
        "q_proj": (2, 0, 1),
        "k_proj": (2, 0, 1),
        "v_proj": (2, 0, 1),
        "o_proj": (1, 2, 0),
    }

    # # get vision config
    if model_config.is_multimodal_model:
        # TODO: Wenlong: Do not consider padding for now
        transpose_keys.update({
            "attn.proj": (1, 0),
            "attn.qkv": (1, 0),
            "visual.merger.mlp": (1, 0),
            "visual.patch_embed.proj": (2, 3, 4, 1, 0),
        })

    # key: (padding_dim, padding_size)
    pad_keys: dict[str, tuple[int, ...]] = {
        "q_proj": (1, sharding_size // num_heads),
        "k_proj": (1, sharding_size // num_kv_heads),
        "v_proj": (1, sharding_size // num_kv_heads),
        "o_proj": (0, sharding_size // num_heads),
    }
    bias_pad_keys: dict[str, tuple[int, ...]] = {
        "q_proj.bias": (0, sharding_size // num_heads),
        "k_proj.bias": (0, sharding_size // num_kv_heads),
        "v_proj.bias": (0, sharding_size // num_kv_heads),
    }

    return MetadataMap(name_map=name_map,
                       reshape_map=reshape_keys,
                       bias_reshape_map=bias_reshape_keys,
                       transpose_map=transpose_keys,
                       pad_map=pad_keys,
                       bias_pad_map=bias_pad_keys)


<<<<<<< HEAD
def _load_and_shard_weight(vllm_config,
                           params: nnx.State,
                           shardings: Any,
                           metadata_map: MetadataMap,
                           mesh: Mesh,
                           hf_key: str,
                           hf_weight: jax.Array,
                           keep_original_dtype_keys_regex: list[str]
                           | None = None):
=======
def _load_hf_weights_on_thread(vllm_config,
                               params: nnx.State,
                               metadata_map: MetadataMap,
                               mesh: Mesh,
                               weights_file: str,
                               filter_regex: str | None = None,
                               keep_original_dtype_keys_regex: list[str]
                               | None = None,
                               exclude_regex: list[str] | None = None):
>>>>>>> 37afd29d
    name_map = metadata_map.name_map
    reshape_keys = metadata_map.reshape_map
    bias_reshape_keys = metadata_map.bias_reshape_map
    transpose_keys = metadata_map.transpose_map
    pad_keys = metadata_map.pad_map
    bias_pad_keys = metadata_map.bias_pad_map

    shard = functools.partial(shard_put, mesh=mesh)

    model_config = vllm_config.model_config

    # Pad head_dim for kernel performance.
    head_dim_original = model_config.get_head_size()
    head_dim = utils.get_padded_head_dim(head_dim_original)
    head_dim_pad = head_dim - head_dim_original

    # Check if the key should retain its original dtype
    keep_original_dtype = False
    if keep_original_dtype_keys_regex:
        for pattern in keep_original_dtype_keys_regex:
            if re.match(pattern, hf_key):
                keep_original_dtype = True
                break

    # Converting to config's dtype
    if not keep_original_dtype and hf_weight.dtype != model_config.dtype:
        logger.warning(
            f"Converting dtype for {hf_key} from {hf_weight.dtype} to {model_config.dtype}"
        )
        hf_weight = hf_weight.astype(model_config.dtype)

    if hf_key.endswith(".weight"):
        hf_key = hf_key.removesuffix(".weight")

    # Find the corresponding model key using the HF key
    if "layers" in hf_key:
        layer_num = re.search(r"layers\.(\d+)", hf_key).group(1)
        layer_key = re.sub(r"layers\.\d+", "layers.*", hf_key)
        model_key = name_map[layer_key]
        model_key = re.sub(r"layers\.\*", f"layers.{layer_num}", model_key)
    elif "blocks" in hf_key:
        layer_num = re.search(r"blocks\.(\d+)", hf_key).group(1)
        layer_key = re.sub(r"blocks\.\d+", "blocks.*", hf_key)
        model_key = name_map[layer_key]
        model_key = re.sub(r"blocks\.\*", f"blocks.{layer_num}", model_key)
    else:
        if hf_key not in name_map and hf_key == "lm_head":
            logger.warning(f"Skip loading {hf_key} due to tie_word_embeddings")
            return
        if hf_key not in name_map and "t2d" in hf_key:
            logger.warning(
                f"Skip loading {hf_key} as it's not used in eagle-3 for now")
            return
        model_key = name_map.get(hf_key, hf_key)

    model_weight, model_sharding = get_param_and_sharding(
        params, shardings, model_key)

    logger.debug(
        "before transform | "
        f"{hf_key}: {hf_weight.shape} --> {model_key}: {model_weight.value.shape} {model_sharding}"
    )

    if hf_key.endswith(".bias"):
        for key in bias_reshape_keys:
            if key in hf_key:
                hf_weight = jnp.reshape(hf_weight, bias_reshape_keys[key])
                if head_dim_pad > 0:
                    hf_weight = jnp.pad(hf_weight, ((0, 0), (0, head_dim_pad)))
                break
    else:
        for key in reshape_keys:
            if key in hf_key:
                hf_weight = jnp.reshape(hf_weight, reshape_keys[key])
                if head_dim_pad > 0:
                    if "o_proj" in key:
                        hf_weight = jnp.pad(hf_weight, ((0, 0), (0, 0),
                                                        (0, head_dim_pad)))
                    else:
                        hf_weight = jnp.pad(hf_weight,
                                            ((0, 0), (0, head_dim_pad),
                                             (0, 0)))
                break
    for key in transpose_keys:
        if key in hf_key:
            hf_weight = jnp.transpose(hf_weight, transpose_keys[key])
            break

    # Pad num-kv-heads
    if hf_key.endswith(".bias"):
        for key, value in bias_pad_keys.items():
            dim = value[0]
            dim_size = value[1]
            if key in hf_key and dim_size != 0:
                hf_weight = jnp.repeat(hf_weight, dim_size, axis=dim)
                break
    else:
        for key, value in pad_keys.items():
            dim = value[0]
            dim_size = value[1]
            if key in hf_key and dim_size != 0:
                hf_weight = jnp.repeat(hf_weight, dim_size, axis=dim)
                break

    logger.debug(
        "after transform | "
        f"{hf_key}: {hf_weight.shape} --> {model_key}: {model_weight.value.shape} {model_sharding}"
    )

    if head_dim_pad == 0:
        assert model_weight.value.shape == hf_weight.shape, f"{hf_key}: {model_weight.value.shape} != {hf_weight.shape}"

    # Update the model weight
    spec = model_weight.sharding.spec if isinstance(
        model_weight.sharding, NamedSharding) else model_weight.sharding
    model_weight.value = shard(hf_weight, spec)


def _load_hf_weights_on_thread(
    vllm_config: VllmConfig,
    params: nnx.State,
    metadata_map: "MetadataMap",
    mesh: Mesh,
    weights_file: str,
    filter_regex: Optional[str] = None,
    keep_original_dtype_keys_regex: Optional[list[str]] = None,
):
    """Loads weights from a single weights file."""
    try:
        shardings = nnx.get_named_sharding(params, mesh)
    except TypeError:
        shardings = params

    for hf_key, hf_weight in model_weights_single_file_generator(
            weights_file, framework="flax", filter_regex=filter_regex):
        _load_and_shard_weight(
            vllm_config,
            params,
            shardings,
            metadata_map,
            mesh,
            hf_key,
            hf_weight,
            keep_original_dtype_keys_regex,
        )

<<<<<<< HEAD
=======
        # Check if the key should be excluded
        if exclude_regex:
            should_exclude = False
            for pattern in exclude_regex:
                if re.search(pattern, hf_key):
                    logger.info(
                        f"Excluding {hf_key} based on pattern {pattern}")
                    should_exclude = True
                    break
            if should_exclude:
                continue

        # Check if the key should retain its original dtype
        keep_original_dtype = False
        if keep_original_dtype_keys_regex:
            for pattern in keep_original_dtype_keys_regex:
                if re.match(pattern, hf_key):
                    keep_original_dtype = True
                    break
>>>>>>> 37afd29d

def load_hf_weights(
    vllm_config: VllmConfig,
    model: nnx.Module,
    metadata_map: "MetadataMap",
    mesh: Mesh,
    filter_regex: Optional[str] = None,
    is_draft_model: bool = False,
    keep_original_dtype_keys_regex: Optional[list[str]] = None,
):
    """Load weights into a JAX model from either an iterator or files."""
    params = nnx.state(model)
    try:
        shardings = nnx.get_named_sharding(params, mesh)
    except TypeError:
        shardings = params
    weights_iterator = None
    if hasattr(vllm_config.model_config, "model_weights_iterator"):
        weights_iterator = vllm_config.model_config.model_weights_iterator
    env = torchax.default_env()
    # The weights_iterator is used in RunAI model streamer integration.
    if weights_iterator is not None:
        for hf_key, hf_weight in weights_iterator:
            if filter_regex and not re.match(filter_regex, hf_key):
                continue

            # Since the weights_iterator yields Pytorch tensors (torch.Tensor),
            # we need to convert them to JAX arrays (jax.Array).
            hf_weight_jax = env.t2j_copy(hf_weight)

<<<<<<< HEAD
            _load_and_shard_weight(
=======
        if head_dim_pad == 0:
            assert model_weight.value.shape == hf_weight.shape, f"{hf_key}: {model_weight.value.shape} != {hf_weight.shape}"

        # Update the model weight
        spec = model_weight.sharding.spec if isinstance(
            model_weight.sharding, NamedSharding) else model_weight.sharding
        model_weight.value = shard(hf_weight, spec)


def load_hf_weights(vllm_config,
                    model: nnx.Module,
                    metadata_map: MetadataMap,
                    mesh: Mesh,
                    filter_regex: str | None = None,
                    is_draft_model: bool = False,
                    keep_original_dtype_keys_regex: list[str] | None = None,
                    exclude_regex: list[str] | None = None):
    """Load weights from all model weights files to the model, run in multi threads."""
    if is_draft_model:
        model_path = vllm_config.speculative_config.draft_model_config.model
    else:
        model_path = vllm_config.model_config.model
    weights_files = get_model_weights_files(
        model_path, vllm_config.load_config.download_dir)
    params = nnx.state(model)
    max_workers = min(64, len(weights_files))
    # NOTE(xiang): Disable multi-threading mode if running on multi-host.
    # Because multi-threading would cause different JAX processes to load
    # different weights at the same time.
    if envs.TPU_MULTIHOST_BACKEND == "ray":
        max_workers = 1
    with ThreadPoolExecutor(max_workers=max_workers) as executor:
        futures = [
            executor.submit(
                _load_hf_weights_on_thread,
>>>>>>> 37afd29d
                vllm_config,
                params,
                shardings,
                metadata_map,
                mesh,
<<<<<<< HEAD
                hf_key,
                hf_weight_jax,
                keep_original_dtype_keys_regex,
            )
    else:
        # File-based path (multi-threaded)
        if is_draft_model:
            model_path = vllm_config.speculative_config.draft_model_config.model
        else:
            model_path = vllm_config.model_config.model
        weights_files = get_model_weights_files(
            model_path, vllm_config.load_config.download_dir)
        max_workers = min(64, len(weights_files))
        # NOTE(xiang): Disable multi-threading mode if running on multi-host.
        # Because multi-threading would cause different JAX processes to load
        # different weights at the same time.
        if envs.TPU_MULTIHOST_BACKEND == "ray":
            max_workers = 1
        with ThreadPoolExecutor(max_workers=max_workers) as executor:
            futures = [
                executor.submit(
                    _load_hf_weights_on_thread,
                    vllm_config,
                    params,
                    metadata_map,
                    mesh,
                    weights_file,
                    filter_regex=filter_regex,
                    keep_original_dtype_keys_regex=
                    keep_original_dtype_keys_regex,
                ) for weights_file in weights_files
            ]
            for future in futures:
                future.result()

=======
                weights_file,
                filter_regex=filter_regex,
                keep_original_dtype_keys_regex=keep_original_dtype_keys_regex,
                exclude_regex=exclude_regex) for weights_file in weights_files
        ]
        for future in futures:
            future.result()
>>>>>>> 37afd29d
    check_all_loaded(params)
    nnx.update(model, params)


def check_all_loaded(params: nnx.State):

    def _check(x: Any):
        if isinstance(x, nnx.Param) and isinstance(x.value,
                                                   jax.ShapeDtypeStruct):
            raise ValueError(f"The param does not load weights: {x}")

    jax.tree.map(_check, params)


def build_flat_dict(flat_state, mappings):
    """Build a new flat dictionary from the flat state using the provided mappings."""
    new_flat_dict = {}
    for keys, v in flat_state:
        path = '.'.join(str(key) for key in keys)
        mapped = False
        for src, (tgt, sharding) in mappings.items():
            regex = "^" + re.escape(tgt).replace("\\.\\*", r"\.(\d+)") + "$"
            matched = re.match(regex, path)
            if matched:
                # Extract wildcards if any
                wildcards = matched.groups()
                src_parts = []
                wc_index = 0
                for part in src.split("."):
                    if part == "*":
                        src_parts.append(wildcards[wc_index])
                        wc_index += 1
                    else:
                        src_parts.append(part)
                actual_src = ".".join(src_parts)
                new_flat_dict[actual_src] = v, sharding
                mapped = True
                break
        if not mapped:
            logger.info(f"!!! No mapping for flat state: {keys}")
    return new_flat_dict


def transfer_state_with_mappings(src_state,
                                 tgt_state,
                                 mappings,
                                 transpose_keys=None,
                                 shard=None):
    """Transfer state from src_state to tgt_state using the provided mappings."""
    src_flat = src_state.flat_state()
    tgt_flat = tgt_state.flat_state()

    new_src_dict = build_flat_dict(tgt_flat, mappings)
    logger.info(f"{mappings=}")
    logger.info(f"{transpose_keys=}")
    for src_keys, v in src_flat:
        flattened_src_keys = '.'.join(str(k) for k in src_keys)
        new_v = jnp.copy(v.value)
        logger.info(
            f"Processing source key: {flattened_src_keys} and value: {new_v.shape} {new_v.dtype}"
        )
        if flattened_src_keys not in new_src_dict:
            logger.info(f"!!! No mapping for source key: {flattened_src_keys}")
            continue
        sharding = new_src_dict[flattened_src_keys][1]

        # E.g. layers.*.attn.k_proj.w, layers.*.attn.k_proj.w_lora_a
        # E.g. layers.*.mlp.down_proj.kernel, layers.*.mlp.down_proj.kernel_lora_a
        if transpose_keys is not None \
          and ((src_keys[-1] in transpose_keys) and ('lora' not in src_keys[-1])):
            v_maybe_t = jnp.transpose(new_v, transpose_keys[src_keys[-1]])
        else:
            v_maybe_t = new_v

        to_update_value = new_src_dict[flattened_src_keys][0].value
        assert to_update_value.shape == v_maybe_t.shape, \
            f"Shape mismatch for {flattened_src_keys}: {to_update_value.shape} vs {v_maybe_t.shape}"

        if to_update_value.dtype != v_maybe_t.dtype:
            logger.info(
                f"Type mismatch between external model and vLLM model. Converting {v_maybe_t.dtype=} to {to_update_value.dtype=}"
            )
            v_maybe_t = v_maybe_t.astype(to_update_value.dtype)

        new_src_dict[flattened_src_keys][0].value = shard(
            v_maybe_t, sharding) if shard else v_maybe_t

    tgt_state = tgt_state.from_flat_path(tgt_flat)
    return tgt_state<|MERGE_RESOLUTION|>--- conflicted
+++ resolved
@@ -11,15 +11,18 @@
 from typing import Any, Optional
 
 import jax
-import jax.dlpack
 import jax.numpy as jnp
 import torch
-import torchax
 from flax import nnx
 from jax.sharding import Mesh, NamedSharding
 from jax.sharding import PartitionSpec as P
+from jax.dlpack import from_dlpack
+from torch.utils.dlpack import to_dlpack
+from torchax.interop import jax_view
 from safetensors import safe_open
 from vllm.config import VllmConfig
+
+import torchax
 
 from tpu_inference import envs, utils
 from tpu_inference.logger import init_logger
@@ -267,28 +270,16 @@
                        pad_map=pad_keys,
                        bias_pad_map=bias_pad_keys)
 
-
-<<<<<<< HEAD
-def _load_and_shard_weight(vllm_config,
-                           params: nnx.State,
-                           shardings: Any,
-                           metadata_map: MetadataMap,
-                           mesh: Mesh,
-                           hf_key: str,
-                           hf_weight: jax.Array,
-                           keep_original_dtype_keys_regex: list[str]
-                           | None = None):
-=======
-def _load_hf_weights_on_thread(vllm_config,
-                               params: nnx.State,
-                               metadata_map: MetadataMap,
-                               mesh: Mesh,
-                               weights_file: str,
-                               filter_regex: str | None = None,
-                               keep_original_dtype_keys_regex: list[str]
-                               | None = None,
-                               exclude_regex: list[str] | None = None):
->>>>>>> 37afd29d
+def _load_and_shard_weight(
+    vllm_config,
+    params: nnx.State,
+    shardings: Any,
+    metadata_map: MetadataMap,
+    mesh: Mesh,
+    hf_key: str,
+    hf_weight: jax.Array,
+    keep_original_dtype_keys_regex: list[str] | None = None
+):
     name_map = metadata_map.name_map
     reshape_keys = metadata_map.reshape_map
     bias_reshape_keys = metadata_map.bias_reshape_map
@@ -339,13 +330,13 @@
             logger.warning(f"Skip loading {hf_key} due to tie_word_embeddings")
             return
         if hf_key not in name_map and "t2d" in hf_key:
-            logger.warning(
-                f"Skip loading {hf_key} as it's not used in eagle-3 for now")
+            logger.warning(f"Skip loading {hf_key} as it's not used in eagle-3 for now")
             return
         model_key = name_map.get(hf_key, hf_key)
 
     model_weight, model_sharding = get_param_and_sharding(
-        params, shardings, model_key)
+        params, shardings, model_key
+    )
 
     logger.debug(
         "before transform | "
@@ -365,17 +356,14 @@
                 hf_weight = jnp.reshape(hf_weight, reshape_keys[key])
                 if head_dim_pad > 0:
                     if "o_proj" in key:
-                        hf_weight = jnp.pad(hf_weight, ((0, 0), (0, 0),
-                                                        (0, head_dim_pad)))
+                        hf_weight = jnp.pad(hf_weight, ((0, 0), (0, 0), (0, head_dim_pad)))
                     else:
-                        hf_weight = jnp.pad(hf_weight,
-                                            ((0, 0), (0, head_dim_pad),
-                                             (0, 0)))
+                        hf_weight = jnp.pad(hf_weight, ((0, 0), (0, head_dim_pad), (0, 0)))
                 break
-    for key in transpose_keys:
-        if key in hf_key:
-            hf_weight = jnp.transpose(hf_weight, transpose_keys[key])
-            break
+        for key in transpose_keys:
+            if key in hf_key:
+                hf_weight = jnp.transpose(hf_weight, transpose_keys[key])
+                break
 
     # Pad num-kv-heads
     if hf_key.endswith(".bias"):
@@ -415,6 +403,7 @@
     weights_file: str,
     filter_regex: Optional[str] = None,
     keep_original_dtype_keys_regex: Optional[list[str]] = None,
+    exclude_regex: Optional[list[str]] = None,
 ):
     """Loads weights from a single weights file."""
     try:
@@ -423,20 +412,8 @@
         shardings = params
 
     for hf_key, hf_weight in model_weights_single_file_generator(
-            weights_file, framework="flax", filter_regex=filter_regex):
-        _load_and_shard_weight(
-            vllm_config,
-            params,
-            shardings,
-            metadata_map,
-            mesh,
-            hf_key,
-            hf_weight,
-            keep_original_dtype_keys_regex,
-        )
-
-<<<<<<< HEAD
-=======
+        weights_file, framework="flax", filter_regex=filter_regex
+    ):
         # Check if the key should be excluded
         if exclude_regex:
             should_exclude = False
@@ -448,15 +425,17 @@
                     break
             if should_exclude:
                 continue
-
-        # Check if the key should retain its original dtype
-        keep_original_dtype = False
-        if keep_original_dtype_keys_regex:
-            for pattern in keep_original_dtype_keys_regex:
-                if re.match(pattern, hf_key):
-                    keep_original_dtype = True
-                    break
->>>>>>> 37afd29d
+        _load_and_shard_weight(
+            vllm_config,
+            params,
+            shardings,
+            metadata_map,
+            mesh,
+            hf_key,
+            hf_weight,
+            keep_original_dtype_keys_regex,
+        )
+
 
 def load_hf_weights(
     vllm_config: VllmConfig,
@@ -466,6 +445,7 @@
     filter_regex: Optional[str] = None,
     is_draft_model: bool = False,
     keep_original_dtype_keys_regex: Optional[list[str]] = None,
+    exclude_regex: Optional[list[str]] = None,
 ):
     """Load weights into a JAX model from either an iterator or files."""
     params = nnx.state(model)
@@ -487,51 +467,12 @@
             # we need to convert them to JAX arrays (jax.Array).
             hf_weight_jax = env.t2j_copy(hf_weight)
 
-<<<<<<< HEAD
             _load_and_shard_weight(
-=======
-        if head_dim_pad == 0:
-            assert model_weight.value.shape == hf_weight.shape, f"{hf_key}: {model_weight.value.shape} != {hf_weight.shape}"
-
-        # Update the model weight
-        spec = model_weight.sharding.spec if isinstance(
-            model_weight.sharding, NamedSharding) else model_weight.sharding
-        model_weight.value = shard(hf_weight, spec)
-
-
-def load_hf_weights(vllm_config,
-                    model: nnx.Module,
-                    metadata_map: MetadataMap,
-                    mesh: Mesh,
-                    filter_regex: str | None = None,
-                    is_draft_model: bool = False,
-                    keep_original_dtype_keys_regex: list[str] | None = None,
-                    exclude_regex: list[str] | None = None):
-    """Load weights from all model weights files to the model, run in multi threads."""
-    if is_draft_model:
-        model_path = vllm_config.speculative_config.draft_model_config.model
-    else:
-        model_path = vllm_config.model_config.model
-    weights_files = get_model_weights_files(
-        model_path, vllm_config.load_config.download_dir)
-    params = nnx.state(model)
-    max_workers = min(64, len(weights_files))
-    # NOTE(xiang): Disable multi-threading mode if running on multi-host.
-    # Because multi-threading would cause different JAX processes to load
-    # different weights at the same time.
-    if envs.TPU_MULTIHOST_BACKEND == "ray":
-        max_workers = 1
-    with ThreadPoolExecutor(max_workers=max_workers) as executor:
-        futures = [
-            executor.submit(
-                _load_hf_weights_on_thread,
->>>>>>> 37afd29d
                 vllm_config,
                 params,
                 shardings,
                 metadata_map,
                 mesh,
-<<<<<<< HEAD
                 hf_key,
                 hf_weight_jax,
                 keep_original_dtype_keys_regex,
@@ -543,7 +484,8 @@
         else:
             model_path = vllm_config.model_config.model
         weights_files = get_model_weights_files(
-            model_path, vllm_config.load_config.download_dir)
+            model_path, vllm_config.load_config.download_dir
+        )
         max_workers = min(64, len(weights_files))
         # NOTE(xiang): Disable multi-threading mode if running on multi-host.
         # Because multi-threading would cause different JAX processes to load
@@ -560,22 +502,14 @@
                     mesh,
                     weights_file,
                     filter_regex=filter_regex,
-                    keep_original_dtype_keys_regex=
-                    keep_original_dtype_keys_regex,
-                ) for weights_file in weights_files
+                    keep_original_dtype_keys_regex=keep_original_dtype_keys_regex,
+                    exclude_regex=exclude_regex
+                )
+                for weights_file in weights_files
             ]
             for future in futures:
                 future.result()
 
-=======
-                weights_file,
-                filter_regex=filter_regex,
-                keep_original_dtype_keys_regex=keep_original_dtype_keys_regex,
-                exclude_regex=exclude_regex) for weights_file in weights_files
-        ]
-        for future in futures:
-            future.result()
->>>>>>> 37afd29d
     check_all_loaded(params)
     nnx.update(model, params)
 
