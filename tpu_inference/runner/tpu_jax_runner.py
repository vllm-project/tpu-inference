import copy
import functools
import os
import random
from contextlib import nullcontext
<<<<<<< HEAD
from time import time
=======
from dataclasses import dataclass
>>>>>>> 6b08daa9
from typing import Any, Callable, Dict, List, Optional, Tuple, cast

import jax
import jax.numpy as jnp
import jaxtyping
import numpy as np
import torch
import vllm.envs as envs
from flax import nnx
from torchax.ops.mappings import j2t_dtype
from vllm.config import VllmConfig
from vllm.distributed.kv_transfer import (get_kv_transfer_group,
                                          has_kv_transfer_group)
from vllm.forward_context import set_forward_context
from vllm.sequence import IntermediateTensors
from vllm.tasks import SupportedTask
from vllm.utils.math_utils import cdiv
from vllm.v1.core.sched.output import SchedulerOutput as VllmSchedulerOutput
from vllm.v1.kv_cache_interface import KVCacheConfig
from vllm.v1.outputs import (EMPTY_MODEL_RUNNER_OUTPUT, AsyncModelRunnerOutput,
                             DraftTokenIds, ModelRunnerOutput)
from vllm.v1.request import Request
from vllm.v1.spec_decode.ngram_proposer import NgramProposer
from vllm.v1.worker.kv_connector_model_runner_mixin import \
    KVConnectorModelRunnerMixin
from vllm.v1.worker.lora_model_runner_mixin import LoRAModelRunnerMixin

from tpu_inference import utils as common_utils
from tpu_inference.layers.common.attention_metadata import AttentionMetadata
from tpu_inference.layers.jax.sample.rejection_sampler import RejectionSampler
from tpu_inference.layers.jax.sample.sampling import (compute_logprobs,
                                                      gather_logprobs, sample)
from tpu_inference.layers.jax.sample.sampling_metadata import \
    TPUSupportedSamplingMetadata
from tpu_inference.layers.jax.sharding import build_mesh
from tpu_inference.logger import init_logger
from tpu_inference.models.common.model_loader import get_model
from tpu_inference.models.jax.utils.weight_utils import (
    shard_put, transfer_state_with_mappings)
from tpu_inference.runner import utils as runner_utils
from tpu_inference.runner.compilation_manager import CompilationManager
from tpu_inference.runner.input_batch_jax import CachedRequestState, InputBatch
from tpu_inference.runner.kv_cache_manager import KVCacheManager
from tpu_inference.runner.lora_utils import LoraUtils
from tpu_inference.runner.multimodal_manager import MultiModalManager
from tpu_inference.runner.persistent_batch_manager import \
    PersistentBatchManager
from tpu_inference.runner.speculative_decoding_manager import \
    SpeculativeDecodingManager
from tpu_inference.runner.structured_decoding_manager import \
    StructuredDecodingManager
from tpu_inference.spec_decode.jax.eagle3 import Eagle3Proposer
from tpu_inference.utils import device_array, make_optimized_mesh

logger = init_logger(__name__)

INVALID_TOKEN_ID = -1
# Smallest output size
MIN_NUM_SEQS = 8

DUMMY_METADATA = AttentionMetadata(
    input_positions=[],
    block_tables=[],
    request_distribution=[0, 0, 0],
)

TPU_STR_DTYPE_TO_TORCH_DTYPE = {
    "half": torch.half,
    "bfloat16": torch.bfloat16,
    "float": torch.float,
    "fp8": torch.float8_e4m3fn,
    "fp8_e4m3": torch.float8_e4m3fn,
    "fp8_e5m2": torch.float8_e5m2,
    "int8": torch.int8,
    "uint8": torch.uint8,
}


class AsyncTPUModelRunnerOutput(AsyncModelRunnerOutput):
    """Holds asynchronous model output specifically from a TPU runner.

    This class acts as a wrapper around the standard ModelRunnerOutput. Its
    primary purpose is to hold references to data still on the TPU device
    (like the `next_tokens` JAX array) without blocking the main thread.

    The `get_output()` method is called to resolve these async results,
    triggering the JAX device-to-host (CPU) data transfer and populating
    the final `ModelRunnerOutput` object.
    """

    def __init__(
        self,
        model_runner_output: ModelRunnerOutput,
        next_tokens: jax.Array,
        num_reqs: int,
        discard_sampled_tokens_req_indices: list[int],
    ):
        self._model_runner_output = model_runner_output
        self._next_tokens = next_tokens
        self._num_reqs = num_reqs
        self._discard_sampled_tokens_req_indices = discard_sampled_tokens_req_indices

    def get_output(self) -> ModelRunnerOutput:
        next_tokens_cpu = np.asarray(jax.device_get(self._next_tokens))
        selected_token_ids = np.expand_dims(next_tokens_cpu[:self._num_reqs],
                                            1)
        valid_sampled_token_ids = selected_token_ids.tolist()
        for i in self._discard_sampled_tokens_req_indices:
            valid_sampled_token_ids[i].clear()
        self._model_runner_output.sampled_token_ids = valid_sampled_token_ids
        return self._model_runner_output


@dataclass
class AsyncPreResults:
    req_ids: list[str]
    next_tokens: jax.Array
    request_seq_lens: list[tuple[int, CachedRequestState, int]]
    discard_sampled_tokens_req_indices: list[int]
    placeholder_req_id_to_index: dict[str, int]


@functools.partial(jax.jit, donate_argnums=(0, 1, 2))
def _substitute_placeholder_token(
        input_ids: jax.Array, token_in_tpu_cur_input_indices: jax.Array,
        token_in_tpu_pre_next_tokens_indices: jax.Array,
        next_tokens: jax.Array, placeholder_num: int):
    """Substitute placeholder tokens from TPU for async scheduler

    Args:
        input_ids: possible input_ids size
        token_in_tpu_cur_input_indices: replace holder idx in input_ids. Length the same to input_ids.
        token_in_tpu_pre_next_tokens_indices: value idx in next_tokens. Length the same to input_ids.
        next_tokens: next tokens on the TPU from previous step.
        placeholder_num: number of placeholders. placeholder_num <= len(token_in_tpu_cur_input_indices)
    Return:
        input_ids after replace placeholder tokens
    """
    assert input_ids.shape == token_in_tpu_cur_input_indices.shape == token_in_tpu_pre_next_tokens_indices.shape, \
        f"Shape mismatch: input_ids and index arrays must have identical shapes due to precompilation assumptions. " \
        f"Got: {input_ids.shape=}, {token_in_tpu_cur_input_indices.shape=}, {token_in_tpu_pre_next_tokens_indices.shape=}"

    # updates the input_ids for all placeholders.
    mask = jnp.arange(input_ids.shape[0]) < placeholder_num
    new_token_values = next_tokens[token_in_tpu_pre_next_tokens_indices]
    original_values = input_ids[token_in_tpu_cur_input_indices]
    update_values = jnp.where(mask, new_token_values, original_values)
    return input_ids.at[token_in_tpu_cur_input_indices].set(update_values)


class TPUModelRunner(KVConnectorModelRunnerMixin, LoRAModelRunnerMixin):

    def __init__(
        self,
        vllm_config: VllmConfig,
        devices: List[Any],
    ):
        self.vllm_config = vllm_config
        self.model_config = vllm_config.model_config
        # TODO(jevinjiang): override block size based on RPA v3.
        self.cache_config = vllm_config.cache_config
        self.lora_config = vllm_config.lora_config
        self.load_config = vllm_config.load_config
        self.parallel_config = vllm_config.parallel_config
        self.scheduler_config = vllm_config.scheduler_config
        self.speculative_config = vllm_config.speculative_config
        self.observability_config = vllm_config.observability_config
        self.device_config = vllm_config.device_config

        self.devices = devices
        self.dtype = self.model_config.dtype
        self.maybe_forbid_compile = runner_utils.ForbidCompile(
        ) if envs.VLLM_XLA_CHECK_RECOMPILATION else nullcontext()

        self._init_random()
        self._init_mesh()
        self._init_phased_profiling()
        self._init_mm()
        self._init_inputs()
        self._init_speculative_decoding()

        # Delegate functions to specific manager classes.
        self.compilation_manager = CompilationManager(self)
        self.speculative_decoding_manager = SpeculativeDecodingManager(self)
        self.structured_decoding_manager = StructuredDecodingManager(self)
        self.kv_cache_manager = KVCacheManager(self)
        self.mm_manager = MultiModalManager(self)
        self.persistent_batch_manager = PersistentBatchManager(
            self.requests, self.input_batch, self.encoder_cache,
            self.uses_mrope, self.model_config)
        self.lora_utils = LoraUtils(self)
        self.start_time = 0

        cache_config = self.cache_config
        if cache_config.cache_dtype == "auto":
            model_dtype = self.dtype
            if isinstance(model_dtype, str):
                self.kv_cache_dtype = TPU_STR_DTYPE_TO_TORCH_DTYPE[model_dtype]
            elif isinstance(getattr(model_dtype, 'dtype', None), jnp.dtype):
                self.kv_cache_dtype = j2t_dtype(model_dtype.dtype)
            elif isinstance(model_dtype, torch.dtype):
                self.kv_cache_dtype = model_dtype
            else:
                raise ValueError(
                    "KV cache is unsupported for model_dtype of %s",
                    model_dtype)
        else:
            self.kv_cache_dtype = TPU_STR_DTYPE_TO_TORCH_DTYPE[
                cache_config.cache_dtype]

        self._pre_async_results: AsyncPreResults | None = None
        self._substitute_placeholder_token_fn = _substitute_placeholder_token

    def _init_random(self):
        if self.model_config.seed is None:
            self.model_config.seed = 0
        random.seed(self.model_config.seed)
        np.random.seed(self.model_config.seed)
        self.rng_key = jax.random.key(self.model_config.seed)

    def _init_mesh(self) -> None:
        try:
            # TODO: Update override steps.
            sharding_strategy = \
                self.vllm_config.additional_config["sharding"]["sharding_strategy"]
        except KeyError:
            sharding_strategy = {"tensor_parallelism": len(self.devices)}

        try:
            enforce_device_order = self.vllm_config.additional_config[
                "sharding"]["sharding_strategy"]["device_indexes"] is not None

        except KeyError:
            enforce_device_order = False

        logger.info(f"Device sequence enforced: {enforce_device_order}")

        if os.getenv("NEW_MODEL_DESIGN", False):
            self.mesh = build_mesh(self.devices, sharding_strategy)
        else:
            try:
                dp = sharding_strategy["data_parallelism"]
            except KeyError:
                dp = 1
            try:
                tp = sharding_strategy["tensor_parallelism"]
            except KeyError:
                tp = len(self.devices)

            axis_names = ("data", "model")
            mesh_shape = (dp, tp)

            if enforce_device_order:
                self.mesh = jax.make_mesh(mesh_shape,
                                          axis_names,
                                          devices=self.devices)
            else:
                self.mesh = make_optimized_mesh(mesh_shape,
                                                axis_names,
                                                devices=self.devices)
        logger.info(f"Init mesh | mesh={self.mesh}")

    def _init_phased_profiling(self) -> None:
        self.phased_profiling_dir = os.getenv("PHASED_PROFILING_DIR", "")
        self.phase_based_profiler = None
        if self.phased_profiling_dir:
            self.phase_based_profiler = runner_utils.PhasedBasedProfiler(
                self.phased_profiling_dir)

    def _init_mm(self) -> None:
        self.is_multimodal_model = None
        self.uses_mrope = self.model_config.uses_mrope

    def _init_speculative_decoding(self) -> None:
        self.drafter = None
        if self.speculative_config:
            if self.speculative_config.method == "ngram":
                self.drafter = NgramProposer(self.vllm_config)
            elif self.speculative_config.method == "eagle3":
                self.drafter = Eagle3Proposer(self.vllm_config, self)
            else:
                raise NotImplementedError(
                    "Unsupported speculative decoding method: "
                    f"{self.speculative_config.method}")
            self.rejection_sampler = RejectionSampler()

    def _init_inputs(self) -> None:
        model_config = self.model_config
        cache_config = self.cache_config
        scheduler_config = self.scheduler_config

        self.sliding_window = model_config.get_sliding_window()
        self.block_size = cache_config.block_size
        self.max_model_len = model_config.max_model_len
        self.max_num_blocks_per_req = cdiv(self.max_model_len, self.block_size)
        # InputBatch needs to work with sampling tensors greater than padding
        # to avoid dynamic shapes. Also, avoid suboptimal alignment.
        self.max_num_reqs = max(scheduler_config.max_num_seqs, MIN_NUM_SEQS)
        # [16, 32, 64, 128, 256, 512, 1024, 2048]
        self.num_tokens_paddings = runner_utils.get_token_paddings(
            min_token_size=16,
            max_token_size=scheduler_config.max_num_batched_tokens,
            padding_gap=envs.VLLM_TPU_BUCKET_PADDING_GAP)
        # In case `max_num_tokens < max(num_tokens_paddings)` use the actual
        # padded max value to pre-allocate data structures and pre-compile.
        self.max_num_tokens = self.num_tokens_paddings[-1]

        # Request states.
        self.requests: dict[str, CachedRequestState] = {}
        # mm_hash ->  encoder_output
        self.encoder_cache: dict[str, jax.Array] = {}
        self.input_batch = InputBatch(
            max_num_reqs=self.max_num_reqs,
            max_model_len=self.max_model_len,
            max_num_batched_tokens=self.max_num_tokens,
            pin_memory=False,
            vocab_size=self.model_config.get_vocab_size(),
            block_sizes=[self.block_size],
            is_spec_decode=bool(self.vllm_config.speculative_config),
        )

        self.input_ids_cpu = np.zeros(self.max_num_tokens, dtype=np.int32)
        self.positions_cpu = np.zeros(self.max_num_tokens, dtype=np.int32)
        self.block_table_cpu = np.zeros(
            (self.max_num_reqs, self.max_num_blocks_per_req), dtype=np.int32)
        self.query_start_loc_cpu = np.zeros(self.max_num_tokens + 1,
                                            dtype=np.int32)
        self.seq_lens_cpu = np.zeros(self.max_num_tokens, dtype=np.int32)
        # Range tensor with values [0 .. self.max_num_tokens - 1].
        # Used to initialize positions / context_lens / seq_lens
        # Keep in int64 to avoid overflow with long context
        self.arange_cpu = np.arange(self.max_num_tokens, dtype=np.int64)
        self.num_reqs_paddings = runner_utils.get_req_paddings(
            min_req_size=MIN_NUM_SEQS, max_req_size=self.max_num_reqs)

        # Padding for logits. Without speculative decoding, each request has one position to select from.
        # With speculative decoding, each request has multiple positions to select from.
        max_logits_per_req = 1
        if self.speculative_config:
            max_logits_per_req = self.speculative_config.num_speculative_tokens + 1  # Including bonus token
            self.num_logits_paddings = runner_utils.get_token_paddings(
                min_token_size=MIN_NUM_SEQS,
                max_token_size=self.max_num_reqs * max_logits_per_req,
                padding_gap=0)
        else:
            self.num_logits_paddings = None

        self.temperatures_cpu = np.zeros(self.max_num_tokens, dtype=np.float32)
        self.top_ps_cpu = np.zeros(self.max_num_tokens, dtype=np.float32)
        self.top_ks_cpu = np.zeros(self.max_num_tokens, dtype=np.int32)

        # tensors for structured decoding
        self.vocab_size = self.model_config.get_vocab_size()
        if self.lora_config is not None:
            # lora_config.lora_extra_vocab_size is the "Maximum size of extra vocabulary that can be present in a LoRA adapter" per https://github.com/vanbasten23/vllm/blob/7f4a8b6705622fde952a2e633e86716f902d6e1b/vllm/config.py#L3040
            self.vocab_size += self.lora_config.lora_extra_vocab_size
        self.grammar_bitmask_cpu = np.zeros(
            (self.max_num_reqs, cdiv(self.vocab_size, 32)),
            dtype=np.int32,
        )
        self.require_structured_out_cpu = np.zeros(
            (self.max_num_reqs, 1),
            dtype=np.bool_,
        )
        self.structured_decode_arange = np.arange(0, 32, dtype=np.int32)

        # multi-modal support
        # Only relevant for models using M-RoPE (e.g, Qwen2-VL)

        # NOTE: When M-RoPE is enabled, position ids are 3D regardless of
        # the modality of inputs. For text-only inputs, each dimension has
        # identical position IDs, making M-RoPE functionally equivalent to
        # 1D-RoPE.
        # See page 5 of https://arxiv.org/abs/2409.12191
        self.mrope_positions_cpu = np.zeros((3, self.max_num_tokens),
                                            dtype=np.int64)

    def load_model(self):
        self.model_fn, self.compute_logits_fn, self.combine_hidden_states_fn, multimodal_fns, self.state, self.lora_manager, self.model = get_model(
            self.vllm_config,
            self.rng_key,
            self.mesh,
        )

        multimodal_fns = multimodal_fns or {}
        self.precompile_vision_encoder_fn = multimodal_fns.get(
            "precompile_vision_encoder_fn", None)
        self.get_multimodal_embeddings_fn = multimodal_fns.get(
            "get_multimodal_embeddings_fn", None)
        self.get_input_embeddings_fn = multimodal_fns.get(
            "get_input_embeddings_fn", None)
        self.get_mrope_input_positions_fn = multimodal_fns.get(
            "get_mrope_input_positions_fn", None)

        if self.drafter is not None:
            logger.info("Loading drafter model...")
            self.drafter.load_model(self.state)

        self.rng_params_for_sampling = nnx.Rngs(
            jax.random.key(self.model_config.seed)).params()
        self.is_multimodal_model = (self.model_config.is_multimodal_model
                                    and self.get_multimodal_embeddings_fn
                                    is not None)

        logger.info(f"Init model | "
                    f"hbm={common_utils.hbm_usage_gb(self.devices)}GiB")

    def get_supported_tasks(self) -> tuple[SupportedTask, ...]:
        return ("generate", )

    def get_kv_cache_spec(self):
        return self.kv_cache_manager.get_kv_cache_spec()

    def initialize_kv_cache(self, kv_cache_config: KVCacheConfig) -> None:
        self.kv_cache_config = kv_cache_config
        self.kv_caches = []
        self.kv_cache_manager.initialize_kv_cache(kv_cache_config)
        if has_kv_transfer_group():
            get_kv_transfer_group().register_runner(self)

    def capture_model(self) -> None:
        self.compilation_manager.capture_model()

    def execute_model(
        self,
        scheduler_output: "VllmSchedulerOutput",
        intermediate_tensors: Optional[IntermediateTensors] = None,
<<<<<<< HEAD
    ) -> ModelRunnerOutput:
        if os.path.exists("/mnt/disks/jacobplatin/tmp.txt"):
            if not self.start_time:
                print("Starting profiling...")
                self.start_time = time()
                options = jax.profiler.ProfileOptions()
                options.python_tracer_level = os.getenv(
                    "PYTHON_TRACER_LEVEL", 0)
                jax.profiler.start_trace("trace-first-30s")
            elif time() - self.start_time > 30:
                jax.profiler.stop_trace()
                print("Stopped profiling after 30s.")
                raise ValueError
=======
    ) -> ModelRunnerOutput | AsyncTPUModelRunnerOutput:

>>>>>>> 6b08daa9
        return self._execute_model(scheduler_output)[1]

    def _modify_prev_results(self):
        # If copy to host has not been done, we just wait.
        # device_get should return immediately as we have scheduled it in previous function call.
        assert self._pre_async_results is not None, "When we call _modify_prev_results(), self._pre_async_results should already exist"
        pre_req_ids = self._pre_async_results.req_ids
        pre_next_tokens = self._pre_async_results.next_tokens
        pre_request_seq_lens = self._pre_async_results.request_seq_lens
        pre_discard_sampled_tokens_req_indices = self._pre_async_results.discard_sampled_tokens_req_indices

        next_tokens_cpu = np.asarray(jax.device_get(pre_next_tokens))
        selected_token_ids = np.expand_dims(next_tokens_cpu[:len(pre_req_ids)],
                                            1)
        valid_sampled_token_ids = selected_token_ids.tolist()

        # Mask out the sampled tokens that should not be sampled.
        for i in pre_discard_sampled_tokens_req_indices:
            valid_sampled_token_ids[i].clear()
        # Append sampled tokens
        for pre_req_idx, req_state, _ in pre_request_seq_lens:
            sampled_ids = valid_sampled_token_ids[pre_req_idx]
            if not sampled_ids:
                continue

            # If request not active in the *current* batch (e.g. finished or evicted), skip it.
            req_id = pre_req_ids[pre_req_idx]
            if req_id not in self.input_batch.req_id_to_index:
                continue

            req_idx = self.input_batch.req_id_to_index[req_id]
            assert req_state is self.requests[
                req_id], "The req_state should be valid and identical"

            # Updated on previous execute
            end_idx = self.input_batch.num_tokens_no_spec[req_idx]
            assert len(sampled_ids) == 1, "do not support spec decode yet"
            start_idx = end_idx - 1
            assert end_idx <= self.max_model_len, (
                "Sampled token IDs exceed the max model length. "
                f"Total number of tokens: {end_idx} > max_model_len: "
                f"{self.max_model_len}")

            self.input_batch.token_ids_cpu[req_idx,
                                           start_idx:end_idx] = sampled_ids
            # Replace previous placeholder
            req_state.output_token_ids[-1] = sampled_ids[-1]

    def _update_placeholder(self, discard_sampled_tokens_req_indices,
                            request_seq_lens):
        placeholder_req_id_to_index: dict[str, int] = {}
        discard_sampled_tokens_req_indices_set = set(
            discard_sampled_tokens_req_indices)
        for req_idx, req_state, _ in request_seq_lens:
            if req_idx in discard_sampled_tokens_req_indices_set:
                continue

            start_idx = self.input_batch.num_tokens_no_spec[req_idx]
            # Not supporting spec decode yet, assume only 1 new token
            end_idx = start_idx + 1
            assert end_idx <= self.max_model_len, (
                "Sampled token IDs exceed the max model length. "
                f"Total number of tokens: {end_idx} > max_model_len: "
                f"{self.max_model_len}")

            # Update cpu tokens at next execute and prepare input from tpu
            self.input_batch.num_tokens_no_spec[req_idx] = end_idx
            self.input_batch.num_tokens[req_idx] = end_idx

            # For placeholder, should be update on next execute.
            req_state.output_token_ids.extend([0])

            placeholder_req_id_to_index[req_state.req_id] = req_idx
        return placeholder_req_id_to_index

    def _execute_model(
        self,
        scheduler_output: "VllmSchedulerOutput",
    ) -> tuple[AttentionMetadata, ModelRunnerOutput
               | AsyncTPUModelRunnerOutput]:
        self.persistent_batch_manager.update_states(
            scheduler_output, self.get_mrope_input_positions_fn)
        if not scheduler_output.total_num_scheduled_tokens:
            if has_kv_transfer_group():
                return DUMMY_METADATA, self.kv_connector_no_forward(
                    scheduler_output, self.vllm_config)

            # Return empty ModelRunnerOutput if there's no work to do.
            # TODO(fhzhang): We rely on empty cycles to remove requests in input batch. Fix it to reduce overhead.
            logger.debug(f"Nothing scheduled: {scheduler_output}!")
            # NOTE(pooyam): There is no guarantee that scheduler is not sending empty output: https://github.com/vllm-project/vllm/blob/7cfea0df390c154c1026f77d3682e2733ca4aca8/vllm/v1/engine/core.py#L275
            # Why they are not preventing that is not clear to me.
            if len(scheduler_output.finished_req_ids) == 0:
                logger.warning(
                    "Should not schedule a request that does nothing!")
                # raise Exception(
                #     "Should not schedule a request that does nothing!")
            return DUMMY_METADATA, EMPTY_MODEL_RUNNER_OUTPUT,

        (input_ids, attn_metadata, sampling_metadata, logits_indices,
         spec_decode_metadata) = self._prepare_inputs(scheduler_output)

        # multi-modal support
        if self.is_multimodal_model:
            # Run the multimodal encoder if any.
            # We have the modality embeds at this time.
            self.mm_manager.execute_mm_encoder(scheduler_output)
            mm_embeds = self.mm_manager.gather_mm_embeddings(
                scheduler_output, input_ids.shape[0])
        else:
            mm_embeds = []

        # NOTE(Wenlong): For multi-modal model,
        # it will embed the text tokens and merge with the existing modality embeds
        # Later, the multi-modality model will take the embedding as the input.
        # For text-only model, this does nothing. It will input the input_ids and
        # leave the mebedding job inside the forward pass
        input_ids, inputs_embeds = self._get_input_ids_embeds(
            input_ids, mm_embeds)

        lora_metadata = self.lora_utils.extract_lora_metadata()
        # TODO: make _get_input_ids_embeds within this context
        # NOTE: right now, mm model will use embeddings as the input,
        # but text-only model will use input_ids
        with self.maybe_forbid_compile:

            with set_forward_context(
                    None,
                    self.vllm_config,
            ), self.maybe_get_kv_connector_output(
                    scheduler_output) as kv_connector_output:
                # NOTE(Wenlong): It takes both `input_ids` and `inputs_embeds`,
                # but one of them would be `None`

                (self.kv_caches, hidden_states,
                 aux_hidden_states) = self.model_fn(
                     self.state,
                     self.kv_caches,
                     input_ids,
                     attn_metadata,
                     inputs_embeds,
                     tuple(self.layer_name_to_kvcache_index.items()),
                     lora_metadata,
                 )

            hidden_states = self._select_from_array_fn(hidden_states,
                                                       logits_indices)
            logits = self.compute_logits_fn(
                self.state,
                hidden_states,
                lora_metadata,
            )
            if scheduler_output.grammar_bitmask is not None:
                (
                    require_struct_decoding, grammar_bitmask_padded, arange
                ) = self.structured_decoding_manager.prepare_structured_decoding_input(
                    logits, scheduler_output)
                logits = self.structured_decoding_manager.structured_decode_fn(
                    require_struct_decoding,
                    grammar_bitmask_padded,
                    logits,
                    arange,
                )
            tpu_sampling_metadata = sampling_metadata
            if spec_decode_metadata is None:
                next_tokens = sample(
                    self.rng_params_for_sampling,
                    self.mesh,
                    logits,
                    tpu_sampling_metadata,
                )
            else:
                bonus_logits = self._select_from_array_fn(
                    logits, spec_decode_metadata.bonus_logits_indices)
                bonus_token_ids = sample(
                    self.rng_params_for_sampling,
                    self.mesh,
                    bonus_logits,
                    tpu_sampling_metadata,
                )
                target_logits = self._select_from_array_fn(
                    logits, spec_decode_metadata.target_logits_indices)
                next_tokens = self.rejection_sampler(
                    draft_token_ids=spec_decode_metadata.draft_token_ids,
                    num_draft_tokens=spec_decode_metadata.draft_lengths,
                    draft_probs=None,
                    target_logits=target_logits,
                    bonus_token_ids=bonus_token_ids,
                    sampling_metadata=tpu_sampling_metadata,
                    key=self.rng_params_for_sampling,
                )

            if tpu_sampling_metadata.logprobs:
                logprobs = self._compute_and_gather_logprobs(
                    logits, next_tokens, self.model_config.max_logprobs)
            else:
                logprobs = None

        num_reqs = self.input_batch.num_reqs

        # Update the cache state concurrently. Code above will not block until
        # We use `selected_token_ids`. Add mark_step if post-processing changes
        request_seq_lens: list[tuple[int, CachedRequestState, int]] = []
        discard_sampled_tokens_req_indices = []
        for i, req_id in zip(range(num_reqs), self.input_batch.req_ids):
            assert req_id is not None
            req_state = self.requests[req_id]
            seq_len = (req_state.num_computed_tokens +
                       scheduler_output.num_scheduled_tokens[req_id])
            if seq_len >= req_state.num_tokens:
                request_seq_lens.append((i, req_state, seq_len))
            else:
                # Ignore the sampled token from the partial request.
                # Rewind the generator state as if the token was not sampled.
                generator = self.input_batch.generators.get(i)
                if generator is not None:
                    # This relies on cuda-specific torch-internal impl details
                    generator.set_offset(generator.get_offset() - 4)

                # Record the index of the request that should not be sampled,
                # so that we could clear the sampled tokens before returning.
                discard_sampled_tokens_req_indices.append(i)

        assert all(
            req_id is not None for req_id in
            self.input_batch.req_ids[:num_reqs]), "req_ids contains None"
        req_ids = cast(list[str], self.input_batch.req_ids[:num_reqs])

        prompt_logprobs_dict = {}
        for req_id in self.input_batch.req_ids[:num_reqs]:
            prompt_logprobs_dict[req_id] = None

        # If async scheduler enabled
        if self.scheduler_config.async_scheduling:
            # Get previous results from TPU and replace the placeholder.
            if self._pre_async_results is not None:
                assert not self.speculative_config and spec_decode_metadata is None, "Async scheduler does not support speculative decoding yet."
                self._modify_prev_results()

            # Set placeholder for next tokens that is not yet generated
            placeholder_req_id_to_index: dict[
                str, int] = self._update_placeholder(
                    discard_sampled_tokens_req_indices, request_seq_lens)

            if logprobs is not None:
                logprobs_lists = logprobs.tolists()
            else:
                logprobs_lists = None

            # Save the previous results
            next_tokens = jax.copy_to_host_async(next_tokens)
            self._pre_async_results = AsyncPreResults(
                req_ids=req_ids,
                next_tokens=next_tokens,
                request_seq_lens=request_seq_lens,
                discard_sampled_tokens_req_indices=
                discard_sampled_tokens_req_indices,
                placeholder_req_id_to_index=placeholder_req_id_to_index,
            )

            # Return Model output to executor
            model_runner_output = ModelRunnerOutput(
                req_ids=req_ids,
                req_id_to_index=copy.deepcopy(
                    self.input_batch.req_id_to_index),
                sampled_token_ids=[],  # Fill in async get
                logprobs=logprobs_lists,
                prompt_logprobs_dict=prompt_logprobs_dict,
                pooler_output=[],
                kv_connector_output=kv_connector_output,
            )
            # Return attn_metadata, model_runner_output
            async_model_runner_output = AsyncTPUModelRunnerOutput(
                model_runner_output, next_tokens, num_reqs,
                discard_sampled_tokens_req_indices)
            return attn_metadata, async_model_runner_output

        if spec_decode_metadata is None:
            next_tokens = np.asarray(jax.device_get(next_tokens))
            selected_token_ids = np.expand_dims(next_tokens[:num_reqs], 1)
            valid_sampled_token_ids = selected_token_ids.tolist()
        else:
            valid_sampled_token_ids = self.rejection_sampler.parse_output(
                next_tokens, self.input_batch.vocab_size,
                spec_decode_metadata.draft_lengths_cpu, num_reqs,
                spec_decode_metadata.draft_token_ids.shape[0])

        # Mask out the sampled tokens that should not be sampled.
        for i in discard_sampled_tokens_req_indices:
            valid_sampled_token_ids[i].clear()
        # Append sampled tokens
        for req_idx, req_state, _ in request_seq_lens:
            sampled_ids = valid_sampled_token_ids[req_idx]
            if not sampled_ids:
                continue

            start_idx = self.input_batch.num_tokens_no_spec[req_idx]
            end_idx = start_idx + len(sampled_ids)
            assert end_idx <= self.max_model_len, (
                "Sampled token IDs exceed the max model length. "
                f"Total number of tokens: {end_idx} > max_model_len: "
                f"{self.max_model_len}")

            self.input_batch.token_ids_cpu[req_idx,
                                           start_idx:end_idx] = sampled_ids
            self.input_batch.num_tokens_no_spec[req_idx] = end_idx
            self.input_batch.num_tokens[req_idx] = end_idx
            req_state.output_token_ids.extend(sampled_ids)

        if logprobs is not None:
            logprobs_lists = logprobs.tolists()
        else:
            logprobs_lists = None

        if self.speculative_config:
            with self.maybe_forbid_compile:
                self.speculative_decoding_manager.propose_draft_token_ids(
                    valid_sampled_token_ids,
                    aux_hidden_states,
                    attn_metadata,
                    spec_decode_metadata,
                    scheduler_output,
                    input_ids,
                )

        model_runner_output = ModelRunnerOutput(
            req_ids=req_ids,
            req_id_to_index=self.input_batch.req_id_to_index,
            sampled_token_ids=valid_sampled_token_ids,
            logprobs=logprobs_lists,
            prompt_logprobs_dict=prompt_logprobs_dict,
            pooler_output=[],
            kv_connector_output=kv_connector_output,
        )
        return attn_metadata, model_runner_output

    @functools.partial(jax.jit, static_argnums=(0, ))
    def _select_from_array_fn(self, array, indices_to_select):
        return array[indices_to_select]

    @staticmethod
    @functools.partial(jax.jit, static_argnames=("max_logprobs", ))
    def _compute_and_gather_logprobs(logits, next_tokens, max_logprobs):
        logprobs = compute_logprobs(logits)
        return gather_logprobs(logprobs, next_tokens, max_logprobs)

    def _prepare_inputs(self, scheduler_output: "VllmSchedulerOutput"):
        total_num_scheduled_tokens = scheduler_output.total_num_scheduled_tokens
        assert total_num_scheduled_tokens > 0
        num_reqs = self.input_batch.num_reqs
        assert num_reqs > 0

        # Get the number of scheduled tokens for each request.
        num_scheduled_tokens_per_req = []
        max_num_scheduled_tokens_all_reqs = 0
        for req_id in self.input_batch.req_ids[:num_reqs]:
            assert req_id is not None
            num_tokens = scheduler_output.num_scheduled_tokens[req_id]
            num_scheduled_tokens_per_req.append(num_tokens)
            max_num_scheduled_tokens_all_reqs = max(
                max_num_scheduled_tokens_all_reqs, num_tokens)
        num_scheduled_tokens_per_req = np.array(num_scheduled_tokens_per_req,
                                                dtype=np.int32)
        assert max_num_scheduled_tokens_all_reqs > 0
        padded_num_reqs = runner_utils.get_padded_num_reqs_with_upper_limit(
            num_reqs, self.max_num_reqs)

        # Get request indices.
        # E.g., [2, 5, 3] -> [0, 0, 1, 1, 1, 1, 1, 2, 2, 2]
        # For each scheduled token, what are the corresponding req index.
        req_indices = np.repeat(self.arange_cpu[:num_reqs],
                                num_scheduled_tokens_per_req)
        token_in_tpu_cur_input_indices = np.array([])
        token_in_tpu_pre_next_tokens_indices = np.array([])
        if self.scheduler_config.async_scheduling and self._pre_async_results is not None:
            # If async previous results exists, we will prepare for the token substitution here
            # The actual substitution will be performed in tpu during later parts of this function.
            token_in_tpu_cur_input_indices_list = []
            token_in_tpu_pre_next_tokens_indices_list = []
            acc_cur_len = 0
            for i, req_id in enumerate(self.input_batch.req_ids[:num_reqs]):
                acc_cur_len += num_scheduled_tokens_per_req[i]
                assert req_id is not None
                if req_id not in self._pre_async_results.placeholder_req_id_to_index:
                    continue

                token_in_tpu_cur_input_indices_list.append(acc_cur_len - 1)
                token_in_tpu_pre_next_tokens_indices_list.append(
                    self._pre_async_results.placeholder_req_id_to_index[req_id]
                )

            if len(token_in_tpu_cur_input_indices_list) > 0:
                token_in_tpu_cur_input_indices = np.array(
                    token_in_tpu_cur_input_indices_list)
                token_in_tpu_pre_next_tokens_indices = np.array(
                    token_in_tpu_pre_next_tokens_indices_list)

        # Get batched arange.
        # E.g., [2, 5, 3] -> [0, 1, 0, 1, 2, 3, 4, 0, 1, 2]
        # For each scheduled token, what is its position in corresponding req.
        arange = np.concatenate(
            [self.arange_cpu[:n] for n in num_scheduled_tokens_per_req])

        # Get positions.
        positions_np = self.positions_cpu[:total_num_scheduled_tokens]
        np.add(self.input_batch.num_computed_tokens_cpu[req_indices],
               arange,
               out=positions_np)

        # Multi-modal support
        # Calculate M-RoPE positions.
        # Only relevant for models using M-RoPE (e.g, Qwen2-VL)
        if self.uses_mrope:
            self.mm_manager.calc_mrope_positions(scheduler_output)

        # Get token indices.
        # E.g., [0, 1, 0, 1, 2, 3, 4, 0, 1, 2]
        # -> [0, 1, M, M + 1, M + 2, M + 3, M + 4, 2 * M, 2 * M + 1, 2 * M + 2]
        # where M is the max_model_len.
        token_indices = (positions_np +
                         req_indices * self.input_batch.token_ids_cpu.shape[1])

        # NOTE(woosuk): We use torch.index_select instead of np.take here
        # because torch.index_select is much faster than np.take for large
        # tensors.
        np.take(self.input_batch.token_ids_cpu.flatten(),
                token_indices,
                out=self.input_ids_cpu[:total_num_scheduled_tokens])

        # Prepare the attention metadata.
        self.query_start_loc_cpu[0] = 0
        np.cumsum(num_scheduled_tokens_per_req,
                  out=self.query_start_loc_cpu[1:num_reqs + 1])
        self.query_start_loc_cpu[num_reqs + 1:] = 1

        self.seq_lens_cpu[:num_reqs] = (
            self.input_batch.num_computed_tokens_cpu[:num_reqs] +
            num_scheduled_tokens_per_req)

        # Do the padding and copy the tensors to the TPU.
        padded_total_num_scheduled_tokens = runner_utils.get_padded_token_len(
            self.num_tokens_paddings, total_num_scheduled_tokens)
        # Zero out to avoid spurious values from prev iteration (last cp chunk)
        self.input_ids_cpu[
            total_num_scheduled_tokens:padded_total_num_scheduled_tokens] = 0

        # Please see runner_utils.PhasedBasedProfiler for details
        #  if self.phase_based_profiler:
        batch_composition_stats = runner_utils.get_batch_composition_stats(
            self.input_batch, total_num_scheduled_tokens, num_reqs,
            padded_total_num_scheduled_tokens, scheduler_output)
        logger.info(f"Batch composition stats: {batch_composition_stats}")
        #    self.phase_based_profiler.step(batch_composition_stats)

        # Inputs
        input_ids = self.input_ids_cpu[:padded_total_num_scheduled_tokens]
        positions = self.positions_cpu[:padded_total_num_scheduled_tokens]
        mrope_positions = self.mrope_positions_cpu[:, :
                                                   padded_total_num_scheduled_tokens]
        block_tables = self.block_table_cpu[:self.max_num_reqs]
        block_tables[:num_reqs, :self.max_num_blocks_per_req] = (
            self.input_batch.block_table[0].get_cpu_tensor()[:num_reqs])

        # TODO(pooyam): Some paddings are up to `num_reqs_paddings` (spec decoding, select hidden states, etc) and some other are to `max_num_reqs` (block table, seq_lens). We should stick to one of them maybe?
        query_start_loc = self.query_start_loc_cpu[:self.max_num_reqs + 1]
        seq_lens = self.seq_lens_cpu[:self.max_num_reqs]
        request_distribution = np.array(self.input_batch.request_distribution)
        use_spec_decode = len(
            scheduler_output.scheduled_spec_decode_tokens) > 0
        if not use_spec_decode:
            logits_indices = self.query_start_loc_cpu[1:padded_num_reqs +
                                                      1] - 1
            spec_decode_metadata = None
        else:
            num_draft_tokens = np.zeros(num_reqs, dtype=np.int32)
            for req_id, draft_token_ids in (
                    scheduler_output.scheduled_spec_decode_tokens.items()):
                req_idx = self.input_batch.req_id_to_index[req_id]
                num_draft_tokens[req_idx] = len(draft_token_ids)

            spec_decode_metadata = self.speculative_decoding_manager.get_spec_decode_metadata(
                num_draft_tokens, self.query_start_loc_cpu[1:num_reqs + 1],
                padded_num_reqs)
            logits_indices = spec_decode_metadata.final_logits_indices

        # Put to device
        sampling_metadata = TPUSupportedSamplingMetadata.from_input_batch(
            self.mesh, self.input_batch, padded_num_reqs)
        if self.uses_mrope:
            positions = mrope_positions

        # Convert block_tables to 1D on cpu.
        block_tables = block_tables.reshape(-1)

        query_start_loc_cpu = query_start_loc
        seq_lens_cpu = seq_lens
        (input_ids, positions, block_tables, query_start_loc, seq_lens,
         logits_indices, request_distribution) = device_array(
             self.mesh, (input_ids, positions, block_tables, query_start_loc,
                         seq_lens, logits_indices, request_distribution))

        if self.scheduler_config.async_scheduling and len(
                token_in_tpu_cur_input_indices) > 0:
            assert self._pre_async_results is not None
            idx_pad_len = len(input_ids) - len(token_in_tpu_cur_input_indices)
            padded_token_in_tpu_cur_input_indices = np.pad(
                token_in_tpu_cur_input_indices, (0, idx_pad_len),
                mode='constant',
                constant_values=-1)
            padded_token_in_tpu_pre_next_tokens_indices = np.pad(
                token_in_tpu_pre_next_tokens_indices, (0, idx_pad_len),
                mode='constant',
                constant_values=-1)
            with self.maybe_forbid_compile:
                input_ids = self._substitute_placeholder_token_fn(
                    input_ids, padded_token_in_tpu_cur_input_indices,
                    padded_token_in_tpu_pre_next_tokens_indices,
                    self._pre_async_results.next_tokens,
                    len(token_in_tpu_cur_input_indices))

        if self.lora_config is not None:
            self.lora_utils.set_active_loras(
                num_scheduled_tokens_per_req, total_num_scheduled_tokens,
                padded_total_num_scheduled_tokens)

        attention_metadata = AttentionMetadata(
            input_positions=positions,
            block_tables=block_tables,
            seq_lens=seq_lens,
            query_start_loc=query_start_loc,
            request_distribution=request_distribution)

        # This is for making these cpu buffers hidden during tracing
        attention_metadata.query_start_loc_cpu = query_start_loc_cpu
        attention_metadata.seq_lens_cpu = seq_lens_cpu

        return (
            input_ids,
            attention_metadata,
            sampling_metadata,
            logits_indices,
            spec_decode_metadata,
        )

    def _get_input_ids_embeds(self, input_ids: jax.Array,
                              mm_embeds: list[jax.Array]):
        if self.is_multimodal_model:
            inputs_embeds = self.get_input_embeddings_fn(
                self.state,
                input_ids,
                mm_embeds,
            )
            return None, inputs_embeds
        else:
            return input_ids, None

    def take_draft_token_ids(self) -> Optional[DraftTokenIds]:
        return self.speculative_decoding_manager.take_draft_token_ids()

    ###### Local disagg utilities ######

    def get_kv_cache_for_block_ids(
        self,
        block_ids: List[int],
    ) -> List[jax.Array]:
        return self.kv_cache_manager.get_kv_cache_for_block_ids(block_ids)

    def transfer_kv_cache(self,
                          kv_cache_slices: List[jax.Array]) -> List[jax.Array]:
        return self.kv_cache_manager.transfer_kv_cache(kv_cache_slices)

    def insert_request_with_kv_cache(
        self,
        request: "Request",
        kv_cache_slices: List[jax.Array],
        block_ids: List[List[int]],
    ):
        return self.kv_cache_manager.insert_request_with_kv_cache(
            request, kv_cache_slices, block_ids)

    ###### RL framework integration ######

    def _sync_weights(
        self,
        updated_weights: jaxtyping.PyTree,
        mappings: Dict[str, Tuple[str, Tuple[str]]],
        transpose_keys: Dict[str, Tuple[int]],
        reshard_fn: Callable[[jaxtyping.PyTree, jaxtyping.PyTree],
                             jaxtyping.PyTree] = None
    ) -> None:
        """For RL framework integration."""
        if reshard_fn is not None:
            updated_weights = reshard_fn(updated_weights, self.state)
            shard = None
        else:
            shard = functools.partial(shard_put, mesh=self.mesh)
        self.state = transfer_state_with_mappings(
            src_state=updated_weights,
            tgt_state=self.state,
            mappings=mappings,
            transpose_keys=transpose_keys,
            shard=shard)<|MERGE_RESOLUTION|>--- conflicted
+++ resolved
@@ -3,11 +3,8 @@
 import os
 import random
 from contextlib import nullcontext
-<<<<<<< HEAD
+from dataclasses import dataclass
 from time import time
-=======
-from dataclasses import dataclass
->>>>>>> 6b08daa9
 from typing import Any, Callable, Dict, List, Optional, Tuple, cast
 
 import jax
@@ -435,7 +432,6 @@
         self,
         scheduler_output: "VllmSchedulerOutput",
         intermediate_tensors: Optional[IntermediateTensors] = None,
-<<<<<<< HEAD
     ) -> ModelRunnerOutput:
         if os.path.exists("/mnt/disks/jacobplatin/tmp.txt"):
             if not self.start_time:
@@ -449,10 +445,6 @@
                 jax.profiler.stop_trace()
                 print("Stopped profiling after 30s.")
                 raise ValueError
-=======
-    ) -> ModelRunnerOutput | AsyncTPUModelRunnerOutput:
-
->>>>>>> 6b08daa9
         return self._execute_model(scheduler_output)[1]
 
     def _modify_prev_results(self):
@@ -958,10 +950,12 @@
                 token_in_tpu_cur_input_indices) > 0:
             assert self._pre_async_results is not None
             idx_pad_len = len(input_ids) - len(token_in_tpu_cur_input_indices)
-            padded_token_in_tpu_cur_input_indices = np.pad(
-                token_in_tpu_cur_input_indices, (0, idx_pad_len),
-                mode='constant',
-                constant_values=-1)
+            # Pad according to the instructions written inside self._substitute_placeholder_token_fn
+            full_range = np.arange(0, len(input_ids))
+            missing_values = np.setdiff1d(full_range,
+                                          token_in_tpu_cur_input_indices)
+            padded_token_in_tpu_cur_input_indices = np.concatenate(
+                (token_in_tpu_cur_input_indices, missing_values))
             padded_token_in_tpu_pre_next_tokens_indices = np.pad(
                 token_in_tpu_pre_next_tokens_indices, (0, idx_pad_len),
                 mode='constant',
