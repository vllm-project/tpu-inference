--- conflicted
+++ resolved
@@ -161,16 +161,10 @@
             layer_name_to_kvcache_index,
             lora_metadata,
         ):
-<<<<<<< HEAD
-            kv_caches, hidden_states, aux_hidden_states = self.runner.model_fn(
+            kv_caches, hidden_states, _ = self.runner.model_fn(
                 state, kv_caches, input_ids, attention_metadata,
                 is_pure_decode, inputs_embeds, layer_name_to_kvcache_index,
                 lora_metadata)
-=======
-            kv_caches, hidden_states, _ = self.runner.model_fn(
-                state, kv_caches, input_ids, attention_metadata, inputs_embeds,
-                layer_name_to_kvcache_index, lora_metadata)
->>>>>>> 2970cdc2
             self.runner.kv_caches = kv_caches
             return hidden_states
 
