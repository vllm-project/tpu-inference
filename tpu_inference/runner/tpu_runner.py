--- conflicted
+++ resolved
@@ -24,7 +24,6 @@
 import jax.numpy as jnp
 import jaxtyping
 import numpy as np
-import torch
 import vllm.envs as vllm_envs
 from flax import nnx
 from jax.experimental import mesh_utils
@@ -525,19 +524,10 @@
 
         self.rng_params_for_sampling = nnx.Rngs(
             jax.random.key(self.model_config.seed)).params()
-        self.is_multimodal_model = (
-            self.model_config.is_multimodal_model
-<<<<<<< HEAD
-            and self.get_multimodal_embeddings_fn is not None
-            and hasattr(self.model_config.hf_config, "architectures"))
-=======
-            and self.embed_multimodal_fn is not None and hasattr(
-                self.model_config.hf_config, "architectures"
-            )  #TODO: Remove Llama Guard 4 specific condition once the LG4 Vision portion is implemented
-            and len(self.model_config.hf_config.architectures) >= 1
-            and self.model_config.hf_config.architectures[0]
-            != "Llama4ForConditionalGeneration")
->>>>>>> d5bb6c74
+        self.is_multimodal_model = (self.model_config.is_multimodal_model
+                                    and self.embed_multimodal_fn is not None
+                                    and hasattr(self.model_config.hf_config,
+                                                "architectures"))
 
         logger.info(f"Init model | "
                     f"hbm={common_utils.hbm_usage_gb(self.devices)}GiB")
@@ -1681,22 +1671,10 @@
     def _get_input_ids_embeds(self, input_ids: jax.Array,
                               mm_embeds: list[jax.Array]):
         if self.is_multimodal_model:
-<<<<<<< HEAD
-            jax_mm_embeds = []
-            for embed in mm_embeds:
-                embed_f32 = embed.to(torch.float32)
-
-                jax_embed = jnp.asarray(embed_f32, dtype=self.dtype)
-                jax_mm_embeds.append(jax_embed)
-
-            inputs_embeds = self.get_input_embeddings_fn(
-=======
             inputs_embeds = self.embed_input_ids_fn(
->>>>>>> d5bb6c74
                 self.state,
                 input_ids,
-                #mm_embeds,
-                jax_mm_embeds,
+                mm_embeds,
             )
             return None, inputs_embeds
         else:
