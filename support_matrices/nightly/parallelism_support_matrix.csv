--- conflicted
+++ resolved
@@ -1,13 +1,7 @@
 Feature,CorrectnessTest,PerformanceTest
-<<<<<<< HEAD
 "CP",🚧,🚧
-"DP",🚧,🚧
+"DP",❌,🚧
 "EP",🚧,🚧
-=======
-"CP",to be added,to be added
-"DP",❌,N/A
-"EP",to be added,to be added
->>>>>>> ae146154
 "PP",✅,✅
 "SP",🚧,🚧
 "TP",🚧,🚧