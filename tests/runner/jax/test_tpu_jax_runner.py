--- conflicted
+++ resolved
@@ -3,13 +3,13 @@
 
 import jax.numpy as jnp
 import numpy as np
-
-from tpu_commons.runner.jax.input_batch_jax import CachedRequestState
-from tpu_commons.runner.jax.tpu_jax_runner import TPUModelRunner
 from vllm.config import (CacheConfig, ModelConfig, ParallelConfig,
                          SchedulerConfig, VllmConfig)
 from vllm.sampling_params import SamplingType
 from vllm.v1.request import Request
+
+from tpu_commons.runner.jax.input_batch_jax import CachedRequestState
+from tpu_commons.runner.jax.tpu_jax_runner import TPUModelRunner
 
 
 class TestTPUJaxRunner(unittest.TestCase):
@@ -271,12 +271,11 @@
             np.testing.assert_array_equal(updated_block_content,
                                           expected_padded_slice)
 
-<<<<<<< HEAD
     def test_get_supported_tasks_runner(self):
         """Test get_supported_tasks for generate runner type."""
         supported_tasks = self.runner.get_supported_tasks()
         assert supported_tasks == ("generate", )
-=======
+
     def test_structured_decoding(self):
         # 1. ===== Setup =====
         # Configure runner for the test
@@ -418,7 +417,6 @@
         # Logits for req-3 (index 2) should be masked for tokens 0-31
         self.assertTrue(np.all(modified_logits_cpu[2, :32] == -np.inf))
         self.assertTrue(np.all(modified_logits_cpu[2, 32:] == 1.0))
->>>>>>> 9ac6a670
 
 
 if __name__ == '__main__':
