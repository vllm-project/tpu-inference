# SPDX-License-Identifier: Apache-2.0
# SPDX-FileCopyrightText: Copyright contributors to the vLLM project
import unittest
from unittest.mock import MagicMock, mock_open, patch

import jax
import jax.numpy as jnp
import qwix
from flax import nnx
from jax.sharding import Mesh, NamedSharding
from jax.sharding import PartitionSpec as P
from qwix._src.providers import ptq

import tpu_inference.models.jax.utils.quantization.quantization_utils as quantize_qwix  # noqa: E402
from tpu_inference.models.common.model_loader import apply_qwix_quantization
from tpu_inference.models.jax.utils.quantization.quantization_utils import (
    DEFAULT_MAX_NUM_BLOCKS_PER_REQ, DEFAULT_MAX_NUM_SEQS_FOR_MODEL_INPUTS,
    DEFAULT_NUM_TOKENS_FOR_MODEL_INPUTS)

mock_nnx = MagicMock()
mock_jax = MagicMock()

module_mocks = {
    'flax': MagicMock(nnx=mock_nnx),
    'flax.nnx': mock_nnx,
    'jax': mock_jax,
    'jax.sharding': MagicMock(),
    'vllm': MagicMock(),
    'vllm.config': MagicMock(),
    'tpu_inference': MagicMock(),
    'tpu_inference.logger': MagicMock(init_logger=lambda name: MagicMock()),
    'tpu_inference.models.jax.utils.quantization.quantization_utils':
    MagicMock(),
}


class TestParseQwixConfigToRules(unittest.TestCase):
    """Tests for the parse_qwix_config_to_rules function."""

    def test_empty_config(self):
        """Test parsing an empty list of rules."""
        qwix_config = []
        rules = quantize_qwix.parse_qwix_config_to_rules(qwix_config)
        self.assertEqual(rules, [])

    def test_single_rule(self):
        """Test parsing a single quantization rule."""
        qwix_config = [{
            "module_path": ".*attn.*",
            "weight_qtype": "int8",
        }]
        rules = quantize_qwix.parse_qwix_config_to_rules(qwix_config)
        self.assertEqual(len(rules), 1)
        self.assertIsInstance(rules[0], qwix.QuantizationRule)
        self.assertEqual(rules[0].module_path, ".*attn.*")
        self.assertEqual(rules[0].weight_qtype, "int8")
        self.assertIsNone(rules[0].act_qtype)

    def test_multiple_rules(self):
        """Test parsing multiple quantization rules."""
        qwix_config = [
            {
                "module_path": ".*attn.*",
                "weight_qtype": "int8",
            },
            {
                "module_path": ".*mlp.*",
                "weight_qtype": "int4",
                "act_qtype": "int8",
            },
        ]
        rules = quantize_qwix.parse_qwix_config_to_rules(qwix_config)
        self.assertEqual(len(rules), 2)
        self.assertIsInstance(rules[0], qwix.QuantizationRule)
        self.assertIsInstance(rules[1], qwix.QuantizationRule)
        self.assertEqual(rules[0].module_path, ".*attn.*")
        self.assertEqual(rules[1].module_path, ".*mlp.*")
        self.assertEqual(rules[1].weight_qtype, "int4")
        self.assertEqual(rules[1].act_qtype, "int8")

    def test_invalid_rule_key_raises_error(self):
        """Test that an invalid key in a rule raises a TypeError."""
        qwix_config = [{
            "module_path": ".*attn.*",
            "invalid_key": "some_value",
        }]
        with self.assertRaises(TypeError):
            # qwix.QuantizationRule constructor will raise this error
            quantize_qwix.parse_qwix_config_to_rules(qwix_config)


# A simple NNX module for testing quantization
class SimpleModel(nnx.Module):

    def __init__(self, *, rngs: nnx.Rngs):
        self.linear = nnx.Linear(10, 20, rngs=rngs)

    def __call__(self, **kwargs):
        # A simplified call signature for testing purposes
        return self.linear(kwargs['input_ids'])


@patch('qwix.quantize_model', autospec=True)
class TestQwixQuantizeNnxModel(unittest.TestCase):
    """Tests for the qwix_quantize_nnx_model function."""

    def setUp(self):
        """Set up a mock environment for testing."""
        if not jax.devices():
            self.skipTest(
                "JAX device not found, skipping JAX-dependent tests.")
        self.mesh = Mesh(jax.devices(), ('model', ))
        self.rng = jax.random.PRNGKey(0)
        self.model = SimpleModel(rngs=nnx.Rngs(0))

        self.qwix_config = [
            {
                "module_path": ".*linear.*",
                "weight_qtype": "int8",
            },
        ]

        self.num_hidden_layers = 1
        self.kv_cache_block_size = 16
        self.kv_cache_num_kv_heads = 4
        self.kv_cache_head_size = 64

        self.mock_kv_caches = [MagicMock(), MagicMock()]

    def test_quantization_call_with_correct_args(self, mock_quantize_model):
        """Test that qwix.quantize_model is called with the correct arguments."""
        quantized_model_mock = MagicMock(spec=nnx.Module)
        mock_quantize_model.return_value = quantized_model_mock

        with patch(
                "tpu_inference.models.jax.utils.quantization.quantization_utils.init_logger",
                return_value=MagicMock()
        ), patch(
                "tpu_inference.utils.hbm_usage_gb",
                return_value=[(0.0, 0.0), (0.0, 0.0)]
        ), patch(
                "tpu_inference.models.jax.utils.quantization.quantization_utils.create_kv_caches",
                return_value=self.mock_kv_caches
        ), patch(
                "tpu_inference.models.jax.utils.quantization.quantization_utils.quantization_config_file_path_to_dict",
                return_value=self.qwix_config):
            returned_model = quantize_qwix.qwix_quantize_nnx_model(
                model=self.model,
                qwix_config=self.qwix_config,
                rng=self.rng,
                mesh=self.mesh,
                num_hidden_layers=self.num_hidden_layers,
                kv_cache_block_size=self.kv_cache_block_size,
                kv_cache_num_kv_heads=self.kv_cache_num_kv_heads,
                kv_cache_head_size=self.kv_cache_head_size,
                kv_cache_dtype="auto")

        self.assertIs(returned_model, quantized_model_mock)
        mock_quantize_model.assert_called_once()
        args, kwargs = mock_quantize_model.call_args

        # Assert positional arguments for qwix.quantize_model
        self.assertIs(args[0], self.model)
        self.assertIsInstance(args[1], qwix.PtqProvider)

        # Assert keyword arguments (model inputs for tracing)
        self.assertIn("kv_caches", kwargs)
        self.assertEqual(kwargs["kv_caches"], self.mock_kv_caches)
        self.assertIn("input_ids", kwargs)
        self.assertEqual(kwargs["input_ids"].shape, (512, ))
        self.assertIn("attention_metadata", kwargs)
        attention_metadata = kwargs["attention_metadata"]

        assert attention_metadata.input_positions.shape == (
            DEFAULT_NUM_TOKENS_FOR_MODEL_INPUTS, )
        assert attention_metadata.block_tables.shape == (
            DEFAULT_MAX_NUM_SEQS_FOR_MODEL_INPUTS *
            DEFAULT_MAX_NUM_BLOCKS_PER_REQ, )
        assert attention_metadata.seq_lens.shape == (
            DEFAULT_MAX_NUM_SEQS_FOR_MODEL_INPUTS, )
        assert attention_metadata.query_start_loc.shape == (
            DEFAULT_MAX_NUM_SEQS_FOR_MODEL_INPUTS + 1, )
        assert attention_metadata.request_distribution.shape == (3, )


@patch.dict('sys.modules', module_mocks)
class TestApplyQwixQuantization(unittest.TestCase):

    def setUp(self):
        """Set up common mock objects for all tests in this suite."""
        mock_nnx.reset_mock()
        mock_jax.reset_mock()

        self.mock_vllm_config = MagicMock()
        self.mock_vllm_config.additional_config = {}
        self.mock_vllm_config.cache_config.block_size = 16
        self.mock_vllm_config.model_config.get_head_size.return_value = 128
        self.mock_vllm_config.model_config.get_total_num_kv_heads.return_value = 8
        self.mock_vllm_config.model_config.hf_config.num_hidden_layers = 32

        self.mock_model = MagicMock(name="original_nnx_model",
                                    spec_set=nnx.Module)
        self.mock_rng = MagicMock(name="mock_rng")
        self.mock_mesh = MagicMock(name="mock_mesh")

    def test_no_quantization_config(self):
        """
        Test that the model is returned unchanged if no 'quantization' key exists.
        """
        result = apply_qwix_quantization(self.mock_vllm_config,
                                         self.mock_model,
                                         self.mock_rng,
                                         self.mock_mesh,
                                         apply_to_abstract_model=False)

        self.assertIs(result, self.mock_model,
                      "Model should be returned as-is.")
        mock_nnx.jit.assert_not_called()

<<<<<<< HEAD
    @patch('tpu_commons.models.jax.model_loader.jax.jit')
=======
    @patch('tpu_inference.models.common.model_loader.nnx.jit')
>>>>>>> 93147214
    def test_quantization_applied_from_dict(self, mock_jit):
        """
        Test that quantization is applied correctly when the config is a dictionary.
        """
        qwix_rules = {"weights": "int8", "activations": None}
        self.mock_vllm_config.additional_config = {
            "quantization": {
                "qwix": {
                    "rules": qwix_rules
                }
            }
        }

        with patch('tpu_inference.utils.get_padded_num_heads',
                   return_value=128):
            apply_qwix_quantization(self.mock_vllm_config,
                                    self.mock_model,
                                    self.mock_rng,
                                    self.mock_mesh,
                                    apply_to_abstract_model=False)
        mock_jit.assert_called_once()


class TestQuantizationConfigFileToDict(unittest.TestCase):
    """Tests for the quantization_config_file_path_to_dict function."""

    @patch("os.listdir")
    @patch("os.path.join")
    def test_file_not_found_raises_value_error(self, mock_join, mock_listdir):
        """Test that a ValueError is raised if the config file is not found."""
        mock_listdir.return_value = ["another_file.yaml", "config.txt"]
        config_file_path = "non_existent.yaml"

        with self.assertRaisesRegex(
                ValueError,
                f"Could not find quantization config file with name '{config_file_path}'"
        ):
            quantize_qwix.quantization_config_file_path_to_dict(
                config_file_path)
        mock_listdir.assert_called_once_with(
            quantize_qwix.QUANTIZATION_CONFIG_PATH)

    @patch("os.listdir")
    @patch("os.path.join")
    @patch("builtins.open",
           new_callable=mock_open,
           read_data="qwix:\n  rules: []")
    def test_file_found_and_loaded_successfully(self, mock_file, mock_join,
                                                mock_listdir):
        """Test that the YAML file is correctly loaded when found."""
        config_filename = "my_quant_config.yaml"
        mock_listdir.return_value = ["another.yaml", config_filename]
        mock_join.return_value = f"/fake/path/{config_filename}"
        expected_dict = {"qwix": {"rules": []}}

        result = quantize_qwix.quantization_config_file_path_to_dict(
            config_filename)

        mock_listdir.assert_called_once_with(
            quantize_qwix.QUANTIZATION_CONFIG_PATH)
        mock_join.assert_called_once_with(
            quantize_qwix.QUANTIZATION_CONFIG_PATH, config_filename)
        mock_file.assert_called_once_with(f"/fake/path/{config_filename}", "r")
        self.assertEqual(result, expected_dict)


class TestApplyQwixQuantizationLogic(unittest.TestCase):
    """Tests the core logic of apply_qwix_quantization."""

    def setUp(self):
        self.mock_vllm_config = MagicMock()
        self.mock_vllm_config.additional_config = {}
        self.mock_vllm_config.cache_config.block_size = 16
        self.mock_vllm_config.model_config.get_head_size.return_value = 128
        self.mock_vllm_config.model_config.get_total_num_kv_heads.return_value = 8
        self.mock_vllm_config.model_config.hf_config.num_hidden_layers = 32
        self.mock_model = MagicMock(name="original_nnx_model")
        self.mock_rng = MagicMock(name="mock_rng")
        self.mock_mesh = MagicMock(name="mock_mesh", shape={"model": 1})

    def test_quantization_config_without_qwix_rules(self):
        """Test model is unchanged if the config lacks 'qwix' or 'rules'."""
        self.mock_vllm_config.additional_config = {"quantization": {}}
        result1 = quantize_qwix.apply_qwix_quantization(
            self.mock_vllm_config, self.mock_model, self.mock_rng,
            self.mock_mesh, False)
        self.assertIs(result1, self.mock_model)

        self.mock_vllm_config.additional_config = {
            "quantization": {
                "qwix": {}
            }
        }
        result2 = quantize_qwix.apply_qwix_quantization(
            self.mock_vllm_config, self.mock_model, self.mock_rng,
            self.mock_mesh, False)
        self.assertIs(result2, self.mock_model)

    @patch(
        'tpu_inference.models.jax.utils.quantization.quantization_utils.qwix_quantize_nnx_model'
    )
    @patch(
        'tpu_inference.models.jax.utils.quantization.quantization_utils.utils')
    def test_apply_to_abstract_model(self, mock_utils, mock_quantize_func):
        """Test quantization is correctly applied to an abstract model factory."""
        mock_utils.get_padded_num_heads.return_value = 8
        mock_utils.get_padded_head_dim.return_value = 128
        qwix_rules = [{"module_path": ".*", "weight_qtype": "int8"}]
        self.mock_vllm_config.additional_config = {
            "quantization": {
                "qwix": {
                    "rules": qwix_rules
                }
            }
        }
        mock_abstract_model = MagicMock(name="abstract_model")
        mock_model_fn = MagicMock(name="model_factory",
                                  return_value=mock_abstract_model)
        quantized_model = MagicMock(name="quantized_model")
        mock_quantize_func.return_value = quantized_model

        model_factory = quantize_qwix.apply_qwix_quantization(
            self.mock_vllm_config,
            mock_model_fn,
            self.mock_rng,
            self.mock_mesh,
            apply_to_abstract_model=True)

        self.assertTrue(callable(model_factory))
        result_model = model_factory()

        mock_model_fn.assert_called_once()
        mock_quantize_func.assert_called_once()
        call_kwargs = mock_quantize_func.call_args.kwargs
        self.assertIs(call_kwargs['model'], mock_abstract_model)
        self.assertIs(call_kwargs['rng'], self.mock_rng)
        self.assertIs(result_model, quantized_model)

    @patch(
        'tpu_inference.models.jax.utils.quantization.quantization_utils.qwix_quantize_nnx_model'
    )
    @patch(
        'tpu_inference.models.jax.utils.quantization.quantization_utils.utils')
    def test_apply_to_abstract_model_with_initialize_cache(
            self, mock_utils, mock_quantize_func):
        """Test abstract model quantization with 'initialize_cache' method."""
        mock_utils.get_padded_num_heads.return_value = 8
        mock_utils.get_padded_head_dim.return_value = 128
        qwix_rules = [{"module_path": ".*", "weight_qtype": "int8"}]
        self.mock_vllm_config.additional_config = {
            "quantization": {
                "qwix": {
                    "rules": qwix_rules
                }
            }
        }
        mock_abstract_model = MagicMock(name="abstract_model")
        mock_abstract_model.initialize_cache = MagicMock()
        mock_model_fn = MagicMock(name="model_factory",
                                  return_value=mock_abstract_model)

        model_factory = quantize_qwix.apply_qwix_quantization(
            self.mock_vllm_config,
            mock_model_fn,
            self.mock_rng,
            self.mock_mesh,
            apply_to_abstract_model=True)

        model_factory()

        mock_abstract_model.initialize_cache.assert_called_once()
        mock_quantize_func.assert_called_once()


class TestDetermineWhetherToApplyQwixOnAbstractModel(unittest.TestCase):
    """Tests for apply_qwix_on_abstract_model."""

    def setUp(self):
        self.mock_vllm_config = MagicMock()
        self.mock_vllm_config.additional_config = {
            "quantization": {
                "qwix": {
                    "use_abstract_model": True,
                    "rules": [{
                        "module_path": ".*",
                        "weight_qtype": "int8"
                    }]
                }
            }
        }

        self.mock_vllm_config_no_abstract_model = MagicMock()
        self.mock_vllm_config_no_abstract_model.additional_config = {
            "quantization": {
                "qwix": {
                    "rules": [{
                        "module_path": ".*",
                        "weight_qtype": "int8"
                    }]
                }
            }
        }

        self.mock_vllm_config_no_additional_config = MagicMock()
        self.mock_vllm_config_no_additional_config.additional_config = {}

    def test_returns_false_when_additional_config_is_missing(self):
        """Test it returns False when additional_config is missing."""
        result = quantize_qwix.apply_qwix_on_abstract_model(
            self.mock_vllm_config_no_additional_config)
        self.assertFalse(result)

    def test_returns_true_when_additional_config_is_present(self):
        """Test it returns False when additional_config is missing."""
        result = quantize_qwix.apply_qwix_on_abstract_model(
            self.mock_vllm_config)
        self.assertTrue(result)

    def test_returns_false_when_use_abstract_model_is_false(self):
        """Test it returns False when use_abstract_model is False."""
        result = quantize_qwix.apply_qwix_on_abstract_model(
            self.mock_vllm_config_no_abstract_model)
        self.assertFalse(result)


class TestLoadRandomWeightsIntoQwixAbstractModel(unittest.TestCase):
    """Tests for the load_random_weights_into_qwix_abstract_model function."""

    def setUp(self):
        """Set up a mock environment for testing."""
        if not jax.devices():
            self.skipTest(
                "JAX device not found, skipping JAX-dependent tests.")

        self.rng = jax.random.PRNGKey(0)
        self.mesh = Mesh(jax.devices(), ('data', ))
        self.quantization_config = {
            "weight_block_size": [64, 1],
        }

        # Mock model structure
        self.model = MagicMock(spec=['weight_loader', 'initialize_cache'])
        self.model.weight_loader = MagicMock(
            spec=['scale_dtype', 'scale_shap_map_for_random_weight_loading'])
        self.model.weight_loader.scale_dtype = jnp.float16
        self.model.weight_loader.scale_shap_map_for_random_weight_loading = {}

    @patch(
        'tpu_inference.models.jax.utils.quantization.quantization_utils.nnx.iter_graph'
    )
    @patch(
        'tpu_inference.models.jax.utils.quantization.quantization_utils.get_random_sharded_array'
    )
    def test_successful_initialization(self, mock_get_random_array,
                                       mock_iter_graph):
        """Test that variables are correctly initialized."""
        # Setup mock graph elements
        mock_weight_param = nnx.Param(jnp.empty((128, 64), dtype=jnp.int8),
                                      sharding=P('data', None))
        mock_scale_var = nnx.Variable(jnp.empty((1, 1), dtype=jnp.float16))
        mock_rng_var = nnx.Variable(jax.random.PRNGKey(0))
        mock_random_array = jax.numpy.ones(1)
        mock_get_random_array.return_value = mock_random_array

        mock_iter_graph.return_value = [
            (('layers', '0', 'attention', 'wq', 'kernel'), mock_weight_param),
            (('layers', '0', 'attention', 'wq', 'array', 'scale'),
             mock_scale_var),
            (('rng', 'params', 'key'), mock_rng_var),
        ]

        quantize_qwix.load_random_weights_into_qwix_abstract_model(
            self.rng, self.model, self.mesh, self.quantization_config)

        # Assert weight is updated
        self.assertIs(mock_weight_param.value, mock_random_array)
        # Assert scale is updated
        self.assertIs(mock_scale_var.value, mock_random_array)
        # Assert RNG key is updated with the passed-in RNG
        self.assertIs(mock_rng_var.value, self.rng)
        # Assert initialize_cache is called
        self.model.initialize_cache.assert_called_once()

    def test_invalid_config_raises_assertion_error(self):
        """Test that an invalid quantization_block_sizes config raises an error."""
        invalid_config = {"weight_block_size": [64]}  # Length is 1, not 2
        with self.assertRaisesRegex(AssertionError,
                                    "Expected only 2 quantization block"):
            quantize_qwix.load_random_weights_into_qwix_abstract_model(
                self.rng, self.model, self.mesh, invalid_config)

    @patch(
        'tpu_inference.models.jax.utils.quantization.quantization_utils.nnx.iter_graph'
    )
    def test_param_shape_setting_no_scale_map(self, mock_iter_graph):
        """Test correct scale shape calculation when not in the map."""
        old_weight_param_val = jnp.empty((128, 64))
        mock_weight_param = nnx.Param(old_weight_param_val, dtype=jnp.int8)
        old_scale_var_val = jnp.empty((0, 0))
        mock_scale_var = nnx.Variable(old_scale_var_val)

        mock_iter_graph.return_value = [
            (('layers', '0', 'attention', 'wq', 'kernel'), mock_weight_param),
            (('layers', '0', 'attention', 'wq', 'array', 'scale'),
             mock_scale_var),
        ]

        quantize_qwix.load_random_weights_into_qwix_abstract_model(
            self.rng, self.model, self.mesh, self.quantization_config)

        new_weight_param_val = mock_weight_param.value
        new_scale_var_val = mock_scale_var.value

        expected_scale_shape = (128 // 64, 64 // 64)
        actual_scale_shape = new_scale_var_val.shape

        expected_weight_shape = (128, 64)
        actual_weight_shape = new_weight_param_val.shape

        self.assertEqual(expected_scale_shape, actual_scale_shape)
        self.assertEqual(expected_weight_shape, actual_weight_shape)
        self.assertNotEqual(old_scale_var_val.shape, new_scale_var_val.shape)
        assert jnp.not_equal(old_weight_param_val, new_weight_param_val).all()

    @patch(
        'tpu_inference.models.jax.utils.quantization.quantization_utils.nnx.iter_graph'
    )
    def test_param_shape_setting_with_scale_map(self, mock_iter_graph):
        """Test correct scale shape calculation when in the map."""
        old_weight_param_val = jnp.empty((128, 64))
        mock_weight_param = nnx.Param(old_weight_param_val, dtype=jnp.int8)
        old_scale_var_val = jnp.empty((0, 0))
        mock_scale_var = nnx.Variable(old_scale_var_val)

        expected_scale_shape = (55, 34)

        self.model.weight_loader.scale_shap_map_for_random_weight_loading = {
            'wq': expected_scale_shape
        }

        mock_iter_graph.return_value = [
            (('layers', '0', 'attention', 'wq', 'kernel'), mock_weight_param),
            (('layers', '0', 'attention', 'wq', 'array', 'scale'),
             mock_scale_var),
        ]

        quantize_qwix.load_random_weights_into_qwix_abstract_model(
            self.rng, self.model, self.mesh, self.quantization_config)

        new_weight_param_val = mock_weight_param.value
        new_scale_var_val = mock_scale_var.value

        actual_scale_shape = new_scale_var_val.shape

        expected_weight_shape = (128, 64)
        actual_weight_shape = new_weight_param_val.shape

        self.assertEqual(expected_scale_shape, actual_scale_shape)
        self.assertEqual(expected_weight_shape, actual_weight_shape)
        self.assertNotEqual(old_scale_var_val.shape, new_scale_var_val.shape)
        assert jnp.not_equal(old_weight_param_val, new_weight_param_val).all()

    @patch('jax.random.randint')
    @patch('jax.random.normal')
    @patch('jax.make_array_from_callback')
    def test_get_random_sharded_array_dtype_dispatch(self, mock_make_array,
                                                     mock_normal,
                                                     mock_randint):
        """Test that integer dtypes call randint and floats call normal."""
        # Test integer
        quantize_qwix.get_random_sharded_array(
            self.rng, self.mesh, nnx.Param(jnp.empty((2, 2)), sharding=P()),
            (2, 2), jnp.int8, "int_param")
        mock_randint.assert_called_once()
        mock_normal.assert_not_called()

        mock_randint.reset_mock()
        mock_normal.reset_mock()

        # Test float
        quantize_qwix.get_random_sharded_array(
            self.rng, self.mesh, nnx.Param(jnp.empty((2, 2)), sharding=P()),
            (2, 2), jnp.float32, "float_param")
        mock_randint.assert_not_called()
        mock_normal.assert_called_once()

    @patch(
        "tpu_inference.models.jax.utils.quantization.quantization_utils.logger.warning"
    )
    @patch("jax.make_array_from_callback")
    def test_get_random_sharded_array_sharding_fallback(
            self, mock_make_array, mock_logger_warning):
        """Test that sharding failure logs a warning and uses a fallback."""
        # First call raises an error, second call (fallback) succeeds
        mock_make_array.side_effect = [
            ValueError("Sharding failed"),
            MagicMock()
        ]

        param = nnx.Param(jnp.empty((2, 2)), sharding=P('data', None))
        quantize_qwix.get_random_sharded_array(self.rng, self.mesh, param,
                                               (2, 2), jnp.float32,
                                               "test_param")

        # Check that a warning was logged
        mock_logger_warning.assert_called_once()
        self.assertIn("Could not create sharded scale for test_param",
                      mock_logger_warning.call_args[0][0])

        # Check that the fallback was attempted with an empty PartitionSpec
        fallback_call_args = mock_make_array.call_args_list[1]
        fallback_sharding = fallback_call_args.args[1]
        self.assertEqual(fallback_sharding, NamedSharding(self.mesh, P()))


class TestManualQwixQuantization(unittest.TestCase):
    """Tests for manual Qwix quantization functions."""

    def setUp(self):
        if not jax.devices():
            self.skipTest(
                "JAX device not found, skipping JAX-dependent tests.")
        self.weight = jnp.ones((4, 4))
        self.inputs = jnp.ones((8, 4))
        self.qtype = jnp.int8
        self.channelwise_axes = [0]
        self.tiled_axes = {}
        self.calibration_method = 'max'

    @patch(
        'tpu_inference.models.jax.utils.quantization.quantization_utils.ptq.create_quantized_param'
    )
    def test_manually_quantize_qwix_weight(self, mock_create_param):
        """Test that manually_quantize_qwix_weight calls ptq.create_quantized_param correctly."""
        quantize_qwix.manually_quantize_qwix_weight(
            weight=self.weight,
            qtype=self.qtype,
            channelwise_axes=self.channelwise_axes,
            tiled_axes=self.tiled_axes,
            calibration_method=self.calibration_method)

        mock_create_param.assert_called_once()
        args, _ = mock_create_param.call_args
        passed_weight, passed_how_to_quantize = args

        self.assertTrue(jnp.array_equal(passed_weight, self.weight))
        self.assertIsInstance(passed_how_to_quantize, ptq.qarray.HowToQuantize)
        self.assertEqual(passed_how_to_quantize.qtype, self.qtype)
        self.assertEqual(passed_how_to_quantize.channelwise_axes,
                         self.channelwise_axes)
        self.assertEqual(passed_how_to_quantize.tiled_axes, self.tiled_axes)
        self.assertEqual(passed_how_to_quantize.calibration_method,
                         self.calibration_method)

    @patch(
        'tpu_inference.models.jax.utils.quantization.quantization_utils.ptq.quantize_act'
    )
    @patch('qwix.pallas.get_current_rule')
    def test_manually_quantize_qwix_activation(self, mock_get_rule,
                                               mock_quantize_act):
        """Test that manually_quantize_qwix_activation calls ptq.quantize_act correctly."""
        mock_rule = MagicMock()
        mock_rule.act_static_scale = False
        mock_get_rule.return_value = mock_rule
        rule_name = "test_rule"

        quantize_qwix.manually_quantize_qwix_activation(
            inputs=self.inputs,
            rule_name=rule_name,
            qtype=self.qtype,
            channelwise_axes=self.channelwise_axes,
            tiled_axes=self.tiled_axes,
            calibration_method=self.calibration_method)

        mock_get_rule.assert_called_once_with(rule_name)
        mock_quantize_act.assert_called_once()

        args, _ = mock_quantize_act.call_args
        passed_inputs, passed_how, passed_rule, passed_act_name = args

        self.assertTrue(jnp.array_equal(passed_inputs, self.inputs))
        self.assertIsInstance(passed_how, ptq.qarray.HowToQuantize)
        self.assertEqual(passed_how.qtype, self.qtype)
        self.assertEqual(passed_how.channelwise_axes, self.channelwise_axes)
        self.assertEqual(passed_how.tiled_axes, self.tiled_axes)
        self.assertEqual(passed_how.calibration_method,
                         self.calibration_method)
        self.assertIs(passed_rule, mock_rule)
        self.assertEqual(passed_act_name, "")  # act_name is hardcoded to ""

    @patch('qwix.pallas.get_current_rule')
    def test_manually_quantize_qwix_activation_static_scale_raises_error(
            self, mock_get_rule):
        """Test that an assertion is raised if the rule has static scale."""
        mock_rule = MagicMock()
        mock_rule.act_static_scale = True
        mock_get_rule.return_value = mock_rule

        with self.assertRaisesRegex(AssertionError,
                                    "Static scale not supported right now"):
            quantize_qwix.manually_quantize_qwix_activation(
                inputs=self.inputs,
                rule_name="any_rule",
                qtype=self.qtype,
                channelwise_axes=self.channelwise_axes,
                tiled_axes=self.tiled_axes,
                calibration_method=self.calibration_method)


class TestGetQuantDtypeFromQwixConfig(unittest.TestCase):
    """Tests for the get_quant_dtype_from_qwix_config function."""

    def setUp(self):
        self.mock_vllm_config = MagicMock()
        self.mock_vllm_config.additional_config = {}

    def test_get_quant_dtype_success(self):
        """Test successful extraction of dtypes from a valid config."""
        self.mock_vllm_config.additional_config = {
            "quantization": {
                "qwix": {
                    "scale_dtype":
                    "float16",
                    "rules": [
                        {
                            "module_path": ".*mlp.*",
                            "weight_qtype": "int4"
                        },
                        {
                            "module_path": ".*",
                            "weight_qtype": "int8"
                        },
                    ],
                }
            }
        }
        scale_dtype, quant_dtype = quantize_qwix.get_quant_dtype_from_qwix_config(
            self.mock_vllm_config)
        self.assertEqual(scale_dtype, jnp.float16)
        self.assertEqual(quant_dtype, jnp.int8)

    def test_get_quant_dtype_default_scale(self):
        """Test that scale_dtype defaults to bfloat16 when not specified."""
        self.mock_vllm_config.additional_config = {
            "quantization": {
                "qwix": {
                    "rules": [{
                        "module_path": ".*",
                        "weight_qtype": "int8"
                    }]
                }
            }
        }
        scale_dtype, quant_dtype = quantize_qwix.get_quant_dtype_from_qwix_config(
            self.mock_vllm_config)
        self.assertEqual(scale_dtype, jnp.bfloat16)
        self.assertEqual(quant_dtype, jnp.int8)

    def test_no_quantization_config_returns_defaults(self):
        """Test that default dtypes are returned when config is missing."""
        self.mock_vllm_config.additional_config = {}
        scale_dtype, quant_dtype = quantize_qwix.get_quant_dtype_from_qwix_config(
            self.mock_vllm_config)
        self.assertEqual(scale_dtype, jnp.bfloat16)
        self.assertIsNone(quant_dtype)

    def test_get_quant_dtype_no_wildcard_rule_returns_none(self):
        """Test that quant_dtype is None if no wildcard rule is found."""
        self.mock_vllm_config.additional_config = {
            "quantization": {
                "qwix": {
                    "rules": [{
                        "module_path": ".*mlp.*",
                        "weight_qtype": "int4"
                    }]
                }
            }
        }
        scale_dtype, quant_dtype = quantize_qwix.get_quant_dtype_from_qwix_config(
            self.mock_vllm_config)
        self.assertEqual(scale_dtype, jnp.bfloat16)
        self.assertIsNone(quant_dtype)

    def test_get_quant_dtype_wildcard_rule_missing_qtype_raises_error(self):
        """Test that an assertion is raised if the wildcard rule is missing weight_qtype."""
        self.mock_vllm_config.additional_config = {
            "quantization": {
                "qwix": {
                    "rules": [{
                        "module_path": ".*"
                    }]
                }
            }
        }
        with self.assertRaisesRegex(AssertionError,
                                    "Quantization dtype not found"):
            quantize_qwix.get_quant_dtype_from_qwix_config(
                self.mock_vllm_config)

    def test_get_quant_dtype_no_rules_key_returns_none(self):
        """Test that quant_dtype is None if 'rules' key is missing."""
        self.mock_vllm_config.additional_config = {
            "quantization": {
                "qwix": {
                    "scale_dtype": "float16",
                }
            }
        }
        scale_dtype, quant_dtype = quantize_qwix.get_quant_dtype_from_qwix_config(
            self.mock_vllm_config)
        self.assertEqual(scale_dtype, jnp.float16)
        self.assertIsNone(quant_dtype)


if __name__ == '__main__':
    unittest.main()<|MERGE_RESOLUTION|>--- conflicted
+++ resolved
@@ -217,11 +217,7 @@
                       "Model should be returned as-is.")
         mock_nnx.jit.assert_not_called()
 
-<<<<<<< HEAD
-    @patch('tpu_commons.models.jax.model_loader.jax.jit')
-=======
-    @patch('tpu_inference.models.common.model_loader.nnx.jit')
->>>>>>> 93147214
+    @patch('tpu_inference.models.common.model_loader.jax.jit')
     def test_quantization_applied_from_dict(self, mock_jit):
         """
         Test that quantization is applied correctly when the config is a dictionary.
