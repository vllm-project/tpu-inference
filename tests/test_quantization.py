--- conflicted
+++ resolved
@@ -230,12 +230,7 @@
             }
         }
 
-<<<<<<< HEAD
-        with patch('tpu_commons.runner.utils.utils.get_padded_num_heads',
-                   return_value=128):
-=======
         with patch('tpu_commons.utils.get_padded_num_heads', return_value=128):
->>>>>>> ed76bdad
             apply_qwix_quantization(self.mock_vllm_config,
                                     self.mock_model,
                                     self.mock_rng,
@@ -243,22 +238,6 @@
                                     apply_to_abstract_model=False)
         mock_jit.assert_called_once()
 
-<<<<<<< HEAD
-    @patch('tpu_commons.models.jax.model_loader.nnx.jit')
-    def test_quantization_applied_from_string_path(self, mock_jit):
-        """
-        Test that quantization is applied when the config is a string (file path).
-        """
-        config_path = "int8_default.yaml"
-        self.mock_vllm_config.additional_config = {"quantization": config_path}
-        with patch('tpu_commons.runner.utils.utils.get_padded_num_heads',
-                   return_value=128):
-            apply_qwix_quantization(self.mock_vllm_config,
-                                    self.mock_model,
-                                    self.mock_rng,
-                                    self.mock_mesh,
-                                    apply_to_abstract_model=False)
-=======
 
 class TestQuantizationConfigFileToDict(unittest.TestCase):
     """Tests for the quantization_config_file_path_to_dict function."""
@@ -305,7 +284,6 @@
 
 class TestApplyQwixQuantizationLogic(unittest.TestCase):
     """Tests the core logic of apply_qwix_quantization."""
->>>>>>> ed76bdad
 
     def setUp(self):
         self.mock_vllm_config = MagicMock()
@@ -653,197 +631,5 @@
         self.assertEqual(fallback_sharding, NamedSharding(self.mesh, P()))
 
 
-class TestQuantizationConfigFileToDict(unittest.TestCase):
-    """Tests for the quantization_config_file_path_to_dict function."""
-
-    @patch("os.listdir")
-    @patch("os.path.join")
-    def test_file_not_found_raises_value_error(self, mock_join, mock_listdir):
-        """Test that a ValueError is raised if the config file is not found."""
-        mock_listdir.return_value = ["another_file.yaml", "config.txt"]
-        config_file_path = "non_existent.yaml"
-
-        with self.assertRaisesRegex(
-                ValueError,
-                f"Could not find quantization config file with name '{config_file_path}'"
-        ):
-            quantize_qwix.quantization_config_file_path_to_dict(
-                config_file_path)
-        mock_listdir.assert_called_once_with(
-            quantize_qwix.QUANTIZATION_CONFIG_PATH)
-
-    @patch("os.listdir")
-    @patch("os.path.join")
-    @patch("builtins.open",
-           new_callable=mock_open,
-           read_data="qwix:\n  rules: []")
-    def test_file_found_and_loaded_successfully(self, mock_file, mock_join,
-                                                mock_listdir):
-        """Test that the YAML file is correctly loaded when found."""
-        config_filename = "my_quant_config.yaml"
-        mock_listdir.return_value = ["another.yaml", config_filename]
-        mock_join.return_value = f"/fake/path/{config_filename}"
-        expected_dict = {"qwix": {"rules": []}}
-
-        result = quantize_qwix.quantization_config_file_path_to_dict(
-            config_filename)
-
-        mock_listdir.assert_called_once_with(
-            quantize_qwix.QUANTIZATION_CONFIG_PATH)
-        mock_join.assert_called_once_with(
-            quantize_qwix.QUANTIZATION_CONFIG_PATH, config_filename)
-        mock_file.assert_called_once_with(f"/fake/path/{config_filename}", "r")
-        self.assertEqual(result, expected_dict)
-
-
-class TestApplyQwixQuantizationLogic(unittest.TestCase):
-    """Tests the core logic of apply_qwix_quantization."""
-
-    def setUp(self):
-        self.mock_vllm_config = MagicMock()
-        self.mock_vllm_config.additional_config = {}
-        self.mock_vllm_config.cache_config.block_size = 16
-        self.mock_vllm_config.model_config.get_head_size.return_value = 128
-        self.mock_vllm_config.model_config.get_total_num_kv_heads.return_value = 8
-        self.mock_vllm_config.model_config.hf_config.num_hidden_layers = 32
-        self.mock_model = MagicMock(name="original_nnx_model")
-        self.mock_rng = MagicMock(name="mock_rng")
-        self.mock_mesh = MagicMock(name="mock_mesh", shape={"model": 1})
-
-    def test_quantization_config_without_qwix_rules(self):
-        """Test model is unchanged if the config lacks 'qwix' or 'rules'."""
-        self.mock_vllm_config.additional_config = {"quantization": {}}
-        result1 = quantize_qwix.apply_qwix_quantization(
-            self.mock_vllm_config, self.mock_model, self.mock_rng,
-            self.mock_mesh, False)
-        self.assertIs(result1, self.mock_model)
-
-        self.mock_vllm_config.additional_config = {
-            "quantization": {
-                "qwix": {}
-            }
-        }
-        result2 = quantize_qwix.apply_qwix_quantization(
-            self.mock_vllm_config, self.mock_model, self.mock_rng,
-            self.mock_mesh, False)
-        self.assertIs(result2, self.mock_model)
-
-    @patch(
-        'tpu_commons.models.jax.utils.quantization.quantization_utils.qwix_quantize_nnx_model'
-    )
-    @patch(
-        'tpu_commons.models.jax.utils.quantization.quantization_utils.utils')
-    def test_apply_to_abstract_model(self, mock_utils, mock_quantize_func):
-        """Test quantization is correctly applied to an abstract model factory."""
-        mock_utils.get_padded_num_heads.return_value = 8
-        mock_utils.get_padded_head_dim.return_value = 128
-        qwix_rules = [{"module_path": ".*", "weight_qtype": "int8"}]
-        self.mock_vllm_config.additional_config = {
-            "quantization": {
-                "qwix": {
-                    "rules": qwix_rules
-                }
-            }
-        }
-        mock_abstract_model = MagicMock(name="abstract_model")
-        mock_model_fn = MagicMock(name="model_factory",
-                                  return_value=mock_abstract_model)
-        quantized_model = MagicMock(name="quantized_model")
-        mock_quantize_func.return_value = quantized_model
-
-        model_factory = quantize_qwix.apply_qwix_quantization(
-            self.mock_vllm_config,
-            mock_model_fn,
-            self.mock_rng,
-            self.mock_mesh,
-            apply_to_abstract_model=True)
-
-        self.assertTrue(callable(model_factory))
-        result_model = model_factory()
-
-        mock_model_fn.assert_called_once()
-        mock_quantize_func.assert_called_once()
-        call_kwargs = mock_quantize_func.call_args.kwargs
-        self.assertIs(call_kwargs['model'], mock_abstract_model)
-        self.assertIs(call_kwargs['rng'], self.mock_rng)
-        self.assertIs(result_model, quantized_model)
-
-    @patch(
-        'tpu_commons.models.jax.utils.quantization.quantization_utils.qwix_quantize_nnx_model'
-    )
-    @patch(
-        'tpu_commons.models.jax.utils.quantization.quantization_utils.utils')
-    def test_apply_to_abstract_model_with_initialize_cache(
-            self, mock_utils, mock_quantize_func):
-        """Test abstract model quantization with 'initialize_cache' method."""
-        mock_utils.get_padded_num_heads.return_value = 8
-        mock_utils.get_padded_head_dim.return_value = 128
-        qwix_rules = [{"module_path": ".*", "weight_qtype": "int8"}]
-        self.mock_vllm_config.additional_config = {
-            "quantization": {
-                "qwix": {
-                    "rules": qwix_rules
-                }
-            }
-        }
-        mock_abstract_model = MagicMock(name="abstract_model")
-        mock_abstract_model.initialize_cache = MagicMock()
-        mock_model_fn = MagicMock(name="model_factory",
-                                  return_value=mock_abstract_model)
-
-        model_factory = quantize_qwix.apply_qwix_quantization(
-            self.mock_vllm_config,
-            mock_model_fn,
-            self.mock_rng,
-            self.mock_mesh,
-            apply_to_abstract_model=True)
-
-        model_factory()
-
-        mock_abstract_model.initialize_cache.assert_called_once()
-        mock_quantize_func.assert_called_once()
-
-
-class TestDetermineWhetherToApplyQwixOnAbstractModel(unittest.TestCase):
-    """Tests for determine_whether_to_apply_qwix_on_abstract_model."""
-
-    def setUp(self):
-        self.mock_vllm_config = MagicMock()
-        self.mock_vllm_config.additional_config = {
-            "quantization": "some_config.yaml"
-        }
-
-    @patch(
-        "tpu_commons.models.jax.utils.quantization.quantization_utils.quantization_config_file_path_to_dict"
-    )
-    def test_returns_true_when_config_is_true(self, mock_load_dict):
-        """Test it returns True when use_abstract_model is True in config."""
-        mock_load_dict.return_value = {"qwix": {"use_abstract_model": True}}
-        result = quantize_qwix.determine_whether_to_apply_qwix_on_abstract_model(
-            self.mock_vllm_config)
-        self.assertTrue(result)
-        mock_load_dict.assert_called_once_with("some_config.yaml")
-
-    @patch(
-        "tpu_commons.models.jax.utils.quantization.quantization_utils.quantization_config_file_path_to_dict"
-    )
-    def test_returns_false_when_config_is_false(self, mock_load_dict):
-        """Test it returns False when use_abstract_model is False in config."""
-        mock_load_dict.return_value = {"qwix": {"use_abstract_model": False}}
-        result = quantize_qwix.determine_whether_to_apply_qwix_on_abstract_model(
-            self.mock_vllm_config)
-        self.assertFalse(result)
-
-    @patch(
-        "tpu_commons.models.jax.utils.quantization.quantization_utils.quantization_config_file_path_to_dict"
-    )
-    def test_returns_false_when_key_is_missing(self, mock_load_dict):
-        """Test it defaults to False when use_abstract_model key is missing."""
-        mock_load_dict.return_value = {"qwix": {"rules": []}}
-        result = quantize_qwix.determine_whether_to_apply_qwix_on_abstract_model(
-            self.mock_vllm_config)
-        self.assertFalse(result)
-
-
 if __name__ == '__main__':
     unittest.main()