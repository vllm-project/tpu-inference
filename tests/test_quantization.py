# SPDX-License-Identifier: Apache-2.0
# SPDX-FileCopyrightText: Copyright contributors to the vLLM project
import unittest
from unittest.mock import MagicMock, mock_open, patch

import jax
import qwix
from flax import nnx
from jax.sharding import Mesh

import tpu_commons.models.jax.utils.quantization.quantization_utils as quantize_qwix  # noqa: E402
from tpu_commons.models.jax.model_loader import apply_qwix_quantization
from tpu_commons.models.jax.utils.quantization.quantization_utils import (
    DEFAULT_MAX_NUM_BLOCKS_PER_REQ, DEFAULT_MAX_NUM_SEQS_FOR_MODEL_INPUTS,
    DEFAULT_NUM_TOKENS_FOR_MODEL_INPUTS)

mock_nnx = MagicMock()
mock_jax = MagicMock()

module_mocks = {
    'flax': MagicMock(nnx=mock_nnx),
    'flax.nnx': mock_nnx,
    'jax': mock_jax,
    'jax.sharding': MagicMock(),
    'vllm': MagicMock(),
    'vllm.config': MagicMock(),
    'tpu_commons': MagicMock(),
    'tpu_commons.logger': MagicMock(init_logger=lambda name: MagicMock()),
    'tpu_commons.models.jax.utils.quantization.quantization_utils':
    MagicMock(),
}


class TestParseQwixConfigToRules(unittest.TestCase):
    """Tests for the parse_qwix_config_to_rules function."""

    def test_empty_config(self):
        """Test parsing an empty list of rules."""
        qwix_config = []
        rules = quantize_qwix.parse_qwix_config_to_rules(qwix_config)
        self.assertEqual(rules, [])

    def test_single_rule(self):
        """Test parsing a single quantization rule."""
        qwix_config = [{
            "module_path": ".*attn.*",
            "weight_qtype": "int8",
        }]
        rules = quantize_qwix.parse_qwix_config_to_rules(qwix_config)
        self.assertEqual(len(rules), 1)
        self.assertIsInstance(rules[0], qwix.QuantizationRule)
        self.assertEqual(rules[0].module_path, ".*attn.*")
        self.assertEqual(rules[0].weight_qtype, "int8")
        self.assertIsNone(rules[0].act_qtype)

    def test_multiple_rules(self):
        """Test parsing multiple quantization rules."""
        qwix_config = [
            {
                "module_path": ".*attn.*",
                "weight_qtype": "int8",
            },
            {
                "module_path": ".*mlp.*",
                "weight_qtype": "int4",
                "act_qtype": "int8",
            },
        ]
        rules = quantize_qwix.parse_qwix_config_to_rules(qwix_config)
        self.assertEqual(len(rules), 2)
        self.assertIsInstance(rules[0], qwix.QuantizationRule)
        self.assertIsInstance(rules[1], qwix.QuantizationRule)
        self.assertEqual(rules[0].module_path, ".*attn.*")
        self.assertEqual(rules[1].module_path, ".*mlp.*")
        self.assertEqual(rules[1].weight_qtype, "int4")
        self.assertEqual(rules[1].act_qtype, "int8")

    def test_invalid_rule_key_raises_error(self):
        """Test that an invalid key in a rule raises a TypeError."""
        qwix_config = [{
            "module_path": ".*attn.*",
            "invalid_key": "some_value",
        }]
        with self.assertRaises(TypeError):
            # qwix.QuantizationRule constructor will raise this error
            quantize_qwix.parse_qwix_config_to_rules(qwix_config)


# A simple NNX module for testing quantization
class SimpleModel(nnx.Module):

    def __init__(self, *, rngs: nnx.Rngs):
        self.linear = nnx.Linear(10, 20, rngs=rngs)

    def __call__(self, **kwargs):
        # A simplified call signature for testing purposes
        return self.linear(kwargs['input_ids'])


@patch('qwix.quantize_model', autospec=True)
class TestQwixQuantizeNnxModel(unittest.TestCase):
    """Tests for the qwix_quantize_nnx_model function."""

    def setUp(self):
        """Set up a mock environment for testing."""
        if not jax.devices():
            self.skipTest(
                "JAX device not found, skipping JAX-dependent tests.")
        self.mesh = Mesh(jax.devices(), ('data', ))
        self.rng = jax.random.PRNGKey(0)
        self.model = SimpleModel(rngs=nnx.Rngs(0))

        self.qwix_config = [
            {
                "module_path": ".*linear.*",
                "weight_qtype": "int8",
            },
        ]

        self.num_hidden_layers = 1
        self.kv_cache_block_size = 16
        self.kv_cache_num_kv_heads = 4
        self.kv_cache_head_size = 64

        self.mock_kv_caches = [MagicMock(), MagicMock()]

    def test_quantization_call_with_correct_args(self, mock_quantize_model):
        """Test that qwix.quantize_model is called with the correct arguments."""
        quantized_model_mock = MagicMock(spec=nnx.Module)
        mock_quantize_model.return_value = quantized_model_mock

        with patch(
                "tpu_commons.models.jax.utils.quantization.quantization_utils.init_logger",
                return_value=MagicMock()
        ), patch(
                "tpu_commons.utils.hbm_usage_gb",
                return_value=[(0.0, 0.0), (0.0, 0.0)]
        ), patch(
                "tpu_commons.models.jax.utils.quantization.quantization_utils.create_kv_caches",
                return_value=self.mock_kv_caches
        ), patch(
                "tpu_commons.models.jax.utils.quantization.quantization_utils.quantization_config_file_path_to_dict",
                return_value=self.qwix_config):
            returned_model = quantize_qwix.qwix_quantize_nnx_model(
                model=self.model,
                qwix_config=self.qwix_config,
                rng=self.rng,
                mesh=self.mesh,
                num_hidden_layers=self.num_hidden_layers,
                kv_cache_block_size=self.kv_cache_block_size,
                kv_cache_num_kv_heads=self.kv_cache_num_kv_heads,
                kv_cache_head_size=self.kv_cache_head_size,
            )

        self.assertIs(returned_model, quantized_model_mock)
        mock_quantize_model.assert_called_once()
        args, kwargs = mock_quantize_model.call_args

        # Assert positional arguments for qwix.quantize_model
        self.assertIs(args[0], self.model)
        self.assertIsInstance(args[1], qwix.PtqProvider)

        # Assert keyword arguments (model inputs for tracing)
        self.assertIn("kv_caches", kwargs)
        self.assertEqual(kwargs["kv_caches"], self.mock_kv_caches)
        self.assertIn("input_ids", kwargs)
        self.assertEqual(kwargs["input_ids"].shape, (512, ))
        self.assertIn("attention_metadata", kwargs)
        attention_metadata = kwargs["attention_metadata"]

        assert attention_metadata.input_positions.shape == (
            DEFAULT_NUM_TOKENS_FOR_MODEL_INPUTS, )
        assert attention_metadata.block_tables.shape == (
            DEFAULT_MAX_NUM_SEQS_FOR_MODEL_INPUTS *
            DEFAULT_MAX_NUM_BLOCKS_PER_REQ, )
        assert attention_metadata.seq_lens.shape == (
            DEFAULT_MAX_NUM_SEQS_FOR_MODEL_INPUTS, )
        assert attention_metadata.query_start_loc.shape == (
            DEFAULT_MAX_NUM_SEQS_FOR_MODEL_INPUTS + 1, )
        assert attention_metadata.request_distribution.shape == (3, )


@patch.dict('sys.modules', module_mocks)
class TestApplyQwixQuantization(unittest.TestCase):

    def setUp(self):
        """Set up common mock objects for all tests in this suite."""
        mock_nnx.reset_mock()
        mock_jax.reset_mock()

        self.mock_vllm_config = MagicMock()
        self.mock_vllm_config.additional_config = {}
        self.mock_vllm_config.cache_config.block_size = 16
        self.mock_vllm_config.model_config.get_head_size.return_value = 128
        self.mock_vllm_config.model_config.get_total_num_kv_heads.return_value = 8
        self.mock_vllm_config.model_config.hf_config.num_hidden_layers = 32

        self.mock_model = MagicMock(name="original_nnx_model",
                                    spec_set=nnx.Module)
        self.mock_rng = MagicMock(name="mock_rng")
        self.mock_mesh = MagicMock(name="mock_mesh")

    def test_no_quantization_config(self):
        """
        Test that the model is returned unchanged if no 'quantization' key exists.
        """
        result = apply_qwix_quantization(self.mock_vllm_config,
                                         self.mock_model,
                                         self.mock_rng,
                                         self.mock_mesh,
                                         apply_to_abstract_model=False)

        self.assertIs(result, self.mock_model,
                      "Model should be returned as-is.")
        mock_nnx.jit.assert_not_called()

    @patch('tpu_commons.models.jax.model_loader.nnx.jit')
    def test_quantization_applied_from_dict(self, mock_jit):
        """
        Test that quantization is applied correctly when the config is a dictionary.
        """
        qwix_rules = {"weights": "int8", "activations": None}
        self.mock_vllm_config.additional_config = {
            "quantization": {
                "qwix": {
                    "rules": qwix_rules
                }
            }
        }

<<<<<<< HEAD
        with patch('tpu_commons.runner.utils.utils.get_padded_num_heads',
                   return_value=128):
=======
        with patch('tpu_commons.utils.get_padded_num_heads', return_value=128):
>>>>>>> 26236e86
            apply_qwix_quantization(self.mock_vllm_config,
                                    self.mock_model,
                                    self.mock_rng,
                                    self.mock_mesh,
                                    apply_to_abstract_model=False)
        mock_jit.assert_called_once()

    @patch('tpu_commons.models.jax.model_loader.nnx.jit')
    def test_quantization_applied_from_string_path(self, mock_jit):
        """
        Test that quantization is applied when the config is a string (file path).
        """
        config_path = "int8_default.yaml"
        self.mock_vllm_config.additional_config = {"quantization": config_path}
<<<<<<< HEAD
        with patch('tpu_commons.runner.utils.utils.get_padded_num_heads',
                   return_value=128):
=======
        with patch('tpu_commons.utils.get_padded_num_heads', return_value=128):
>>>>>>> 26236e86
            apply_qwix_quantization(self.mock_vllm_config,
                                    self.mock_model,
                                    self.mock_rng,
                                    self.mock_mesh,
                                    apply_to_abstract_model=False)

        mock_jit.assert_called_once()


class TestQuantizationConfigFileToDict(unittest.TestCase):
    """Tests for the quantization_config_file_path_to_dict function."""

    @patch("os.listdir")
    @patch("os.path.join")
    def test_file_not_found_raises_value_error(self, mock_join, mock_listdir):
        """Test that a ValueError is raised if the config file is not found."""
        mock_listdir.return_value = ["another_file.yaml", "config.txt"]
        config_file_path = "non_existent.yaml"

        with self.assertRaisesRegex(
                ValueError,
                f"Could not find quantization config file with name '{config_file_path}'"
        ):
            quantize_qwix.quantization_config_file_path_to_dict(
                config_file_path)
        mock_listdir.assert_called_once_with(
            quantize_qwix.QUANTIZATION_CONFIG_PATH)

    @patch("os.listdir")
    @patch("os.path.join")
    @patch("builtins.open",
           new_callable=mock_open,
           read_data="qwix:\n  rules: []")
    def test_file_found_and_loaded_successfully(self, mock_file, mock_join,
                                                mock_listdir):
        """Test that the YAML file is correctly loaded when found."""
        config_filename = "my_quant_config.yaml"
        mock_listdir.return_value = ["another.yaml", config_filename]
        mock_join.return_value = f"/fake/path/{config_filename}"
        expected_dict = {"qwix": {"rules": []}}

        result = quantize_qwix.quantization_config_file_path_to_dict(
            config_filename)

        mock_listdir.assert_called_once_with(
            quantize_qwix.QUANTIZATION_CONFIG_PATH)
        mock_join.assert_called_once_with(
            quantize_qwix.QUANTIZATION_CONFIG_PATH, config_filename)
        mock_file.assert_called_once_with(f"/fake/path/{config_filename}", "r")
        self.assertEqual(result, expected_dict)


class TestApplyQwixQuantizationLogic(unittest.TestCase):
    """Tests the core logic of apply_qwix_quantization."""

    def setUp(self):
        self.mock_vllm_config = MagicMock()
        self.mock_vllm_config.additional_config = {}
        self.mock_vllm_config.cache_config.block_size = 16
        self.mock_vllm_config.model_config.get_head_size.return_value = 128
        self.mock_vllm_config.model_config.get_total_num_kv_heads.return_value = 8
        self.mock_vllm_config.model_config.hf_config.num_hidden_layers = 32
        self.mock_model = MagicMock(name="original_nnx_model")
        self.mock_rng = MagicMock(name="mock_rng")
        self.mock_mesh = MagicMock(name="mock_mesh", shape={"model": 1})

    def test_quantization_config_without_qwix_rules(self):
        """Test model is unchanged if the config lacks 'qwix' or 'rules'."""
        self.mock_vllm_config.additional_config = {"quantization": {}}
        result1 = quantize_qwix.apply_qwix_quantization(
            self.mock_vllm_config, self.mock_model, self.mock_rng,
            self.mock_mesh, False)
        self.assertIs(result1, self.mock_model)

        self.mock_vllm_config.additional_config = {
            "quantization": {
                "qwix": {}
            }
        }
        result2 = quantize_qwix.apply_qwix_quantization(
            self.mock_vllm_config, self.mock_model, self.mock_rng,
            self.mock_mesh, False)
        self.assertIs(result2, self.mock_model)

    @patch(
        'tpu_commons.models.jax.utils.quantization.quantization_utils.qwix_quantize_nnx_model'
    )
    @patch(
        'tpu_commons.models.jax.utils.quantization.quantization_utils.utils')
    def test_apply_to_abstract_model(self, mock_utils, mock_quantize_func):
        """Test quantization is correctly applied to an abstract model factory."""
        mock_utils.get_padded_num_heads.return_value = 8
        mock_utils.get_padded_head_dim.return_value = 128
        qwix_rules = [{"module_path": ".*", "weight_qtype": "int8"}]
        self.mock_vllm_config.additional_config = {
            "quantization": {
                "qwix": {
                    "rules": qwix_rules
                }
            }
        }
        mock_abstract_model = MagicMock(name="abstract_model")
        mock_model_fn = MagicMock(name="model_factory",
                                  return_value=mock_abstract_model)
        quantized_model = MagicMock(name="quantized_model")
        mock_quantize_func.return_value = quantized_model

        model_factory = quantize_qwix.apply_qwix_quantization(
            self.mock_vllm_config,
            mock_model_fn,
            self.mock_rng,
            self.mock_mesh,
            apply_to_abstract_model=True)

        self.assertTrue(callable(model_factory))
        result_model = model_factory()

        mock_model_fn.assert_called_once()
        mock_quantize_func.assert_called_once()
        call_kwargs = mock_quantize_func.call_args.kwargs
        self.assertIs(call_kwargs['model'], mock_abstract_model)
        self.assertIs(call_kwargs['rng'], self.mock_rng)
        self.assertIs(result_model, quantized_model)

    @patch(
        'tpu_commons.models.jax.utils.quantization.quantization_utils.qwix_quantize_nnx_model'
    )
    @patch(
        'tpu_commons.models.jax.utils.quantization.quantization_utils.utils')
    def test_apply_to_abstract_model_with_initialize_cache(
            self, mock_utils, mock_quantize_func):
        """Test abstract model quantization with 'initialize_cache' method."""
        mock_utils.get_padded_num_heads.return_value = 8
        mock_utils.get_padded_head_dim.return_value = 128
        qwix_rules = [{"module_path": ".*", "weight_qtype": "int8"}]
        self.mock_vllm_config.additional_config = {
            "quantization": {
                "qwix": {
                    "rules": qwix_rules
                }
            }
        }
        mock_abstract_model = MagicMock(name="abstract_model")
        mock_abstract_model.initialize_cache = MagicMock()
        mock_model_fn = MagicMock(name="model_factory",
                                  return_value=mock_abstract_model)

        model_factory = quantize_qwix.apply_qwix_quantization(
            self.mock_vllm_config,
            mock_model_fn,
            self.mock_rng,
            self.mock_mesh,
            apply_to_abstract_model=True)

        model_factory()

        mock_abstract_model.initialize_cache.assert_called_once()
        mock_quantize_func.assert_called_once()


class TestDetermineWhetherToApplyQwixOnAbstractModel(unittest.TestCase):
<<<<<<< HEAD
    """Tests for determine_whether_to_apply_qwix_on_abstract_model."""
=======
    """Tests for apply_qwix_on_abstract_model."""
>>>>>>> 26236e86

    def setUp(self):
        self.mock_vllm_config = MagicMock()
        self.mock_vllm_config.additional_config = {
            "quantization": "some_config.yaml"
        }

<<<<<<< HEAD
=======
        self.mock_vllm_config_no_additional_config = MagicMock()
        self.mock_vllm_config_no_additional_config.additional_config = {}

>>>>>>> 26236e86
    @patch(
        "tpu_commons.models.jax.utils.quantization.quantization_utils.quantization_config_file_path_to_dict"
    )
    def test_returns_true_when_config_is_true(self, mock_load_dict):
        """Test it returns True when use_abstract_model is True in config."""
        mock_load_dict.return_value = {"qwix": {"use_abstract_model": True}}
<<<<<<< HEAD
        result = quantize_qwix.determine_whether_to_apply_qwix_on_abstract_model(
=======
        result = quantize_qwix.apply_qwix_on_abstract_model(
>>>>>>> 26236e86
            self.mock_vllm_config)
        self.assertTrue(result)
        mock_load_dict.assert_called_once_with("some_config.yaml")

    @patch(
        "tpu_commons.models.jax.utils.quantization.quantization_utils.quantization_config_file_path_to_dict"
    )
    def test_returns_false_when_config_is_false(self, mock_load_dict):
        """Test it returns False when use_abstract_model is False in config."""
        mock_load_dict.return_value = {"qwix": {"use_abstract_model": False}}
<<<<<<< HEAD
        result = quantize_qwix.determine_whether_to_apply_qwix_on_abstract_model(
=======
        result = quantize_qwix.apply_qwix_on_abstract_model(
>>>>>>> 26236e86
            self.mock_vllm_config)
        self.assertFalse(result)

    @patch(
        "tpu_commons.models.jax.utils.quantization.quantization_utils.quantization_config_file_path_to_dict"
    )
    def test_returns_false_when_key_is_missing(self, mock_load_dict):
        """Test it defaults to False when use_abstract_model key is missing."""
        mock_load_dict.return_value = {"qwix": {"rules": []}}
<<<<<<< HEAD
        result = quantize_qwix.determine_whether_to_apply_qwix_on_abstract_model(
            self.mock_vllm_config)
        self.assertFalse(result)

=======
        result = quantize_qwix.apply_qwix_on_abstract_model(
            self.mock_vllm_config)
        self.assertFalse(result)

    def test_returns_false_when_additional_config_is_missing(self):
        """Test it returns False when additional_config is missing."""
        result = quantize_qwix.apply_qwix_on_abstract_model(
            self.mock_vllm_config_no_additional_config)
        self.assertFalse(result)

>>>>>>> 26236e86

if __name__ == '__main__':
    unittest.main()<|MERGE_RESOLUTION|>--- conflicted
+++ resolved
@@ -228,12 +228,7 @@
             }
         }
 
-<<<<<<< HEAD
-        with patch('tpu_commons.runner.utils.utils.get_padded_num_heads',
-                   return_value=128):
-=======
         with patch('tpu_commons.utils.get_padded_num_heads', return_value=128):
->>>>>>> 26236e86
             apply_qwix_quantization(self.mock_vllm_config,
                                     self.mock_model,
                                     self.mock_rng,
@@ -248,12 +243,7 @@
         """
         config_path = "int8_default.yaml"
         self.mock_vllm_config.additional_config = {"quantization": config_path}
-<<<<<<< HEAD
-        with patch('tpu_commons.runner.utils.utils.get_padded_num_heads',
-                   return_value=128):
-=======
         with patch('tpu_commons.utils.get_padded_num_heads', return_value=128):
->>>>>>> 26236e86
             apply_qwix_quantization(self.mock_vllm_config,
                                     self.mock_model,
                                     self.mock_rng,
@@ -415,11 +405,7 @@
 
 
 class TestDetermineWhetherToApplyQwixOnAbstractModel(unittest.TestCase):
-<<<<<<< HEAD
-    """Tests for determine_whether_to_apply_qwix_on_abstract_model."""
-=======
     """Tests for apply_qwix_on_abstract_model."""
->>>>>>> 26236e86
 
     def setUp(self):
         self.mock_vllm_config = MagicMock()
@@ -427,23 +413,16 @@
             "quantization": "some_config.yaml"
         }
 
-<<<<<<< HEAD
-=======
         self.mock_vllm_config_no_additional_config = MagicMock()
         self.mock_vllm_config_no_additional_config.additional_config = {}
 
->>>>>>> 26236e86
     @patch(
         "tpu_commons.models.jax.utils.quantization.quantization_utils.quantization_config_file_path_to_dict"
     )
     def test_returns_true_when_config_is_true(self, mock_load_dict):
         """Test it returns True when use_abstract_model is True in config."""
         mock_load_dict.return_value = {"qwix": {"use_abstract_model": True}}
-<<<<<<< HEAD
-        result = quantize_qwix.determine_whether_to_apply_qwix_on_abstract_model(
-=======
         result = quantize_qwix.apply_qwix_on_abstract_model(
->>>>>>> 26236e86
             self.mock_vllm_config)
         self.assertTrue(result)
         mock_load_dict.assert_called_once_with("some_config.yaml")
@@ -454,11 +433,7 @@
     def test_returns_false_when_config_is_false(self, mock_load_dict):
         """Test it returns False when use_abstract_model is False in config."""
         mock_load_dict.return_value = {"qwix": {"use_abstract_model": False}}
-<<<<<<< HEAD
-        result = quantize_qwix.determine_whether_to_apply_qwix_on_abstract_model(
-=======
         result = quantize_qwix.apply_qwix_on_abstract_model(
->>>>>>> 26236e86
             self.mock_vllm_config)
         self.assertFalse(result)
 
@@ -468,12 +443,6 @@
     def test_returns_false_when_key_is_missing(self, mock_load_dict):
         """Test it defaults to False when use_abstract_model key is missing."""
         mock_load_dict.return_value = {"qwix": {"rules": []}}
-<<<<<<< HEAD
-        result = quantize_qwix.determine_whether_to_apply_qwix_on_abstract_model(
-            self.mock_vllm_config)
-        self.assertFalse(result)
-
-=======
         result = quantize_qwix.apply_qwix_on_abstract_model(
             self.mock_vllm_config)
         self.assertFalse(result)
@@ -484,7 +453,6 @@
             self.mock_vllm_config_no_additional_config)
         self.assertFalse(result)
 
->>>>>>> 26236e86
 
 if __name__ == '__main__':
     unittest.main()