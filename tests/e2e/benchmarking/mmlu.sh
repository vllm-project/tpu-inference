#!/bin/bash

# This script, by default, will test running Llama3.1-8B-Instruct on 10 prompts on the MLPerf dataset to check that the ROUGE score and overall throughput are reasonable.
# Specifically, it will do the following:
# 1. Spin up a vLLM server
# 2. Once the server is ready, run 10 prompts of the MLPerf benchmark
# 3. Check the ROUGE score and throughput and exit cleanly if and only if they are both reasonably high

# You can also manually invoke this script to run an E2E benchmark on any given model and dataset, making sure
# you specify the --dataset-name, --dataset-path, and --root-dir flags
# Example usage: bash tests/e2e/benchmarking/mmlu.sh -r /mnt/disks/jacobplatin -d mmlu -p /mnt/disks/jacobplatin/mmlu/data/test

# Logs the vLLM server output to a file
LOG_FILE="server.log"
BENCHMARK_LOG_FILE="benchmark.log"
# The sentinel message that indicates the server is ready (in LOG_FILE)
READY_MESSAGE="Application startup complete."
# After how long we should timeout if the server doesn't start
TIMEOUT_SECONDS=1800

# The minimum ROUGE1 and throughput scores we expect
# TODO (jacobplatin): these are very low, so we'll want to boost them eventually
# We need to support different targets for different models.
TARGET_ROUGE1="40"
TARGET_THROUGHPUT="1500"

model_list="Qwen/Qwen2.5-1.5B-Instruct Qwen/Qwen2.5-0.5B-Instruct meta-llama/Llama-3.1-8B-Instruct"

extra_serve_args=()
if [ "$NEW_MODEL_DESIGN" = "True" ]; then
    echo "NEW_MODEL_DESIGN is True. Running with the new model list and custom hf_overrides."
    model_list="meta-llama/Llama-3.1-8B-Instruct"
    extra_serve_args+=("--hf_overrides")
<<<<<<< HEAD
    extra_serve_args+=('{"architectures": ["Llama3_8B"]}')
=======
    extra_serve_args+=('{"architectures": ["Llama3"]}')
>>>>>>> 4bc5cc9a
else
    echo "NEW_MODEL_DESIGN is not set to True. Running with default settings."
fi

root_dir=/workspace
dataset_name=mlperf
dataset_path=""
num_prompts=1000
exit_code=0

helpFunction()
{
   echo ""
   echo "Usage: $0 [-r full_path_to_root_dir -m model_id]"
   echo -e "\t-r The path your root directory containing both 'vllm' and 'tpu_commons' (default: /workspace/, which is used in the Dockerfile)"
   echo -e "\t-d The dataset name (default: mlperf, which will download the dataset)"
   echo -e "\t-p The path to the processed MLPerf dataset (default: None, which will download the dataset)"
   echo -e "\t-m A space-separated list of HuggingFace model ids to use (default: Qwen/Qwen2.5-1.5B-Instruct, Qwen/Qwen2.5-0.5B-Instruct, and meta-llama/Llama-3.1-8B-Instruct)"
   echo -e "\t-n Number of prompts to use for the benchmark (default: 10)"
   exit 1
}

while [[ "$#" -gt 0 ]]; do
    case "$1" in
        -r|--root-dir-path)
            root_dir="$2"
            shift
            shift
            ;;
        -d|--dataset-name)
            dataset_name="$2"
            shift
            shift
            ;;
        -p|--dataset-path)
            dataset_path="$2"
            shift
            shift
            ;;
        -m|--model)
            model_list="$2"
            shift
            shift
            ;;
        -n|--num-prompts)
            num_prompts="$2"
            shift
            shift
            ;;
        -h|--help)
            helpFunction
            ;;
        *) # unknown option
            echo "Unknown option: $1"
            helpFunction
            ;;
    esac
done

echo "Using the root directory at $root_dir"
echo "Using $num_prompts prompts"


cd "$root_dir" || exit
# If the user doesn't specify a dataset_path then download the MLPerf data (if it doesn't already exist)
if [ -z "$dataset_path" ]; then
    if [ "$dataset_name" != "mlperf" ]; then
        echo "Dataset name must be mlperf if dataset_path is not specified.  We only support downloading the MLPerf dataset at this time."
        exit 1
    fi
    # Only download the dataset if it doesn't already exist
    dataset_path="$root_dir"/open_orca/open_orca_gpt4_tokenized_llama.sampled_24576.pkl
    if [ ! -f "$dataset_path" ]; then
        echo "Downloading the MLPerf dataset"
        curl https://rclone.org/install.sh | bash
        rclone config create mlc-inference s3 provider=Cloudflare access_key_id=f65ba5eef400db161ea49967de89f47b secret_access_key=fbea333914c292b854f14d3fe232bad6c5407bf0ab1bebf78833c2b359bdfd2b endpoint=https://c2686074cb2caf5cbaf6d134bdba8b47.r2.cloudflarestorage.com
        rclone copy mlc-inference:mlcommons-inference-wg-public/open_orca ./open_orca -P
        gzip -d open_orca/open_orca_gpt4_tokenized_llama.sampled_24576.pkl.gz
    else
        echo "Not downloading the MLPerf dataset because it already exists"
    fi
fi

echo "Using the dataset at $dataset_path"

cd "$root_dir"/vllm || exit
echo "Current working directory: $(pwd)"

# Overwrite a few of the vLLM benchmarking scripts with the TPU Commons ones
cp -r "$root_dir"/tpu_commons/scripts/vllm/benchmarking/*.py "$root_dir"/vllm/benchmarks/

cleanUp() {
    echo "Stopping the vLLM server and cleaning up log files..."
    pkill -f "vllm serve $1"

    # Clean up log files. Use -f to avoid errors if files don't exist.
    rm -f "$LOG_FILE"
    rm -f "$BENCHMARK_LOG_FILE"
    echo "Cleanup complete."
}

checkThroughputAndRouge() {
    # This function checks whether the ROUGE1 score and total token throughput
    # from a benchmark log file meet specified target values. It validates the
    # presence and accessibility of the log file, extracts the ROUGE1 score and
    # total token throughput, and compares them against predefined targets.
    # The function outputs the results of these comparisons and exits with a
    # status code indicating overall success or failure.

    # Check if the inputs are valid
    if [ -z "$BENCHMARK_LOG_FILE" ]; then
        echo "Error: BENCHMARK_LOG_FILE environment variable is not set." >&2
        exit_code=2
        return
    fi
    if [ ! -f "$BENCHMARK_LOG_FILE" ]; then
        echo "Error: Benchmark log file '$BENCHMARK_LOG_FILE' not found." >&2
        exit_code=2
        return
    fi

    # Extract ROUGE1 score
    actual_rouge1=$(grep -oP "'rouge1': \K[0-9.]+" "$BENCHMARK_LOG_FILE")

    # Extract Total Token throughput
    actual_throughput=$(awk '/Total Token throughput \(tok\/s\):/ {print $NF}' "$BENCHMARK_LOG_FILE")

    echo "--- Extracted Values ---"
    if [ -z "$actual_rouge1" ]; then
        echo "Rouge1 score: NOT FOUND"
        rouge1_pass=0
    else
        echo "Rouge1 score: $actual_rouge1"
        # awk exits with 0 if the condition (actual >= target) is true, making the 'if' statement succeed.
        # We achieve this by 'exit !(condition)' because awk's boolean true is 1, false is 0.
        # So, if (actual >= target) is true (1), !(1) is 0. exit 0.
        # If (actual >= target) is false (0), !(0) is 1. exit 1.
        if awk -v actual="$actual_rouge1" -v target="$TARGET_ROUGE1" 'BEGIN { exit !(actual >= target) }'; then
            echo "Rouge1 comparison (>= $TARGET_ROUGE1): PASSED"
            rouge1_pass=1
        else
            echo "Rouge1 comparison (>= $TARGET_ROUGE1): FAILED"
            rouge1_pass=0
        fi
    fi
    echo

    if [ -z "$actual_throughput" ]; then
        echo "Total Token throughput: NOT FOUND"
        throughput_pass=0
    else
        echo "Total Token throughput: $actual_throughput"
        if awk -v actual="$actual_throughput" -v target="$TARGET_THROUGHPUT" 'BEGIN { exit !(actual >= target) }'; then
            echo "Total Token throughput comparison (>= $TARGET_THROUGHPUT): PASSED"
            throughput_pass=1
        else
            echo "Total Token throughput comparison (>= $TARGET_THROUGHPUT): FAILED"
            throughput_pass=0
        fi
    fi
    echo

    echo "--- Summary ---"
    # Ensure pass flags are initialized if extraction fails
    : "${rouge1_pass:=0}"
    : "${throughput_pass:=0}"

    if [ "$rouge1_pass" -eq 1 ] && [ "$throughput_pass" -eq 1 ]; then
        echo "Overall: PASSED"
    else
        echo "Overall: FAILED"
        [ "$rouge1_pass" -eq 0 ] && echo "Reason: Rouge1 check failed or value not found."
        [ "$throughput_pass" -eq 0 ] && echo "Reason: Throughput check failed or value not found."
        exit_code=1
    fi
}


for model_name in $model_list; do
    echo "--------------------------------------------------"
    echo "Running benchmark for model: $model_name"
    echo "--------------------------------------------------"

    if [ "$MODEL_IMPL_TYPE" == "vllm" ] && [ "$model_name" == "Qwen/Qwen2.5-0.5B-Instruct" ]; then
        echo "Skipping $model_name for MODEL_IMPL_TYPE: vllm"
        continue
    fi

    # Spin up the vLLM server
    echo "Spinning up the vLLM server..."
    (vllm serve "$model_name" --max-model-len=1024 --disable-log-requests --max-num-batched-tokens 8192 "${extra_serve_args[@]}" 2>&1 | tee -a "$LOG_FILE") &



    # Run a busy loop to block until the server is ready to receive requests
    did_find_ready_message=false
    start_time=$(date +%s)
    while true; do
        current_time=$(date +%s)
        elapsed_time=$((current_time - start_time))

        sleep 5

        # Check for timeout so we don't wait forever
        if [[ "$elapsed_time" -ge "$TIMEOUT_SECONDS" ]]; then
            echo "TIMEOUT: Waited $elapsed_time seconds (limit was $TIMEOUT_SECONDS). The string '$READY_MESSAGE' was NOT found."
            cleanUp "$model_name"
            exit 1
        fi

        if grep -q "$READY_MESSAGE" "$LOG_FILE" ; then
            did_find_ready_message=true
            break
        fi
    done



    if $did_find_ready_message; then
        echo "Starting the benchmark for $model_name..."
        echo "Current working directory: $(pwd)"
        python benchmarks/benchmark_serving.py \
        --backend vllm \
        --model "$model_name" \
        --dataset-name "$dataset_name" \
        --dataset-path "$dataset_path" \
        --num-prompts "$num_prompts" \
        --run_eval 2>&1 | tee -a "$BENCHMARK_LOG_FILE"

        # TODO (jacobplatin): probably want to add an option to skip this in the future
        if [ "$dataset_name" == "mlperf" ]; then
            checkThroughputAndRouge
            if [ "$exit_code" -ne 0 ]; then
                exit_code=1
            fi
        fi
    else
        echo "vLLM server did not start successfully."
        exit_code=1
    fi
    cleanUp "$model_name"
done


exit $exit_code<|MERGE_RESOLUTION|>--- conflicted
+++ resolved
@@ -31,11 +31,7 @@
     echo "NEW_MODEL_DESIGN is True. Running with the new model list and custom hf_overrides."
     model_list="meta-llama/Llama-3.1-8B-Instruct"
     extra_serve_args+=("--hf_overrides")
-<<<<<<< HEAD
-    extra_serve_args+=('{"architectures": ["Llama3_8B"]}')
-=======
     extra_serve_args+=('{"architectures": ["Llama3"]}')
->>>>>>> 4bc5cc9a
 else
     echo "NEW_MODEL_DESIGN is not set to True. Running with default settings."
 fi
