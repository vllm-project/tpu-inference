--- conflicted
+++ resolved
@@ -29,23 +29,10 @@
 model_list="Qwen/Qwen2.5-1.5B-Instruct Qwen/Qwen2.5-0.5B-Instruct meta-llama/Llama-3.1-8B-Instruct"
 
 extra_serve_args=()
-<<<<<<< HEAD
-if [ "$NEW_MODEL_DESIGN" = "True" ]; then
-    echo "NEW_MODEL_DESIGN is True. Running with the new model list and custom hf_overrides."
-    model_list="meta-llama/Llama-3.1-8B-Instruct"
-    extra_serve_args+=("--hf_overrides")
-    extra_serve_args+=('{"architectures": ["Llama3"]}')
-    if [ "$QUANTIZATION" = "True" ]; then
-        echo "QUANTIZATION is True. Running with quantization."
-        extra_serve_args+=("--additional_args")
-        extra_serve_args+=('{"quantization": {"rules_file": "tpu_commons/models/jax/utils/quantization/quantize_all_modules_int8_wa.yaml", "kv_cache_quant_dtype": "int8"}}')
-    fi
-=======
 if [ "$QUANTIZATION" = "True" ]; then
     echo "QUANTIZATION is True. Running with quantization."
     extra_serve_args+=("--additional_config")
     extra_serve_args+=('{"quantization": "int8_default.yaml"}')
->>>>>>> 722414d9
 else
     echo "QUANTIZATION is False. Running without quantization."
 fi
