--- conflicted
+++ resolved
@@ -4,10 +4,8 @@
 from unittest.mock import MagicMock
 
 import pytest
-<<<<<<< HEAD
+
 from vllm.lora.request import LoRARequest
-=======
->>>>>>> 324f49c2
 from vllm.v1.core.sched.output import SchedulerOutput
 from vllm.v1.outputs import ModelRunnerOutput
 
